package teammates.testing.junit;

import static org.junit.Assert.assertEquals;
import static org.junit.Assert.assertTrue;

import java.lang.reflect.Type;
import java.util.ArrayList;
import java.util.Arrays;
import java.util.HashMap;

import org.junit.AfterClass;
import org.junit.BeforeClass;
import org.junit.Test;

import teammates.Common;
import teammates.DataBundle;
import teammates.exception.InvalidParametersException;
import teammates.jdo.Coordinator;
import teammates.jdo.Course;
import teammates.jdo.Evaluation;
import teammates.jdo.Student;
import teammates.jdo.Submission;
import teammates.jdo.TeamFormingLog;
import teammates.jdo.TeamFormingSession;
import teammates.jdo.TeamProfile;
import teammates.testing.lib.SharedLib;
import teammates.testing.lib.TMAPI;
import teammates.testing.testcases.BaseTestCase;

import com.google.appengine.api.datastore.Text;
import com.google.gson.Gson;
import com.google.gson.reflect.TypeToken;

public class TMAPITest extends BaseTestCase{

<<<<<<< HEAD
=======
	private static String TEST_DATA_FOLDER = "src/test/resources/data/";
>>>>>>> d43ff8a6
	private static Gson gson = Common.getTeammatesGson();
	String jsonString = SharedLib.getFileContents(Common.TEST_DATA_FOLDER + "typicalDataBundle.json");
	private DataBundle dataBundle;

	@BeforeClass
	public static void setUp() {

	}

	@AfterClass
	public static void tearDown() {
		//TODO: clean up data
	}
	
	//-------------------[Testing system-level methods]-------------------------


	@Test
<<<<<<< HEAD
	public void testDataBundle() {
		printTestCaseHeader();
		String jsonString = SharedLib.getFileContents(Common.TEST_DATA_FOLDER + "typicalDataBundle.json");
		Gson gson = Common.getTeammatesGson();
	
		DataBundle data = gson.fromJson(jsonString, DataBundle.class);
	
		Coordinator typicalCoord1 = data.coords.get("typicalCoord1");
		assertEquals("idOfTypicalCoord1", typicalCoord1.getGoogleID());
		assertEquals("Typical Coordinator1", typicalCoord1.getName());
		assertEquals("typicalCoord1@gmail.com", typicalCoord1.getEmail());
	
		Coordinator typicalCoord2 = data.coords.get("typicalCoord2");
		assertEquals("idOfTypicalCoord2", typicalCoord2.getGoogleID());
		assertEquals("Typical Coordinator2", typicalCoord2.getName());
		assertEquals("typicalCoord2@gmail.com", typicalCoord2.getEmail());
	
		Course course1 = data.courses.get("course1OfCoord1");
		assertEquals("idOfCourse1OfCoord1", course1.getID());
		assertEquals("course1OfCoord1 name", course1.getName());
		assertEquals("idOfTypicalCoord1", course1.getCoordinatorID());
	
		Student student1InCourse1 = data.students.get("student1InCourse1");
		assertEquals("student1InCourse1", student1InCourse1.getID());
		assertEquals("student1 In Course1", student1InCourse1.getName());
		assertEquals("Team 1.1", student1InCourse1.getTeamName());
		assertEquals("comment for student1InCourse1",
				student1InCourse1.getComments());
		assertEquals("profile summary for student1InCourse1",
				student1InCourse1.getProfileSummary());
		assertEquals("idOfCourse1OfCoord1", student1InCourse1.getCourseID());
		assertEquals("profiledetail for student1InCourse1", student1InCourse1
				.getProfileDetail().getValue());
	
		Student student2InCourse2 = data.students.get("student2InCourse2");
		assertEquals("student2InCourse2", student2InCourse2.getID());
		assertEquals("student2 In Course2", student2InCourse2.getName());
		assertEquals("Team 2.1", student2InCourse2.getTeamName());
	
		Evaluation evaluation1 = data.evaluations.get("evaluation1InCourse1OfCoord1");
		assertEquals("evaluation1 In Course1", evaluation1.getName());
		assertEquals("idOfCourse1OfCoord1", evaluation1.getCourseID());
		assertEquals("instructions for evaluation1InCourse1",
				evaluation1.getInstructions());
		assertEquals(10, evaluation1.getGracePeriod());
		assertEquals(true, evaluation1.isCommentsEnabled());
		assertEquals("Sun Apr 01 23:59:00 SGT 2012", evaluation1.getStart()
				.toString());
		assertEquals("Tue Apr 30 23:59:00 SGT 2013", evaluation1.getDeadline()
				.toString());
		assertEquals(true, evaluation1.isActivated());
		assertEquals(false, evaluation1.isPublished());
		assertEquals(2.0, evaluation1.getTimeZone(), 0.01);
	
		Evaluation evaluation2 = data.evaluations.get("evaluation2InCourse1OfCoord1");
		assertEquals("evaluation2 In Course1", evaluation2.getName());
		assertEquals("idOfCourse1OfCoord1", evaluation2.getCourseID());
	
		Submission submissionFromS1C1ToS2C1 = data.submissions
				.get("submissionFromS1C1ToS2C1");
		assertEquals("student1InCourse1@gmail.com",
				submissionFromS1C1ToS2C1.getFromStudent());
		assertEquals("student2InCourse1@gmail.com",
				submissionFromS1C1ToS2C1.getToStudent());
		assertEquals("idOfCourse1OfCoord1", submissionFromS1C1ToS2C1.getCourseID());
		assertEquals("evaluation1 In Course1",
				submissionFromS1C1ToS2C1.getEvaluationName());
		assertEquals(10, submissionFromS1C1ToS2C1.getPoints());
		assertEquals("Team 1.1", submissionFromS1C1ToS2C1.getTeamName());
		// since justification filed is of Text type, we have to use it's
		// .getValue() method to access the string contained inside it
		assertEquals(
				"justification of student1InCourse1 rating to student2InCourse1",
				submissionFromS1C1ToS2C1.getJustification().getValue());
		assertEquals("comments from student1InCourse1 to student2InCourse1",
				submissionFromS1C1ToS2C1.getCommentsToStudent().getValue());
	
		Submission submissionFromS2C1ToS1C1 = data.submissions
				.get("submissionFromS2C1ToS1C1");
		assertEquals("student2InCourse1@gmail.com",
				submissionFromS2C1ToS1C1.getFromStudent());
		assertEquals("student1InCourse1@gmail.com",
				submissionFromS2C1ToS1C1.getToStudent());
	
		TeamFormingSession tfsInCourse1 = data.teamFormingSessions
				.get("tfsInCourse1");
		assertEquals("idOfCourse1OfCoord1", tfsInCourse1.getCourseID());
		assertEquals(8.0, tfsInCourse1.getTimeZone(), 0.01);
		assertEquals("Sun Apr 01 23:59:00 SGT 2012", tfsInCourse1.getStart()
				.toString());
		assertEquals("Sun Apr 15 23:59:00 SGT 2012", tfsInCourse1.getDeadline()
				.toString());
		assertEquals("instructions for tfsInCourse1",
				tfsInCourse1.getInstructions());
		assertEquals("profile template for tfsInCourse1",
				tfsInCourse1.getProfileTemplate());
		assertEquals(10, tfsInCourse1.getGracePeriod());
		assertEquals(false, tfsInCourse1.isActivated());
	
		TeamProfile profileOfTeam1_1 = data.teamProfiles
				.get("profileOfTeam1.1");
		assertEquals("idOfCourse1OfCoord1", profileOfTeam1_1.getCourseID());
		assertEquals("course1OfCoord1 name", profileOfTeam1_1.getCourseName());
		assertEquals("Team 1.1", profileOfTeam1_1.getTeamName());
		assertEquals("team profile of Team 1.1", profileOfTeam1_1
				.getTeamProfile().getValue());
	
		TeamFormingLog tfsLogMessageForTfsInCourse1 = data.teamFormingLogs
				.get("tfsLogMessage1ForTfsInCourse1");
		assertEquals("idOfCourse1OfCoord1", tfsLogMessageForTfsInCourse1.getCourseID());
		assertEquals("student1 In Course1",
				tfsLogMessageForTfsInCourse1.getStudentName());
		assertEquals("student1InCourse1@gmail.com",
				tfsLogMessageForTfsInCourse1.getStudentEmail());
		assertEquals("Sun Jan 01 01:01:00 SGT 2012",
				tfsLogMessageForTfsInCourse1.getTime().toString());
		assertEquals("log message 1 of course1, student1InCourse1@gmail.com",
				tfsLogMessageForTfsInCourse1.getMessage().getValue());
	}
	
	@Test 
	public void testPersistDataBundle(){
=======
	public void testPersistenceAndDeletion() {
>>>>>>> d43ff8a6
		printTestCaseHeader();
		
		//to avoid clashes with existing data
		TMAPI.deleteCoordinators(jsonString);
		
		//check if deleteCoordinators worked
		dataBundle = gson.fromJson(jsonString, DataBundle.class);
		for(Coordinator coord: dataBundle.coords.values()){
			verifyAbsentInDatastore(coord);
		}
		
		//check persisting
		String status = TMAPI.persistNewDataBundle(jsonString);
		assertEquals(Common.BACKEND_STATUS_SUCCESS, status);
		verifyPresentInDatastore(jsonString);
		
		// ----------deleting Coordinator entities-------------------------
		Coordinator typicalCoord1 = dataBundle.coords.get("typicalCoord1");
		verifyPresentInDatastore(typicalCoord1);
		status = TMAPI.deleteCoord(typicalCoord1.getGoogleID());
		assertEquals(Common.BACKEND_STATUS_SUCCESS, status);
		verifyAbsentInDatastore(typicalCoord1);
		
		Coordinator typicalCoord2 = dataBundle.coords.get("typicalCoord2");
		status = TMAPI.deleteCoord(typicalCoord2.getGoogleID());
		assertEquals(Common.BACKEND_STATUS_SUCCESS, status);
		verifyAbsentInDatastore(typicalCoord2);
		
		//try to delete again. should succeed.
		status = TMAPI.deleteCoord(typicalCoord2.getGoogleID());
		assertEquals(Common.BACKEND_STATUS_SUCCESS, status);
		
		status = TMAPI.deleteCoord("idOfTypicalCoord3");
		
		//recreate data. this should succeed if all previous data were deleted
		status = TMAPI.persistNewDataBundle(jsonString);
		assertEquals(Common.BACKEND_STATUS_SUCCESS, status);
		
		// ----------deleting TeamProfile entities-------------------------
	
		// delete one TeamProfile and confirm it is already deleted
		TeamProfile teamProfileOfTeam1_1 = dataBundle.teamProfiles
				.get("profileOfTeam1.1");
		verifyPresentInDatastore(teamProfileOfTeam1_1);
		status = TMAPI.deleteTeamProfile(teamProfileOfTeam1_1.getCourseID(),
				teamProfileOfTeam1_1.getTeamName());
		assertEquals(Common.BACKEND_STATUS_SUCCESS, status);
		verifyAbsentInDatastore(teamProfileOfTeam1_1);
	
		// verify if the other TeamProfile in the same course is intact
		verifyPresentInDatastore(dataBundle.teamProfiles
				.get("profileOfTeam1.2"));
	
		// try to delete it again, should succeed
		status = TMAPI.deleteTeamProfile(teamProfileOfTeam1_1.getCourseID(),
				teamProfileOfTeam1_1.getTeamName());
		assertEquals(Common.BACKEND_STATUS_SUCCESS, status);
	
		// ----------deleting TeamFormingLog entities-------------------------
	
		// delete TeamFormingLog of one course and verify it is deleted
		TeamFormingLog tfsLogMessage1ForTfsInCourse1 = dataBundle.teamFormingLogs
				.get("tfsLogMessage1ForTfsInCourse1");
		verifyPresentInDatastore(tfsLogMessage1ForTfsInCourse1);
		status = TMAPI.deleteTeamFormingLog(tfsLogMessage1ForTfsInCourse1
				.getCourseID());
		assertEquals(Common.BACKEND_STATUS_SUCCESS, status);
		verifyTeamFormingLogEmptyInDatastore(tfsLogMessage1ForTfsInCourse1);
	
		// try to delete it again, the operation should succeed
		status = TMAPI.deleteTeamFormingLog(tfsLogMessage1ForTfsInCourse1
				.getCourseID());
		assertEquals(Common.BACKEND_STATUS_SUCCESS, status);
	
		// ----------deleting Evaluation entities-------------------------
	
		// check the existence of a submission that will be deleted along with the evaluation
		Submission subInDeletedEvaluation = dataBundle.submissions
				.get("submissionFromS1C1ToS1C1");
		verifyPresentInDatastore(subInDeletedEvaluation);
		
		//delete the evaluation and verify it is deleted
		Evaluation evaluation1InCourse1 = dataBundle.evaluations
				.get("evaluation1InCourse1OfCoord1");
		verifyPresentInDatastore(evaluation1InCourse1);
		status = TMAPI.deleteEvaluation(evaluation1InCourse1.getCourseID(),
				evaluation1InCourse1.getName());
		assertEquals(Common.BACKEND_STATUS_SUCCESS, status);
		verifyAbsentInDatastore(evaluation1InCourse1);
		
		//verify that the submission is deleted too
		verifyAbsentInDatastore(subInDeletedEvaluation);
	
		// try to delete the evaluation again, should succeed
		status = TMAPI.deleteEvaluation(evaluation1InCourse1.getCourseID(),
				evaluation1InCourse1.getName());
		assertEquals(Common.BACKEND_STATUS_SUCCESS, status);
		
		//verify that the other evaluation in the same course is intact
		Evaluation evaluation2InCourse1 = dataBundle.evaluations
				.get("evaluation2InCourse1OfCoord1");
		verifyPresentInDatastore(evaluation2InCourse1);
	
		// ----------deleting Course entities-------------------------
		
		Course course2 = dataBundle.courses.get("course1OfCoord2");
		verifyPresentInDatastore(course2);
		status = TMAPI.deleteCourse(course2.getID());
		assertEquals(Common.BACKEND_STATUS_SUCCESS, status);
		verifyAbsentInDatastore(course2);
		
		//check if related student entities are also deleted
		Student student2InCourse2 = dataBundle.students.get("student2InCourse2");
		verifyAbsentInDatastore(student2InCourse2);
		
		//check if related evaluation entities are also deleted
		Evaluation evaluation1InCourse2 = dataBundle.evaluations.get("evaluation1InCourse1OfCoord2");
		verifyAbsentInDatastore(evaluation1InCourse2);
		
		//check if related team profile entities are also deleted
		TeamProfile teamProfileOfTeam2_1 = dataBundle.teamProfiles
				.get("profileOfTeam2.1");
		verifyAbsentInDatastore(teamProfileOfTeam2_1);
		
		//check if related Tfs entities are also deleted
		TeamFormingSession tfsInCourse2 = dataBundle.teamFormingSessions
				.get("tfsInCourse2");
		verifyAbsentInDatastore(tfsInCourse2);
		
		//check if related TeamFormingLog entities are also deleted
		TeamFormingLog tfsLogMessage1ForTfsInCourse2 = dataBundle.teamFormingLogs
				.get("tfsLogMessage1ForTfsInCourse2");
		verifyTeamFormingLogEmptyInDatastore(tfsLogMessage1ForTfsInCourse2);
	}
	
	@Test
	public void testDeleteCoords(){
		//already tested by testPersistenceAndDeletion
	}
	
	//-------------------[Testing system-level methods]------------------------

	@Test 
	public void testCreateCoord(){
		//only minimal testing because this is a wrapper method for
		//another well-tested method.
		printTestCaseHeader();
		String coordId = "tmapitt.tcc.coord";
		Coordinator coord = new Coordinator(coordId, coordId, "tmapitt.tcc.coord@gmail.com");
		TMAPI.deleteCoord(coordId);
		verifyAbsentInDatastore(coord);
		TMAPI.createCoord(coord);
		verifyPresentInDatastore(coord);
		TMAPI.deleteCoord(coordId);
		verifyAbsentInDatastore(coord);
	}
	
	@Test
	public void testGetCoordAsJason(){
		//already tested by testPersistenceAndDeletion
	}
	
	@Test
	public void testDeleteCoord(){
		//already tested by testPersistenceAndDeletion
	}
	
	@Test
	public void testEditCoord(){
		//method not implemented
	}

	@Test 
	public void testCleanByCoordinator() throws Exception{
		//only minimal testing because this is a wrapper method for
		//other well-tested methods.
		printTestCaseHeader();
		refreshDataInDatastore();
		Coordinator coord = dataBundle.coords.get("typicalCoord1");
		String[] coursesByCoord = TMAPI.getCoursesByCoordId(coord.getGoogleID());
		assertEquals(2,coursesByCoord.length);
		TMAPI.cleanupByCoordinator(coord.getGoogleID());
		coursesByCoord = TMAPI.getCoursesByCoordId(coord.getGoogleID());
		assertEquals(0,coursesByCoord.length);
	}

	@Test
	public void testGetCoursesByCoordId() throws InvalidParametersException{

		String[] courses = TMAPI.getCoursesByCoordId("nonExistentCoord");
		printTestCaseHeader();
		// testing for non-existent coordinator
		assertEquals("[]", Arrays.toString(courses));


		//create a fresh coordinator
		String coord1Id = "AST.TGCBCI.coord1";
		TMAPI.deleteCoord(coord1Id);
		TMAPI.createCoord(new Coordinator(coord1Id, "dummy name", "dummy@email"));
		
		String course1OfCoord1 = "AST.TGCBCI.c1OfCoord1";
		String course2OfCoord1 = "AST.TGCBCI.c2OfCoord1";
		TMAPI.createCourse(new Course(course1OfCoord1,
				"tmapit tgcbci c1OfCoord1",
				coord1Id));
		TMAPI.createCourse(new Course(course2OfCoord1,
				"tmapit tgcbci c2OfCoord1",
				coord1Id));

		// add a course that belongs to a different coordinator
		String coord2Id = "AST.TGCBCI.coord2";
		String course1OfCoord2 = "AST.TGCBCI.c1OfCoord2";
		TMAPI.createCourse(new Course(course1OfCoord2,
				"tmapit tgcbci c1OfCoord2",
				coord2Id));

		courses = TMAPI.getCoursesByCoordId(coord1Id);
		assertEquals("[" + course1OfCoord1 + ", " + course2OfCoord1 + "]",
				Arrays.toString(courses));

		TMAPI.deleteCoord(coord1Id);
		TMAPI.deleteCoord(coord2Id);
	}
	
	// -------------------------[Course-level methods]-------------------------
	
	@Test 
	public void testCreateCourse() throws InvalidParametersException{
		//only minimal testing because this is a wrapper method for
		//another well-tested method.
		printTestCaseHeader();
		String courseId = "tmapitt.tcc.course";
		Course course = new Course(courseId, "Name of tmapitt.tcc.coord", "tmapitt.tcc.coord");
		TMAPI.deleteCourse(courseId);
		verifyAbsentInDatastore(course);
		TMAPI.createCourse(course);
		verifyPresentInDatastore(course);
		TMAPI.deleteCourse(courseId);
		verifyAbsentInDatastore(course);
	}

	@Test
	public void testGetCourseAsJason() {
		// already tested by testPersistenceAndDeletion
	}

	@Test
	public void testEditCourse() {
		//not implemented
	}
	
	@Test
	public void testDeleteCourse() {
		// already tested by testPersistenceAndDeletion
	}



	// ------------------------[Student-level methods]-------------------------
	
	@Test 
	public void testCreateStudent() throws InvalidParametersException{
		//only minimal testing because this is a wrapper method for
		//another well-tested method.
		printTestCaseHeader();
		Student student = new Student("|name of tcs student|tcsStudent@gmail.com|", "tmapit.tcs.course");
		TMAPI.deleteStudent(student.getCourseID(), student.getEmail());
		verifyAbsentInDatastore(student);
		TMAPI.createStudent(student);
		verifyPresentInDatastore(student);
		TMAPI.deleteStudent(student.getCourseID(), student.getEmail());
		verifyAbsentInDatastore(student);
	}
	
	@Test
	public void testGetStudentAsJason() {
		// already tested by testPersistenceAndDeletion
	}

	@Test
	public void testEditStudent(){
		printTestCaseHeader();
		
		//check for successful edit
		refreshDataInDatastore();
		Student student = dataBundle.students.get("student1InCourse1");
		String originalEmail = student.getEmail();
		student.setName("New name");
		student.setEmail("new@gmail.com");
		student.setComments("new comments");
		student.setProfileDetail(new Text("new profile"));
		student.setTeamName("new team");
		String status = TMAPI.editStudent(originalEmail,student);
		assertEquals(Common.BACKEND_STATUS_SUCCESS, status);
		verifyPresentInDatastore(student);
		
		//test for unsuccessful edit
		student.setCourseID("non-existent");
		status = TMAPI.editStudent(originalEmail,student);
		assertTrue(status.startsWith(Common.BACKEND_STATUS_FAILURE));
		verifyAbsentInDatastore(student);
	}
	
	@Test
	public void testDeletetStudent() {
		// already tested by testPersistenceAndDeletion
	}
	
	// ------------------------[Evaluation-level methods]-----------------
	
	@Test 
	public void testCreateEvaluation() throws InvalidParametersException{
		//only minimal testing because this is a wrapper method for
		//another well-tested method.
		printTestCaseHeader();
		Evaluation evaluation = new teammates.jdo.Evaluation("tmapit.tce.course","Eval for tmapit.tce.course", "inst.", true, Common.getDateOffsetToCurrentTime(1), Common.getDateOffsetToCurrentTime(2), 8.0, 5);
		TMAPI.deleteEvaluation(evaluation.getCourseID(), evaluation.getName());
		verifyAbsentInDatastore(evaluation);
		TMAPI.createEvaluation(evaluation);
		verifyPresentInDatastore(evaluation);
		TMAPI.deleteEvaluation(evaluation.getCourseID(), evaluation.getName());
		verifyAbsentInDatastore(evaluation);
	}
	
	@Test
	public void testGetEvaluationAsJason() {
		// already tested by testPersistenceAndDeletion
	}

	@Test
	public void testEditEvaluation(){
		printTestCaseHeader();
		refreshDataInDatastore();
		
		//check for successful edit
		Evaluation evaluation = dataBundle.evaluations.get("evaluation1InCourse1OfCoord1");
		evaluation.setGracePeriod(evaluation.getGracePeriod()+1);
		evaluation.setActivated(!evaluation.isActivated());
		evaluation.setCommentsEnabled(!evaluation.isCommentsEnabled());
		evaluation.setStart(Common.getDateOffsetToCurrentTime(1));
		evaluation.setDeadline(Common.getDateOffsetToCurrentTime(2));
		evaluation.setInstructions(evaluation.getInstructions()+"x");
		evaluation.setPublished(!evaluation.isPublished());
		evaluation.setTimeZone(evaluation.getTimeZone()+0.5);
		String status = TMAPI.editEvaluation(evaluation);
		assertEquals(Common.BACKEND_STATUS_SUCCESS, status);
		verifyPresentInDatastore(evaluation);
		
		//test for unsuccessful edit
		evaluation.setName("non existent");
		status = TMAPI.editEvaluation(evaluation);
		assertTrue(status.startsWith(Common.BACKEND_STATUS_FAILURE));
		verifyAbsentInDatastore(evaluation);
	}
	
	@Test
	public void testDeleteEvaluation() {
		// already tested by testPersistenceAndDeletion
	}
	
	@Test
	public void testOpenEvaluation() {
		//TODO:
	}
	
	// ------------------------[Submission-level methods]-----------------
	
	@Test
	public void testCreateSubmission() {
		// not implemented
	}
	
	@Test
	public void testGetSubmission() {
		// already tested by testPersistenceAndDeletion
	}
	
	@Test
	public void testEditSubmission(){
		printTestCaseHeader();
		refreshDataInDatastore();
		
		//check for successful edit
		Submission submission = dataBundle.submissions.get("submissionFromS1C1ToS1C1");
		submission.setJustification(new Text(submission.getJustification().getValue()+"x"));
		submission.setPoints(submission.getPoints()+10);
		String status = TMAPI.editSubmission(submission);
		assertEquals(Common.BACKEND_STATUS_SUCCESS, status);
		verifyPresentInDatastore(submission);
		
		//test for unsuccessful edit
		submission.setFromStudent("non-existent@gmail.com");
		status = TMAPI.editSubmission(submission);
		assertTrue(status.startsWith(Common.BACKEND_STATUS_FAILURE));
		verifyAbsentInDatastore(submission);
	}
	
	@Test
	public void testdeleteSubmission() {
		// not implemented
	}
	
	// --------------------------------[Tfs-level methods]----------
	
	@Test
	public void testCreateTfs() {
		// not implemented
	}
	
	@Test
	public void testGetSubmissionAsJason() {
		// already tested by testPersistenceAndDeletion
	}
	
	@Test 
	public void testEditTeamFormingSession(){
		printTestCaseHeader();
		refreshDataInDatastore();
		
		//check for successful edit
		TeamFormingSession tfs = dataBundle.teamFormingSessions.get("tfsInCourse1");
		tfs.setGracePeriod(tfs.getGracePeriod()+1);
		tfs.setStart(Common.getDateOffsetToCurrentTime(1));
		tfs.setDeadline(Common.getDateOffsetToCurrentTime(2));
		tfs.setInstructions(tfs.getInstructions()+"x");
		tfs.setProfileTemplate(tfs.getProfileTemplate()+"x");
		tfs.setTimeZone(tfs.getTimeZone()+1.0);
		tfs.setActivated(!tfs.isActivated());
		String status = TMAPI.editTfs(tfs);
		assertEquals(Common.BACKEND_STATUS_SUCCESS, status);
		verifyPresentInDatastore(tfs);
		
		//test for unsuccessful edit
		tfs.setCourseID("non-existent");
		status = TMAPI.editTfs(tfs);
		assertTrue(status.startsWith(Common.BACKEND_STATUS_FAILURE));
		verifyAbsentInDatastore(tfs);
	}
	
	@Test
	public void testDeleteTfs() {
		// not implemented
	}
	
	// --------------------------------[TeamProfile-level methods]----------
	
	@Test
	public void testCreateTeamProfile() {
		// not implemented
	}
	
	@Test
	public void testGetTeamProfileAsJason() {
		// already tested by testPersistenceAndDeletion
	}
	
	@Test 
	public void testEditTeamProfile(){
		printTestCaseHeader();
		refreshDataInDatastore();
		
		//check for successful edit
		TeamProfile teamProfile = dataBundle.teamProfiles.get("profileOfTeam1.1");
		String originalTeamName = teamProfile.getTeamName();
		teamProfile.setTeamName(teamProfile.getTeamName()+"x");
		teamProfile.setTeamProfile(new Text(teamProfile.getTeamProfile().getValue()+"x"));
		String status = TMAPI.editTeamProfile(originalTeamName,teamProfile);
		assertEquals(Common.BACKEND_STATUS_SUCCESS, status);
		verifyPresentInDatastore(teamProfile);
		
		//test for unsuccessful edit
		status = TMAPI.editTeamProfile("non-existent",teamProfile);
		assertTrue(status.startsWith(Common.BACKEND_STATUS_FAILURE));

	}
	
	@Test
	public void testDeleteTeamProfileAsJason() {
		// already tested by testPersistenceAndDeletion
	}
	
	// --------------------------------[Testing helper methods]--------------
	
	@Test
	public void testDataBundle() {
		printTestCaseHeader();
		String jsonString = SharedLib.getFileContents(TEST_DATA_FOLDER
				+ "typicalDataBundle.json");
		Gson gson = Common.getTeammatesGson();
	
		DataBundle data = gson.fromJson(jsonString, DataBundle.class);
	
		Coordinator typicalCoord1 = data.coords.get("typicalCoord1");
		assertEquals("idOfTypicalCoord1", typicalCoord1.getGoogleID());
		assertEquals("Typical Coordinator1", typicalCoord1.getName());
		assertEquals("typicalCoord1@gmail.com", typicalCoord1.getEmail());
	
		Coordinator typicalCoord2 = data.coords.get("typicalCoord2");
		assertEquals("idOfTypicalCoord2", typicalCoord2.getGoogleID());
		assertEquals("Typical Coordinator2", typicalCoord2.getName());
		assertEquals("typicalCoord2@gmail.com", typicalCoord2.getEmail());
	
		Course course1 = data.courses.get("course1OfCoord1");
		assertEquals("idOfCourse1OfCoord1", course1.getID());
		assertEquals("course1OfCoord1 name", course1.getName());
		assertEquals("idOfTypicalCoord1", course1.getCoordinatorID());
	
		Student student1InCourse1 = data.students.get("student1InCourse1");
		assertEquals("student1InCourse1", student1InCourse1.getID());
		assertEquals("student1 In Course1", student1InCourse1.getName());
		assertEquals("Team 1.1", student1InCourse1.getTeamName());
		assertEquals("comment for student1InCourse1",
				student1InCourse1.getComments());
		assertEquals("profile summary for student1InCourse1",
				student1InCourse1.getProfileSummary());
		assertEquals("idOfCourse1OfCoord1", student1InCourse1.getCourseID());
		assertEquals("profiledetail for student1InCourse1", student1InCourse1
				.getProfileDetail().getValue());
	
		Student student2InCourse2 = data.students.get("student2InCourse2");
		assertEquals("student2InCourse2", student2InCourse2.getID());
		assertEquals("student2 In Course2", student2InCourse2.getName());
		assertEquals("Team 2.1", student2InCourse2.getTeamName());
	
		Evaluation evaluation1 = data.evaluations.get("evaluation1InCourse1OfCoord1");
		assertEquals("evaluation1 In Course1", evaluation1.getName());
		assertEquals("idOfCourse1OfCoord1", evaluation1.getCourseID());
		assertEquals("instructions for evaluation1InCourse1",
				evaluation1.getInstructions());
		assertEquals(10, evaluation1.getGracePeriod());
		assertEquals(true, evaluation1.isCommentsEnabled());
		assertEquals("Sun Apr 01 23:59:00 SGT 2012", evaluation1.getStart()
				.toString());
		assertEquals("Tue Apr 30 23:59:00 SGT 2013", evaluation1.getDeadline()
				.toString());
		assertEquals(true, evaluation1.isActivated());
		assertEquals(false, evaluation1.isPublished());
		assertEquals(2.0, evaluation1.getTimeZone(), 0.01);
	
		Evaluation evaluation2 = data.evaluations.get("evaluation2InCourse1OfCoord1");
		assertEquals("evaluation2 In Course1", evaluation2.getName());
		assertEquals("idOfCourse1OfCoord1", evaluation2.getCourseID());
	
		Submission submissionFromS1C1ToS2C1 = data.submissions
				.get("submissionFromS1C1ToS2C1");
		assertEquals("student1InCourse1@gmail.com",
				submissionFromS1C1ToS2C1.getFromStudent());
		assertEquals("student2InCourse1@gmail.com",
				submissionFromS1C1ToS2C1.getToStudent());
		assertEquals("idOfCourse1OfCoord1", submissionFromS1C1ToS2C1.getCourseID());
		assertEquals("evaluation1 In Course1",
				submissionFromS1C1ToS2C1.getEvaluationName());
		assertEquals(10, submissionFromS1C1ToS2C1.getPoints());
		assertEquals("Team 1.1", submissionFromS1C1ToS2C1.getTeamName());
		// since justification filed is of Text type, we have to use it's
		// .getValue() method to access the string contained inside it
		assertEquals(
				"justification of student1InCourse1 rating to student2InCourse1",
				submissionFromS1C1ToS2C1.getJustification().getValue());
		assertEquals("comments from student1InCourse1 to student2InCourse1",
				submissionFromS1C1ToS2C1.getCommentsToStudent().getValue());
	
		Submission submissionFromS2C1ToS1C1 = data.submissions
				.get("submissionFromS2C1ToS1C1");
		assertEquals("student2InCourse1@gmail.com",
				submissionFromS2C1ToS1C1.getFromStudent());
		assertEquals("student1InCourse1@gmail.com",
				submissionFromS2C1ToS1C1.getToStudent());
	
		TeamFormingSession tfsInCourse1 = data.teamFormingSessions
				.get("tfsInCourse1");
		assertEquals("idOfCourse1OfCoord1", tfsInCourse1.getCourseID());
		assertEquals(8.0, tfsInCourse1.getTimeZone(), 0.01);
		assertEquals("Sun Apr 01 23:59:00 SGT 2012", tfsInCourse1.getStart()
				.toString());
		assertEquals("Sun Apr 15 23:59:00 SGT 2012", tfsInCourse1.getDeadline()
				.toString());
		assertEquals("instructions for tfsInCourse1",
				tfsInCourse1.getInstructions());
		assertEquals("profile template for tfsInCourse1",
				tfsInCourse1.getProfileTemplate());
		assertEquals(10, tfsInCourse1.getGracePeriod());
		assertEquals(false, tfsInCourse1.isActivated());
	
		TeamProfile profileOfTeam1_1 = data.teamProfiles
				.get("profileOfTeam1.1");
		assertEquals("idOfCourse1OfCoord1", profileOfTeam1_1.getCourseID());
		assertEquals("course1OfCoord1 name", profileOfTeam1_1.getCourseName());
		assertEquals("Team 1.1", profileOfTeam1_1.getTeamName());
		assertEquals("team profile of Team 1.1", profileOfTeam1_1
				.getTeamProfile().getValue());
	
		TeamFormingLog tfsLogMessageForTfsInCourse1 = data.teamFormingLogs
				.get("tfsLogMessage1ForTfsInCourse1");
		assertEquals("idOfCourse1OfCoord1", tfsLogMessageForTfsInCourse1.getCourseID());
		assertEquals("student1 In Course1",
				tfsLogMessageForTfsInCourse1.getStudentName());
		assertEquals("student1InCourse1@gmail.com",
				tfsLogMessageForTfsInCourse1.getStudentEmail());
		assertEquals("Sun Jan 01 01:01:00 SGT 2012",
				tfsLogMessageForTfsInCourse1.getTime().toString());
		assertEquals("log message 1 of course1, student1InCourse1@gmail.com",
				tfsLogMessageForTfsInCourse1.getMessage().getValue());
	}

	//============================helper methods==============================

	private void refreshDataInDatastore() {
		dataBundle = gson.fromJson(jsonString, DataBundle.class);
		TMAPI.deleteCoordinators(jsonString); 
		TMAPI.persistNewDataBundle(jsonString);
	}

	private void verifyAbsentInDatastore(Course course) {
		assertEquals("null",TMAPI.getCourseAsJason(course.getID()));
	}

	private void verifyAbsentInDatastore(Student student) {
		assertEquals("null",TMAPI.getStudentAsJason(student.getCourseID(), student.getEmail()));
	}

	private void verifyAbsentInDatastore(Evaluation evaluation1InCourse1) {
		assertEquals("null", TMAPI.getEvaluationAsJason(
				evaluation1InCourse1.getCourseID(),
				evaluation1InCourse1.getName()));
	}

	private void verifyAbsentInDatastore(Submission subInDeletedEvaluation) {
		String submissionAsJason = TMAPI.getSubmissionAsJason(
				subInDeletedEvaluation.getCourseID(),
				subInDeletedEvaluation.getEvaluationName(),
				subInDeletedEvaluation.getFromStudent(),
				subInDeletedEvaluation.getToStudent());
		assertEquals("null", submissionAsJason);
	}

	private void verifyAbsentInDatastore(TeamFormingSession tfsInCourse3) {
		assertEquals("null", TMAPI.getTfsAsJason(tfsInCourse3.getCourseID()));
	}

	private void verifyTeamFormingLogEmptyInDatastore(
			TeamFormingLog tfsLogMessage1ForTfsInCourse1) {
		assertEquals("[]",
				TMAPI.getTeamFormingLogAsJason(tfsLogMessage1ForTfsInCourse1
						.getCourseID()));
	}

	private void verifyAbsentInDatastore(
			TeamProfile teamProfileOfTeam1_1) {
		assertEquals("null", TMAPI.getTeamProfileAsJason(
				teamProfileOfTeam1_1.getCourseID(),
				teamProfileOfTeam1_1.getTeamName()));
	}

	private void verifyPresentInDatastore(String dataBundleJsonString) {
		Gson gson = Common.getTeammatesGson();

		DataBundle data = gson.fromJson(dataBundleJsonString, DataBundle.class);
		HashMap<String, Coordinator> coords = data.coords;
		for (Coordinator expectedCoord : coords.values()) {
			verifyPresentInDatastore(expectedCoord);
		}

		HashMap<String, Course> courses = data.courses;
		for (Course expectedCourse : courses.values()) {
			verifyPresentInDatastore(expectedCourse);
		}

		HashMap<String, Student> students = data.students;
		for (Student expectedStudent : students.values()) {
			verifyPresentInDatastore(expectedStudent);
		}

		HashMap<String, Evaluation> evaluations = data.evaluations;
		for (Evaluation expectedEvaluation : evaluations.values()) {
			verifyPresentInDatastore(expectedEvaluation);
		}

		HashMap<String, Submission> submissions = data.submissions;
		for (Submission expectedSubmission : submissions.values()) {
			verifyPresentInDatastore(expectedSubmission);
		}

		HashMap<String, TeamFormingSession> teamFormingSessions = data.teamFormingSessions;
		for (TeamFormingSession expectedTeamFormingSession : teamFormingSessions
				.values()) {
			verifyPresentInDatastore(expectedTeamFormingSession);
		}

		HashMap<String, TeamProfile> teamProfiles = data.teamProfiles;
		for (TeamProfile expectedTeamProfile : teamProfiles.values()) {
			verifyPresentInDatastore(expectedTeamProfile);
		}

		HashMap<String, TeamFormingLog> teamFormingLogs = data.teamFormingLogs;
		for (TeamFormingLog expectedTeamFormingLogEntry : teamFormingLogs
				.values()) {
			verifyPresentInDatastore(expectedTeamFormingLogEntry);
		}

	}

	private void verifyPresentInDatastore(TeamFormingSession expectedTeamFormingSession) {
		String teamFormingSessionsJsonString = TMAPI
				.getTfsAsJason(expectedTeamFormingSession.getCourseID());
		TeamFormingSession actualTeamFormingSession = gson.fromJson(
				teamFormingSessionsJsonString, TeamFormingSession.class);
		// equalize id field before comparing (because id field is
		// autogenerated by GAE)
		expectedTeamFormingSession.id = actualTeamFormingSession.id;
		assertEquals(gson.toJson(expectedTeamFormingSession),
				gson.toJson(actualTeamFormingSession));
	}

	private void verifyPresentInDatastore(Submission expectedSubmission) {
		String submissionsJsonString = TMAPI.getSubmissionAsJason(
				expectedSubmission.getCourseID(),
				expectedSubmission.getEvaluationName(),
				expectedSubmission.getFromStudent(),
				expectedSubmission.getToStudent());
		Submission actualSubmission = gson.fromJson(submissionsJsonString,
				Submission.class);
		// equalize id field before comparing (because id field is
		// autogenerated by GAE)
		expectedSubmission.id = actualSubmission.id;
		assertEquals(gson.toJson(expectedSubmission),
				gson.toJson(actualSubmission));
	}

	private void verifyPresentInDatastore(Evaluation expectedEvaluation) {
		String evaluationJsonString = TMAPI.getEvaluationAsJason(
				expectedEvaluation.getCourseID(),
				expectedEvaluation.getName());
		Evaluation actualEvaluation = gson.fromJson(evaluationJsonString,
				Evaluation.class);
		// equalize id field before comparing (because id field is
		// autogenerated by GAE)
		expectedEvaluation.id = actualEvaluation.id;
		assertEquals(gson.toJson(expectedEvaluation),
				gson.toJson(actualEvaluation));
	}

	private void verifyPresentInDatastore(Student expectedStudent) {
		String studentJsonString = TMAPI.getStudentAsJason(
				expectedStudent.getCourseID(), expectedStudent.getEmail());
		Student actualStudent = gson.fromJson(studentJsonString,
				Student.class);
		assertEquals(gson.toJson(expectedStudent),
				gson.toJson(actualStudent));
	}

	private void verifyPresentInDatastore(Course expectedCourse) {
		String courseJsonString = TMAPI.getCourseAsJason(expectedCourse
				.getID());
		Course actualCourse = gson.fromJson(courseJsonString, Course.class);
		assertEquals(gson.toJson(expectedCourse), gson.toJson(actualCourse));
	}

	private void verifyPresentInDatastore(TeamFormingLog expectedTeamFormingLogEntry) {
		String teamFormingLogJsonString = TMAPI
				.getTeamFormingLogAsJason(expectedTeamFormingLogEntry
						.getCourseID());
		Type collectionType = new TypeToken<ArrayList<TeamFormingLog>>() {
		}.getType();
		ArrayList<TeamFormingLog> actualTeamFormingLogsForCourse = gson
				.fromJson(teamFormingLogJsonString, collectionType);
		String errorMessage = gson.toJson(expectedTeamFormingLogEntry)
				+ "\n--> was not found in -->\n"
				+ TMAPI.reformatJasonString(teamFormingLogJsonString,
						collectionType);
		assertTrue(
				errorMessage,
				isLogEntryInList(expectedTeamFormingLogEntry,
						actualTeamFormingLogsForCourse));
	}

	private void verifyPresentInDatastore(TeamProfile expectedTeamProfile) {
		String teamProfileJsonString = TMAPI.getTeamProfileAsJason(
				expectedTeamProfile.getCourseID(),
				expectedTeamProfile.getTeamName());
		TeamProfile actualTeamProfile = gson.fromJson(
				teamProfileJsonString, TeamProfile.class);
		// equalize id field before comparing (because id field is
		// autogenerated by GAE)
		expectedTeamProfile.id = actualTeamProfile.id;
		assertEquals(gson.toJson(expectedTeamProfile),
				gson.toJson(actualTeamProfile));
	}

	private void verifyPresentInDatastore(Coordinator expectedCoord) {
		String coordJsonString = TMAPI.getCoordAsJason(expectedCoord
				.getGoogleID());
		Coordinator actualCoord = gson.fromJson(coordJsonString,
				Coordinator.class);
		assertEquals(gson.toJson(expectedCoord), gson.toJson(actualCoord));
	}
	
	private void verifyAbsentInDatastore(Coordinator expectedCoord) {
		assertEquals("null", TMAPI.getCoordAsJason(expectedCoord.getGoogleID()));
	}

	private boolean isLogEntryInList(TeamFormingLog teamFormingLogEntry,
			ArrayList<TeamFormingLog> teamFormingLogEntryList) {
		for (TeamFormingLog logEntryInList : teamFormingLogEntryList) {
			if (teamFormingLogEntry.getCourseID().equals(
					logEntryInList.getCourseID())
					&& teamFormingLogEntry.getMessage().getValue()
							.equals(logEntryInList.getMessage().getValue())
					&& teamFormingLogEntry.getStudentEmail().equals(
							logEntryInList.getStudentEmail())
					&& teamFormingLogEntry.getStudentName().equals(
							logEntryInList.getStudentName())
					&& teamFormingLogEntry.getTime().toString()
							.equals(logEntryInList.getTime().toString())) {
				return true;
			}
		}
		return false;
	}

}<|MERGE_RESOLUTION|>--- conflicted
+++ resolved
@@ -33,10 +33,6 @@
 
 public class TMAPITest extends BaseTestCase{
 
-<<<<<<< HEAD
-=======
-	private static String TEST_DATA_FOLDER = "src/test/resources/data/";
->>>>>>> d43ff8a6
 	private static Gson gson = Common.getTeammatesGson();
 	String jsonString = SharedLib.getFileContents(Common.TEST_DATA_FOLDER + "typicalDataBundle.json");
 	private DataBundle dataBundle;
@@ -55,10 +51,495 @@
 
 
 	@Test
-<<<<<<< HEAD
+	public void testPersistenceAndDeletion() {
+		printTestCaseHeader();
+		
+		//to avoid clashes with existing data
+		TMAPI.deleteCoordinators(jsonString);
+		
+		//check if deleteCoordinators worked
+		dataBundle = gson.fromJson(jsonString, DataBundle.class);
+		for(Coordinator coord: dataBundle.coords.values()){
+			verifyAbsentInDatastore(coord);
+		}
+		
+		//check persisting
+		String status = TMAPI.persistNewDataBundle(jsonString);
+		assertEquals(Common.BACKEND_STATUS_SUCCESS, status);
+		verifyPresentInDatastore(jsonString);
+		
+		// ----------deleting Coordinator entities-------------------------
+		Coordinator typicalCoord1 = dataBundle.coords.get("typicalCoord1");
+		verifyPresentInDatastore(typicalCoord1);
+		status = TMAPI.deleteCoord(typicalCoord1.getGoogleID());
+		assertEquals(Common.BACKEND_STATUS_SUCCESS, status);
+		verifyAbsentInDatastore(typicalCoord1);
+		
+		Coordinator typicalCoord2 = dataBundle.coords.get("typicalCoord2");
+		status = TMAPI.deleteCoord(typicalCoord2.getGoogleID());
+		assertEquals(Common.BACKEND_STATUS_SUCCESS, status);
+		verifyAbsentInDatastore(typicalCoord2);
+		
+		//try to delete again. should succeed.
+		status = TMAPI.deleteCoord(typicalCoord2.getGoogleID());
+		assertEquals(Common.BACKEND_STATUS_SUCCESS, status);
+		
+		status = TMAPI.deleteCoord("idOfTypicalCoord3");
+		
+		//recreate data. this should succeed if all previous data were deleted
+		status = TMAPI.persistNewDataBundle(jsonString);
+		assertEquals(Common.BACKEND_STATUS_SUCCESS, status);
+		
+		// ----------deleting TeamProfile entities-------------------------
+	
+		// delete one TeamProfile and confirm it is already deleted
+		TeamProfile teamProfileOfTeam1_1 = dataBundle.teamProfiles
+				.get("profileOfTeam1.1");
+		verifyPresentInDatastore(teamProfileOfTeam1_1);
+		status = TMAPI.deleteTeamProfile(teamProfileOfTeam1_1.getCourseID(),
+				teamProfileOfTeam1_1.getTeamName());
+		assertEquals(Common.BACKEND_STATUS_SUCCESS, status);
+		verifyAbsentInDatastore(teamProfileOfTeam1_1);
+	
+		// verify if the other TeamProfile in the same course is intact
+		verifyPresentInDatastore(dataBundle.teamProfiles
+				.get("profileOfTeam1.2"));
+	
+		// try to delete it again, should succeed
+		status = TMAPI.deleteTeamProfile(teamProfileOfTeam1_1.getCourseID(),
+				teamProfileOfTeam1_1.getTeamName());
+		assertEquals(Common.BACKEND_STATUS_SUCCESS, status);
+	
+		// ----------deleting TeamFormingLog entities-------------------------
+	
+		// delete TeamFormingLog of one course and verify it is deleted
+		TeamFormingLog tfsLogMessage1ForTfsInCourse1 = dataBundle.teamFormingLogs
+				.get("tfsLogMessage1ForTfsInCourse1");
+		verifyPresentInDatastore(tfsLogMessage1ForTfsInCourse1);
+		status = TMAPI.deleteTeamFormingLog(tfsLogMessage1ForTfsInCourse1
+				.getCourseID());
+		assertEquals(Common.BACKEND_STATUS_SUCCESS, status);
+		verifyTeamFormingLogEmptyInDatastore(tfsLogMessage1ForTfsInCourse1);
+	
+		// try to delete it again, the operation should succeed
+		status = TMAPI.deleteTeamFormingLog(tfsLogMessage1ForTfsInCourse1
+				.getCourseID());
+		assertEquals(Common.BACKEND_STATUS_SUCCESS, status);
+	
+		// ----------deleting Evaluation entities-------------------------
+	
+		// check the existence of a submission that will be deleted along with the evaluation
+		Submission subInDeletedEvaluation = dataBundle.submissions
+				.get("submissionFromS1C1ToS1C1");
+		verifyPresentInDatastore(subInDeletedEvaluation);
+		
+		//delete the evaluation and verify it is deleted
+		Evaluation evaluation1InCourse1 = dataBundle.evaluations
+				.get("evaluation1InCourse1OfCoord1");
+		verifyPresentInDatastore(evaluation1InCourse1);
+		status = TMAPI.deleteEvaluation(evaluation1InCourse1.getCourseID(),
+				evaluation1InCourse1.getName());
+		assertEquals(Common.BACKEND_STATUS_SUCCESS, status);
+		verifyAbsentInDatastore(evaluation1InCourse1);
+		
+		//verify that the submission is deleted too
+		verifyAbsentInDatastore(subInDeletedEvaluation);
+	
+		// try to delete the evaluation again, should succeed
+		status = TMAPI.deleteEvaluation(evaluation1InCourse1.getCourseID(),
+				evaluation1InCourse1.getName());
+		assertEquals(Common.BACKEND_STATUS_SUCCESS, status);
+		
+		//verify that the other evaluation in the same course is intact
+		Evaluation evaluation2InCourse1 = dataBundle.evaluations
+				.get("evaluation2InCourse1OfCoord1");
+		verifyPresentInDatastore(evaluation2InCourse1);
+	
+		// ----------deleting Course entities-------------------------
+		
+		Course course2 = dataBundle.courses.get("course1OfCoord2");
+		verifyPresentInDatastore(course2);
+		status = TMAPI.deleteCourse(course2.getID());
+		assertEquals(Common.BACKEND_STATUS_SUCCESS, status);
+		verifyAbsentInDatastore(course2);
+		
+		//check if related student entities are also deleted
+		Student student2InCourse2 = dataBundle.students.get("student2InCourse2");
+		verifyAbsentInDatastore(student2InCourse2);
+		
+		//check if related evaluation entities are also deleted
+		Evaluation evaluation1InCourse2 = dataBundle.evaluations.get("evaluation1InCourse1OfCoord2");
+		verifyAbsentInDatastore(evaluation1InCourse2);
+		
+		//check if related team profile entities are also deleted
+		TeamProfile teamProfileOfTeam2_1 = dataBundle.teamProfiles
+				.get("profileOfTeam2.1");
+		verifyAbsentInDatastore(teamProfileOfTeam2_1);
+		
+		//check if related Tfs entities are also deleted
+		TeamFormingSession tfsInCourse2 = dataBundle.teamFormingSessions
+				.get("tfsInCourse2");
+		verifyAbsentInDatastore(tfsInCourse2);
+		
+		//check if related TeamFormingLog entities are also deleted
+		TeamFormingLog tfsLogMessage1ForTfsInCourse2 = dataBundle.teamFormingLogs
+				.get("tfsLogMessage1ForTfsInCourse2");
+		verifyTeamFormingLogEmptyInDatastore(tfsLogMessage1ForTfsInCourse2);
+	}
+	
+	@Test
+	public void testDeleteCoords(){
+		//already tested by testPersistenceAndDeletion
+	}
+	
+	//-------------------[Testing system-level methods]------------------------
+
+	@Test 
+	public void testCreateCoord(){
+		//only minimal testing because this is a wrapper method for
+		//another well-tested method.
+		printTestCaseHeader();
+		String coordId = "tmapitt.tcc.coord";
+		Coordinator coord = new Coordinator(coordId, coordId, "tmapitt.tcc.coord@gmail.com");
+		TMAPI.deleteCoord(coordId);
+		verifyAbsentInDatastore(coord);
+		TMAPI.createCoord(coord);
+		verifyPresentInDatastore(coord);
+		TMAPI.deleteCoord(coordId);
+		verifyAbsentInDatastore(coord);
+	}
+	
+	@Test
+	public void testGetCoordAsJason(){
+		//already tested by testPersistenceAndDeletion
+	}
+	
+	@Test
+	public void testDeleteCoord(){
+		//already tested by testPersistenceAndDeletion
+	}
+	
+	@Test
+	public void testEditCoord(){
+		//method not implemented
+	}
+
+	@Test 
+	public void testCleanByCoordinator() throws Exception{
+		//only minimal testing because this is a wrapper method for
+		//other well-tested methods.
+		printTestCaseHeader();
+		refreshDataInDatastore();
+		Coordinator coord = dataBundle.coords.get("typicalCoord1");
+		String[] coursesByCoord = TMAPI.getCoursesByCoordId(coord.getGoogleID());
+		assertEquals(2,coursesByCoord.length);
+		TMAPI.cleanupByCoordinator(coord.getGoogleID());
+		coursesByCoord = TMAPI.getCoursesByCoordId(coord.getGoogleID());
+		assertEquals(0,coursesByCoord.length);
+	}
+
+	@Test
+	public void testGetCoursesByCoordId() throws InvalidParametersException{
+
+		String[] courses = TMAPI.getCoursesByCoordId("nonExistentCoord");
+		printTestCaseHeader();
+		// testing for non-existent coordinator
+		assertEquals("[]", Arrays.toString(courses));
+
+
+		//create a fresh coordinator
+		String coord1Id = "AST.TGCBCI.coord1";
+		TMAPI.deleteCoord(coord1Id);
+		TMAPI.createCoord(new Coordinator(coord1Id, "dummy name", "dummy@email"));
+		
+		String course1OfCoord1 = "AST.TGCBCI.c1OfCoord1";
+		String course2OfCoord1 = "AST.TGCBCI.c2OfCoord1";
+		TMAPI.createCourse(new Course(course1OfCoord1,
+				"tmapit tgcbci c1OfCoord1",
+				coord1Id));
+		TMAPI.createCourse(new Course(course2OfCoord1,
+				"tmapit tgcbci c2OfCoord1",
+				coord1Id));
+
+		// add a course that belongs to a different coordinator
+		String coord2Id = "AST.TGCBCI.coord2";
+		String course1OfCoord2 = "AST.TGCBCI.c1OfCoord2";
+		TMAPI.createCourse(new Course(course1OfCoord2,
+				"tmapit tgcbci c1OfCoord2",
+				coord2Id));
+
+		courses = TMAPI.getCoursesByCoordId(coord1Id);
+		assertEquals("[" + course1OfCoord1 + ", " + course2OfCoord1 + "]",
+				Arrays.toString(courses));
+
+		TMAPI.deleteCoord(coord1Id);
+		TMAPI.deleteCoord(coord2Id);
+	}
+	
+	// -------------------------[Course-level methods]-------------------------
+	
+	@Test 
+	public void testCreateCourse() throws InvalidParametersException{
+		//only minimal testing because this is a wrapper method for
+		//another well-tested method.
+		printTestCaseHeader();
+		String courseId = "tmapitt.tcc.course";
+		Course course = new Course(courseId, "Name of tmapitt.tcc.coord", "tmapitt.tcc.coord");
+		TMAPI.deleteCourse(courseId);
+		verifyAbsentInDatastore(course);
+		TMAPI.createCourse(course);
+		verifyPresentInDatastore(course);
+		TMAPI.deleteCourse(courseId);
+		verifyAbsentInDatastore(course);
+	}
+
+	@Test
+	public void testGetCourseAsJason() {
+		// already tested by testPersistenceAndDeletion
+	}
+
+	@Test
+	public void testEditCourse() {
+		//not implemented
+	}
+	
+	@Test
+	public void testDeleteCourse() {
+		// already tested by testPersistenceAndDeletion
+	}
+
+
+
+	// ------------------------[Student-level methods]-------------------------
+	
+	@Test 
+	public void testCreateStudent() throws InvalidParametersException{
+		//only minimal testing because this is a wrapper method for
+		//another well-tested method.
+		printTestCaseHeader();
+		Student student = new Student("|name of tcs student|tcsStudent@gmail.com|", "tmapit.tcs.course");
+		TMAPI.deleteStudent(student.getCourseID(), student.getEmail());
+		verifyAbsentInDatastore(student);
+		TMAPI.createStudent(student);
+		verifyPresentInDatastore(student);
+		TMAPI.deleteStudent(student.getCourseID(), student.getEmail());
+		verifyAbsentInDatastore(student);
+	}
+	
+	@Test
+	public void testGetStudentAsJason() {
+		// already tested by testPersistenceAndDeletion
+	}
+
+	@Test
+	public void testEditStudent(){
+		printTestCaseHeader();
+		
+		//check for successful edit
+		refreshDataInDatastore();
+		Student student = dataBundle.students.get("student1InCourse1");
+		String originalEmail = student.getEmail();
+		student.setName("New name");
+		student.setEmail("new@gmail.com");
+		student.setComments("new comments");
+		student.setProfileDetail(new Text("new profile"));
+		student.setTeamName("new team");
+		String status = TMAPI.editStudent(originalEmail,student);
+		assertEquals(Common.BACKEND_STATUS_SUCCESS, status);
+		verifyPresentInDatastore(student);
+		
+		//test for unsuccessful edit
+		student.setCourseID("non-existent");
+		status = TMAPI.editStudent(originalEmail,student);
+		assertTrue(status.startsWith(Common.BACKEND_STATUS_FAILURE));
+		verifyAbsentInDatastore(student);
+	}
+	
+	@Test
+	public void testDeletetStudent() {
+		// already tested by testPersistenceAndDeletion
+	}
+	
+	// ------------------------[Evaluation-level methods]-----------------
+	
+	@Test 
+	public void testCreateEvaluation() throws InvalidParametersException{
+		//only minimal testing because this is a wrapper method for
+		//another well-tested method.
+		printTestCaseHeader();
+		Evaluation evaluation = new teammates.jdo.Evaluation("tmapit.tce.course","Eval for tmapit.tce.course", "inst.", true, Common.getDateOffsetToCurrentTime(1), Common.getDateOffsetToCurrentTime(2), 8.0, 5);
+		TMAPI.deleteEvaluation(evaluation.getCourseID(), evaluation.getName());
+		verifyAbsentInDatastore(evaluation);
+		TMAPI.createEvaluation(evaluation);
+		verifyPresentInDatastore(evaluation);
+		TMAPI.deleteEvaluation(evaluation.getCourseID(), evaluation.getName());
+		verifyAbsentInDatastore(evaluation);
+	}
+	
+	@Test
+	public void testGetEvaluationAsJason() {
+		// already tested by testPersistenceAndDeletion
+	}
+
+	@Test
+	public void testEditEvaluation(){
+		printTestCaseHeader();
+		refreshDataInDatastore();
+		
+		//check for successful edit
+		Evaluation evaluation = dataBundle.evaluations.get("evaluation1InCourse1OfCoord1");
+		evaluation.setGracePeriod(evaluation.getGracePeriod()+1);
+		evaluation.setActivated(!evaluation.isActivated());
+		evaluation.setCommentsEnabled(!evaluation.isCommentsEnabled());
+		evaluation.setStart(Common.getDateOffsetToCurrentTime(1));
+		evaluation.setDeadline(Common.getDateOffsetToCurrentTime(2));
+		evaluation.setInstructions(evaluation.getInstructions()+"x");
+		evaluation.setPublished(!evaluation.isPublished());
+		evaluation.setTimeZone(evaluation.getTimeZone()+0.5);
+		String status = TMAPI.editEvaluation(evaluation);
+		assertEquals(Common.BACKEND_STATUS_SUCCESS, status);
+		verifyPresentInDatastore(evaluation);
+		
+		//test for unsuccessful edit
+		evaluation.setName("non existent");
+		status = TMAPI.editEvaluation(evaluation);
+		assertTrue(status.startsWith(Common.BACKEND_STATUS_FAILURE));
+		verifyAbsentInDatastore(evaluation);
+	}
+	
+	@Test
+	public void testDeleteEvaluation() {
+		// already tested by testPersistenceAndDeletion
+	}
+	
+	@Test
+	public void testOpenEvaluation() {
+		//TODO:
+	}
+	
+	// ------------------------[Submission-level methods]-----------------
+	
+	@Test
+	public void testCreateSubmission() {
+		// not implemented
+	}
+	
+	@Test
+	public void testGetSubmission() {
+		// already tested by testPersistenceAndDeletion
+	}
+	
+	@Test
+	public void testEditSubmission(){
+		printTestCaseHeader();
+		refreshDataInDatastore();
+		
+		//check for successful edit
+		Submission submission = dataBundle.submissions.get("submissionFromS1C1ToS1C1");
+		submission.setJustification(new Text(submission.getJustification().getValue()+"x"));
+		submission.setPoints(submission.getPoints()+10);
+		String status = TMAPI.editSubmission(submission);
+		assertEquals(Common.BACKEND_STATUS_SUCCESS, status);
+		verifyPresentInDatastore(submission);
+		
+		//test for unsuccessful edit
+		submission.setFromStudent("non-existent@gmail.com");
+		status = TMAPI.editSubmission(submission);
+		assertTrue(status.startsWith(Common.BACKEND_STATUS_FAILURE));
+		verifyAbsentInDatastore(submission);
+	}
+	
+	@Test
+	public void testdeleteSubmission() {
+		// not implemented
+	}
+	
+	// --------------------------------[Tfs-level methods]----------
+	
+	@Test
+	public void testCreateTfs() {
+		// not implemented
+	}
+	
+	@Test
+	public void testGetSubmissionAsJason() {
+		// already tested by testPersistenceAndDeletion
+	}
+	
+	@Test 
+	public void testEditTeamFormingSession(){
+		printTestCaseHeader();
+		refreshDataInDatastore();
+		
+		//check for successful edit
+		TeamFormingSession tfs = dataBundle.teamFormingSessions.get("tfsInCourse1");
+		tfs.setGracePeriod(tfs.getGracePeriod()+1);
+		tfs.setStart(Common.getDateOffsetToCurrentTime(1));
+		tfs.setDeadline(Common.getDateOffsetToCurrentTime(2));
+		tfs.setInstructions(tfs.getInstructions()+"x");
+		tfs.setProfileTemplate(tfs.getProfileTemplate()+"x");
+		tfs.setTimeZone(tfs.getTimeZone()+1.0);
+		tfs.setActivated(!tfs.isActivated());
+		String status = TMAPI.editTfs(tfs);
+		assertEquals(Common.BACKEND_STATUS_SUCCESS, status);
+		verifyPresentInDatastore(tfs);
+		
+		//test for unsuccessful edit
+		tfs.setCourseID("non-existent");
+		status = TMAPI.editTfs(tfs);
+		assertTrue(status.startsWith(Common.BACKEND_STATUS_FAILURE));
+		verifyAbsentInDatastore(tfs);
+	}
+	
+	@Test
+	public void testDeleteTfs() {
+		// not implemented
+	}
+	
+	// --------------------------------[TeamProfile-level methods]----------
+	
+	@Test
+	public void testCreateTeamProfile() {
+		// not implemented
+	}
+	
+	@Test
+	public void testGetTeamProfileAsJason() {
+		// already tested by testPersistenceAndDeletion
+	}
+	
+	@Test 
+	public void testEditTeamProfile(){
+		printTestCaseHeader();
+		refreshDataInDatastore();
+		
+		//check for successful edit
+		TeamProfile teamProfile = dataBundle.teamProfiles.get("profileOfTeam1.1");
+		String originalTeamName = teamProfile.getTeamName();
+		teamProfile.setTeamName(teamProfile.getTeamName()+"x");
+		teamProfile.setTeamProfile(new Text(teamProfile.getTeamProfile().getValue()+"x"));
+		String status = TMAPI.editTeamProfile(originalTeamName,teamProfile);
+		assertEquals(Common.BACKEND_STATUS_SUCCESS, status);
+		verifyPresentInDatastore(teamProfile);
+		
+		//test for unsuccessful edit
+		status = TMAPI.editTeamProfile("non-existent",teamProfile);
+		assertTrue(status.startsWith(Common.BACKEND_STATUS_FAILURE));
+
+	}
+	
+	@Test
+	public void testDeleteTeamProfileAsJason() {
+		// already tested by testPersistenceAndDeletion
+	}
+	
+	// --------------------------------[Testing helper methods]--------------
+	
+	@Test
 	public void testDataBundle() {
 		printTestCaseHeader();
-		String jsonString = SharedLib.getFileContents(Common.TEST_DATA_FOLDER + "typicalDataBundle.json");
+		String jsonString = SharedLib.getFileContents(TEST_DATA_FOLDER
+				+ "typicalDataBundle.json");
 		Gson gson = Common.getTeammatesGson();
 	
 		DataBundle data = gson.fromJson(jsonString, DataBundle.class);
@@ -175,616 +656,6 @@
 		assertEquals("log message 1 of course1, student1InCourse1@gmail.com",
 				tfsLogMessageForTfsInCourse1.getMessage().getValue());
 	}
-	
-	@Test 
-	public void testPersistDataBundle(){
-=======
-	public void testPersistenceAndDeletion() {
->>>>>>> d43ff8a6
-		printTestCaseHeader();
-		
-		//to avoid clashes with existing data
-		TMAPI.deleteCoordinators(jsonString);
-		
-		//check if deleteCoordinators worked
-		dataBundle = gson.fromJson(jsonString, DataBundle.class);
-		for(Coordinator coord: dataBundle.coords.values()){
-			verifyAbsentInDatastore(coord);
-		}
-		
-		//check persisting
-		String status = TMAPI.persistNewDataBundle(jsonString);
-		assertEquals(Common.BACKEND_STATUS_SUCCESS, status);
-		verifyPresentInDatastore(jsonString);
-		
-		// ----------deleting Coordinator entities-------------------------
-		Coordinator typicalCoord1 = dataBundle.coords.get("typicalCoord1");
-		verifyPresentInDatastore(typicalCoord1);
-		status = TMAPI.deleteCoord(typicalCoord1.getGoogleID());
-		assertEquals(Common.BACKEND_STATUS_SUCCESS, status);
-		verifyAbsentInDatastore(typicalCoord1);
-		
-		Coordinator typicalCoord2 = dataBundle.coords.get("typicalCoord2");
-		status = TMAPI.deleteCoord(typicalCoord2.getGoogleID());
-		assertEquals(Common.BACKEND_STATUS_SUCCESS, status);
-		verifyAbsentInDatastore(typicalCoord2);
-		
-		//try to delete again. should succeed.
-		status = TMAPI.deleteCoord(typicalCoord2.getGoogleID());
-		assertEquals(Common.BACKEND_STATUS_SUCCESS, status);
-		
-		status = TMAPI.deleteCoord("idOfTypicalCoord3");
-		
-		//recreate data. this should succeed if all previous data were deleted
-		status = TMAPI.persistNewDataBundle(jsonString);
-		assertEquals(Common.BACKEND_STATUS_SUCCESS, status);
-		
-		// ----------deleting TeamProfile entities-------------------------
-	
-		// delete one TeamProfile and confirm it is already deleted
-		TeamProfile teamProfileOfTeam1_1 = dataBundle.teamProfiles
-				.get("profileOfTeam1.1");
-		verifyPresentInDatastore(teamProfileOfTeam1_1);
-		status = TMAPI.deleteTeamProfile(teamProfileOfTeam1_1.getCourseID(),
-				teamProfileOfTeam1_1.getTeamName());
-		assertEquals(Common.BACKEND_STATUS_SUCCESS, status);
-		verifyAbsentInDatastore(teamProfileOfTeam1_1);
-	
-		// verify if the other TeamProfile in the same course is intact
-		verifyPresentInDatastore(dataBundle.teamProfiles
-				.get("profileOfTeam1.2"));
-	
-		// try to delete it again, should succeed
-		status = TMAPI.deleteTeamProfile(teamProfileOfTeam1_1.getCourseID(),
-				teamProfileOfTeam1_1.getTeamName());
-		assertEquals(Common.BACKEND_STATUS_SUCCESS, status);
-	
-		// ----------deleting TeamFormingLog entities-------------------------
-	
-		// delete TeamFormingLog of one course and verify it is deleted
-		TeamFormingLog tfsLogMessage1ForTfsInCourse1 = dataBundle.teamFormingLogs
-				.get("tfsLogMessage1ForTfsInCourse1");
-		verifyPresentInDatastore(tfsLogMessage1ForTfsInCourse1);
-		status = TMAPI.deleteTeamFormingLog(tfsLogMessage1ForTfsInCourse1
-				.getCourseID());
-		assertEquals(Common.BACKEND_STATUS_SUCCESS, status);
-		verifyTeamFormingLogEmptyInDatastore(tfsLogMessage1ForTfsInCourse1);
-	
-		// try to delete it again, the operation should succeed
-		status = TMAPI.deleteTeamFormingLog(tfsLogMessage1ForTfsInCourse1
-				.getCourseID());
-		assertEquals(Common.BACKEND_STATUS_SUCCESS, status);
-	
-		// ----------deleting Evaluation entities-------------------------
-	
-		// check the existence of a submission that will be deleted along with the evaluation
-		Submission subInDeletedEvaluation = dataBundle.submissions
-				.get("submissionFromS1C1ToS1C1");
-		verifyPresentInDatastore(subInDeletedEvaluation);
-		
-		//delete the evaluation and verify it is deleted
-		Evaluation evaluation1InCourse1 = dataBundle.evaluations
-				.get("evaluation1InCourse1OfCoord1");
-		verifyPresentInDatastore(evaluation1InCourse1);
-		status = TMAPI.deleteEvaluation(evaluation1InCourse1.getCourseID(),
-				evaluation1InCourse1.getName());
-		assertEquals(Common.BACKEND_STATUS_SUCCESS, status);
-		verifyAbsentInDatastore(evaluation1InCourse1);
-		
-		//verify that the submission is deleted too
-		verifyAbsentInDatastore(subInDeletedEvaluation);
-	
-		// try to delete the evaluation again, should succeed
-		status = TMAPI.deleteEvaluation(evaluation1InCourse1.getCourseID(),
-				evaluation1InCourse1.getName());
-		assertEquals(Common.BACKEND_STATUS_SUCCESS, status);
-		
-		//verify that the other evaluation in the same course is intact
-		Evaluation evaluation2InCourse1 = dataBundle.evaluations
-				.get("evaluation2InCourse1OfCoord1");
-		verifyPresentInDatastore(evaluation2InCourse1);
-	
-		// ----------deleting Course entities-------------------------
-		
-		Course course2 = dataBundle.courses.get("course1OfCoord2");
-		verifyPresentInDatastore(course2);
-		status = TMAPI.deleteCourse(course2.getID());
-		assertEquals(Common.BACKEND_STATUS_SUCCESS, status);
-		verifyAbsentInDatastore(course2);
-		
-		//check if related student entities are also deleted
-		Student student2InCourse2 = dataBundle.students.get("student2InCourse2");
-		verifyAbsentInDatastore(student2InCourse2);
-		
-		//check if related evaluation entities are also deleted
-		Evaluation evaluation1InCourse2 = dataBundle.evaluations.get("evaluation1InCourse1OfCoord2");
-		verifyAbsentInDatastore(evaluation1InCourse2);
-		
-		//check if related team profile entities are also deleted
-		TeamProfile teamProfileOfTeam2_1 = dataBundle.teamProfiles
-				.get("profileOfTeam2.1");
-		verifyAbsentInDatastore(teamProfileOfTeam2_1);
-		
-		//check if related Tfs entities are also deleted
-		TeamFormingSession tfsInCourse2 = dataBundle.teamFormingSessions
-				.get("tfsInCourse2");
-		verifyAbsentInDatastore(tfsInCourse2);
-		
-		//check if related TeamFormingLog entities are also deleted
-		TeamFormingLog tfsLogMessage1ForTfsInCourse2 = dataBundle.teamFormingLogs
-				.get("tfsLogMessage1ForTfsInCourse2");
-		verifyTeamFormingLogEmptyInDatastore(tfsLogMessage1ForTfsInCourse2);
-	}
-	
-	@Test
-	public void testDeleteCoords(){
-		//already tested by testPersistenceAndDeletion
-	}
-	
-	//-------------------[Testing system-level methods]------------------------
-
-	@Test 
-	public void testCreateCoord(){
-		//only minimal testing because this is a wrapper method for
-		//another well-tested method.
-		printTestCaseHeader();
-		String coordId = "tmapitt.tcc.coord";
-		Coordinator coord = new Coordinator(coordId, coordId, "tmapitt.tcc.coord@gmail.com");
-		TMAPI.deleteCoord(coordId);
-		verifyAbsentInDatastore(coord);
-		TMAPI.createCoord(coord);
-		verifyPresentInDatastore(coord);
-		TMAPI.deleteCoord(coordId);
-		verifyAbsentInDatastore(coord);
-	}
-	
-	@Test
-	public void testGetCoordAsJason(){
-		//already tested by testPersistenceAndDeletion
-	}
-	
-	@Test
-	public void testDeleteCoord(){
-		//already tested by testPersistenceAndDeletion
-	}
-	
-	@Test
-	public void testEditCoord(){
-		//method not implemented
-	}
-
-	@Test 
-	public void testCleanByCoordinator() throws Exception{
-		//only minimal testing because this is a wrapper method for
-		//other well-tested methods.
-		printTestCaseHeader();
-		refreshDataInDatastore();
-		Coordinator coord = dataBundle.coords.get("typicalCoord1");
-		String[] coursesByCoord = TMAPI.getCoursesByCoordId(coord.getGoogleID());
-		assertEquals(2,coursesByCoord.length);
-		TMAPI.cleanupByCoordinator(coord.getGoogleID());
-		coursesByCoord = TMAPI.getCoursesByCoordId(coord.getGoogleID());
-		assertEquals(0,coursesByCoord.length);
-	}
-
-	@Test
-	public void testGetCoursesByCoordId() throws InvalidParametersException{
-
-		String[] courses = TMAPI.getCoursesByCoordId("nonExistentCoord");
-		printTestCaseHeader();
-		// testing for non-existent coordinator
-		assertEquals("[]", Arrays.toString(courses));
-
-
-		//create a fresh coordinator
-		String coord1Id = "AST.TGCBCI.coord1";
-		TMAPI.deleteCoord(coord1Id);
-		TMAPI.createCoord(new Coordinator(coord1Id, "dummy name", "dummy@email"));
-		
-		String course1OfCoord1 = "AST.TGCBCI.c1OfCoord1";
-		String course2OfCoord1 = "AST.TGCBCI.c2OfCoord1";
-		TMAPI.createCourse(new Course(course1OfCoord1,
-				"tmapit tgcbci c1OfCoord1",
-				coord1Id));
-		TMAPI.createCourse(new Course(course2OfCoord1,
-				"tmapit tgcbci c2OfCoord1",
-				coord1Id));
-
-		// add a course that belongs to a different coordinator
-		String coord2Id = "AST.TGCBCI.coord2";
-		String course1OfCoord2 = "AST.TGCBCI.c1OfCoord2";
-		TMAPI.createCourse(new Course(course1OfCoord2,
-				"tmapit tgcbci c1OfCoord2",
-				coord2Id));
-
-		courses = TMAPI.getCoursesByCoordId(coord1Id);
-		assertEquals("[" + course1OfCoord1 + ", " + course2OfCoord1 + "]",
-				Arrays.toString(courses));
-
-		TMAPI.deleteCoord(coord1Id);
-		TMAPI.deleteCoord(coord2Id);
-	}
-	
-	// -------------------------[Course-level methods]-------------------------
-	
-	@Test 
-	public void testCreateCourse() throws InvalidParametersException{
-		//only minimal testing because this is a wrapper method for
-		//another well-tested method.
-		printTestCaseHeader();
-		String courseId = "tmapitt.tcc.course";
-		Course course = new Course(courseId, "Name of tmapitt.tcc.coord", "tmapitt.tcc.coord");
-		TMAPI.deleteCourse(courseId);
-		verifyAbsentInDatastore(course);
-		TMAPI.createCourse(course);
-		verifyPresentInDatastore(course);
-		TMAPI.deleteCourse(courseId);
-		verifyAbsentInDatastore(course);
-	}
-
-	@Test
-	public void testGetCourseAsJason() {
-		// already tested by testPersistenceAndDeletion
-	}
-
-	@Test
-	public void testEditCourse() {
-		//not implemented
-	}
-	
-	@Test
-	public void testDeleteCourse() {
-		// already tested by testPersistenceAndDeletion
-	}
-
-
-
-	// ------------------------[Student-level methods]-------------------------
-	
-	@Test 
-	public void testCreateStudent() throws InvalidParametersException{
-		//only minimal testing because this is a wrapper method for
-		//another well-tested method.
-		printTestCaseHeader();
-		Student student = new Student("|name of tcs student|tcsStudent@gmail.com|", "tmapit.tcs.course");
-		TMAPI.deleteStudent(student.getCourseID(), student.getEmail());
-		verifyAbsentInDatastore(student);
-		TMAPI.createStudent(student);
-		verifyPresentInDatastore(student);
-		TMAPI.deleteStudent(student.getCourseID(), student.getEmail());
-		verifyAbsentInDatastore(student);
-	}
-	
-	@Test
-	public void testGetStudentAsJason() {
-		// already tested by testPersistenceAndDeletion
-	}
-
-	@Test
-	public void testEditStudent(){
-		printTestCaseHeader();
-		
-		//check for successful edit
-		refreshDataInDatastore();
-		Student student = dataBundle.students.get("student1InCourse1");
-		String originalEmail = student.getEmail();
-		student.setName("New name");
-		student.setEmail("new@gmail.com");
-		student.setComments("new comments");
-		student.setProfileDetail(new Text("new profile"));
-		student.setTeamName("new team");
-		String status = TMAPI.editStudent(originalEmail,student);
-		assertEquals(Common.BACKEND_STATUS_SUCCESS, status);
-		verifyPresentInDatastore(student);
-		
-		//test for unsuccessful edit
-		student.setCourseID("non-existent");
-		status = TMAPI.editStudent(originalEmail,student);
-		assertTrue(status.startsWith(Common.BACKEND_STATUS_FAILURE));
-		verifyAbsentInDatastore(student);
-	}
-	
-	@Test
-	public void testDeletetStudent() {
-		// already tested by testPersistenceAndDeletion
-	}
-	
-	// ------------------------[Evaluation-level methods]-----------------
-	
-	@Test 
-	public void testCreateEvaluation() throws InvalidParametersException{
-		//only minimal testing because this is a wrapper method for
-		//another well-tested method.
-		printTestCaseHeader();
-		Evaluation evaluation = new teammates.jdo.Evaluation("tmapit.tce.course","Eval for tmapit.tce.course", "inst.", true, Common.getDateOffsetToCurrentTime(1), Common.getDateOffsetToCurrentTime(2), 8.0, 5);
-		TMAPI.deleteEvaluation(evaluation.getCourseID(), evaluation.getName());
-		verifyAbsentInDatastore(evaluation);
-		TMAPI.createEvaluation(evaluation);
-		verifyPresentInDatastore(evaluation);
-		TMAPI.deleteEvaluation(evaluation.getCourseID(), evaluation.getName());
-		verifyAbsentInDatastore(evaluation);
-	}
-	
-	@Test
-	public void testGetEvaluationAsJason() {
-		// already tested by testPersistenceAndDeletion
-	}
-
-	@Test
-	public void testEditEvaluation(){
-		printTestCaseHeader();
-		refreshDataInDatastore();
-		
-		//check for successful edit
-		Evaluation evaluation = dataBundle.evaluations.get("evaluation1InCourse1OfCoord1");
-		evaluation.setGracePeriod(evaluation.getGracePeriod()+1);
-		evaluation.setActivated(!evaluation.isActivated());
-		evaluation.setCommentsEnabled(!evaluation.isCommentsEnabled());
-		evaluation.setStart(Common.getDateOffsetToCurrentTime(1));
-		evaluation.setDeadline(Common.getDateOffsetToCurrentTime(2));
-		evaluation.setInstructions(evaluation.getInstructions()+"x");
-		evaluation.setPublished(!evaluation.isPublished());
-		evaluation.setTimeZone(evaluation.getTimeZone()+0.5);
-		String status = TMAPI.editEvaluation(evaluation);
-		assertEquals(Common.BACKEND_STATUS_SUCCESS, status);
-		verifyPresentInDatastore(evaluation);
-		
-		//test for unsuccessful edit
-		evaluation.setName("non existent");
-		status = TMAPI.editEvaluation(evaluation);
-		assertTrue(status.startsWith(Common.BACKEND_STATUS_FAILURE));
-		verifyAbsentInDatastore(evaluation);
-	}
-	
-	@Test
-	public void testDeleteEvaluation() {
-		// already tested by testPersistenceAndDeletion
-	}
-	
-	@Test
-	public void testOpenEvaluation() {
-		//TODO:
-	}
-	
-	// ------------------------[Submission-level methods]-----------------
-	
-	@Test
-	public void testCreateSubmission() {
-		// not implemented
-	}
-	
-	@Test
-	public void testGetSubmission() {
-		// already tested by testPersistenceAndDeletion
-	}
-	
-	@Test
-	public void testEditSubmission(){
-		printTestCaseHeader();
-		refreshDataInDatastore();
-		
-		//check for successful edit
-		Submission submission = dataBundle.submissions.get("submissionFromS1C1ToS1C1");
-		submission.setJustification(new Text(submission.getJustification().getValue()+"x"));
-		submission.setPoints(submission.getPoints()+10);
-		String status = TMAPI.editSubmission(submission);
-		assertEquals(Common.BACKEND_STATUS_SUCCESS, status);
-		verifyPresentInDatastore(submission);
-		
-		//test for unsuccessful edit
-		submission.setFromStudent("non-existent@gmail.com");
-		status = TMAPI.editSubmission(submission);
-		assertTrue(status.startsWith(Common.BACKEND_STATUS_FAILURE));
-		verifyAbsentInDatastore(submission);
-	}
-	
-	@Test
-	public void testdeleteSubmission() {
-		// not implemented
-	}
-	
-	// --------------------------------[Tfs-level methods]----------
-	
-	@Test
-	public void testCreateTfs() {
-		// not implemented
-	}
-	
-	@Test
-	public void testGetSubmissionAsJason() {
-		// already tested by testPersistenceAndDeletion
-	}
-	
-	@Test 
-	public void testEditTeamFormingSession(){
-		printTestCaseHeader();
-		refreshDataInDatastore();
-		
-		//check for successful edit
-		TeamFormingSession tfs = dataBundle.teamFormingSessions.get("tfsInCourse1");
-		tfs.setGracePeriod(tfs.getGracePeriod()+1);
-		tfs.setStart(Common.getDateOffsetToCurrentTime(1));
-		tfs.setDeadline(Common.getDateOffsetToCurrentTime(2));
-		tfs.setInstructions(tfs.getInstructions()+"x");
-		tfs.setProfileTemplate(tfs.getProfileTemplate()+"x");
-		tfs.setTimeZone(tfs.getTimeZone()+1.0);
-		tfs.setActivated(!tfs.isActivated());
-		String status = TMAPI.editTfs(tfs);
-		assertEquals(Common.BACKEND_STATUS_SUCCESS, status);
-		verifyPresentInDatastore(tfs);
-		
-		//test for unsuccessful edit
-		tfs.setCourseID("non-existent");
-		status = TMAPI.editTfs(tfs);
-		assertTrue(status.startsWith(Common.BACKEND_STATUS_FAILURE));
-		verifyAbsentInDatastore(tfs);
-	}
-	
-	@Test
-	public void testDeleteTfs() {
-		// not implemented
-	}
-	
-	// --------------------------------[TeamProfile-level methods]----------
-	
-	@Test
-	public void testCreateTeamProfile() {
-		// not implemented
-	}
-	
-	@Test
-	public void testGetTeamProfileAsJason() {
-		// already tested by testPersistenceAndDeletion
-	}
-	
-	@Test 
-	public void testEditTeamProfile(){
-		printTestCaseHeader();
-		refreshDataInDatastore();
-		
-		//check for successful edit
-		TeamProfile teamProfile = dataBundle.teamProfiles.get("profileOfTeam1.1");
-		String originalTeamName = teamProfile.getTeamName();
-		teamProfile.setTeamName(teamProfile.getTeamName()+"x");
-		teamProfile.setTeamProfile(new Text(teamProfile.getTeamProfile().getValue()+"x"));
-		String status = TMAPI.editTeamProfile(originalTeamName,teamProfile);
-		assertEquals(Common.BACKEND_STATUS_SUCCESS, status);
-		verifyPresentInDatastore(teamProfile);
-		
-		//test for unsuccessful edit
-		status = TMAPI.editTeamProfile("non-existent",teamProfile);
-		assertTrue(status.startsWith(Common.BACKEND_STATUS_FAILURE));
-
-	}
-	
-	@Test
-	public void testDeleteTeamProfileAsJason() {
-		// already tested by testPersistenceAndDeletion
-	}
-	
-	// --------------------------------[Testing helper methods]--------------
-	
-	@Test
-	public void testDataBundle() {
-		printTestCaseHeader();
-		String jsonString = SharedLib.getFileContents(TEST_DATA_FOLDER
-				+ "typicalDataBundle.json");
-		Gson gson = Common.getTeammatesGson();
-	
-		DataBundle data = gson.fromJson(jsonString, DataBundle.class);
-	
-		Coordinator typicalCoord1 = data.coords.get("typicalCoord1");
-		assertEquals("idOfTypicalCoord1", typicalCoord1.getGoogleID());
-		assertEquals("Typical Coordinator1", typicalCoord1.getName());
-		assertEquals("typicalCoord1@gmail.com", typicalCoord1.getEmail());
-	
-		Coordinator typicalCoord2 = data.coords.get("typicalCoord2");
-		assertEquals("idOfTypicalCoord2", typicalCoord2.getGoogleID());
-		assertEquals("Typical Coordinator2", typicalCoord2.getName());
-		assertEquals("typicalCoord2@gmail.com", typicalCoord2.getEmail());
-	
-		Course course1 = data.courses.get("course1OfCoord1");
-		assertEquals("idOfCourse1OfCoord1", course1.getID());
-		assertEquals("course1OfCoord1 name", course1.getName());
-		assertEquals("idOfTypicalCoord1", course1.getCoordinatorID());
-	
-		Student student1InCourse1 = data.students.get("student1InCourse1");
-		assertEquals("student1InCourse1", student1InCourse1.getID());
-		assertEquals("student1 In Course1", student1InCourse1.getName());
-		assertEquals("Team 1.1", student1InCourse1.getTeamName());
-		assertEquals("comment for student1InCourse1",
-				student1InCourse1.getComments());
-		assertEquals("profile summary for student1InCourse1",
-				student1InCourse1.getProfileSummary());
-		assertEquals("idOfCourse1OfCoord1", student1InCourse1.getCourseID());
-		assertEquals("profiledetail for student1InCourse1", student1InCourse1
-				.getProfileDetail().getValue());
-	
-		Student student2InCourse2 = data.students.get("student2InCourse2");
-		assertEquals("student2InCourse2", student2InCourse2.getID());
-		assertEquals("student2 In Course2", student2InCourse2.getName());
-		assertEquals("Team 2.1", student2InCourse2.getTeamName());
-	
-		Evaluation evaluation1 = data.evaluations.get("evaluation1InCourse1OfCoord1");
-		assertEquals("evaluation1 In Course1", evaluation1.getName());
-		assertEquals("idOfCourse1OfCoord1", evaluation1.getCourseID());
-		assertEquals("instructions for evaluation1InCourse1",
-				evaluation1.getInstructions());
-		assertEquals(10, evaluation1.getGracePeriod());
-		assertEquals(true, evaluation1.isCommentsEnabled());
-		assertEquals("Sun Apr 01 23:59:00 SGT 2012", evaluation1.getStart()
-				.toString());
-		assertEquals("Tue Apr 30 23:59:00 SGT 2013", evaluation1.getDeadline()
-				.toString());
-		assertEquals(true, evaluation1.isActivated());
-		assertEquals(false, evaluation1.isPublished());
-		assertEquals(2.0, evaluation1.getTimeZone(), 0.01);
-	
-		Evaluation evaluation2 = data.evaluations.get("evaluation2InCourse1OfCoord1");
-		assertEquals("evaluation2 In Course1", evaluation2.getName());
-		assertEquals("idOfCourse1OfCoord1", evaluation2.getCourseID());
-	
-		Submission submissionFromS1C1ToS2C1 = data.submissions
-				.get("submissionFromS1C1ToS2C1");
-		assertEquals("student1InCourse1@gmail.com",
-				submissionFromS1C1ToS2C1.getFromStudent());
-		assertEquals("student2InCourse1@gmail.com",
-				submissionFromS1C1ToS2C1.getToStudent());
-		assertEquals("idOfCourse1OfCoord1", submissionFromS1C1ToS2C1.getCourseID());
-		assertEquals("evaluation1 In Course1",
-				submissionFromS1C1ToS2C1.getEvaluationName());
-		assertEquals(10, submissionFromS1C1ToS2C1.getPoints());
-		assertEquals("Team 1.1", submissionFromS1C1ToS2C1.getTeamName());
-		// since justification filed is of Text type, we have to use it's
-		// .getValue() method to access the string contained inside it
-		assertEquals(
-				"justification of student1InCourse1 rating to student2InCourse1",
-				submissionFromS1C1ToS2C1.getJustification().getValue());
-		assertEquals("comments from student1InCourse1 to student2InCourse1",
-				submissionFromS1C1ToS2C1.getCommentsToStudent().getValue());
-	
-		Submission submissionFromS2C1ToS1C1 = data.submissions
-				.get("submissionFromS2C1ToS1C1");
-		assertEquals("student2InCourse1@gmail.com",
-				submissionFromS2C1ToS1C1.getFromStudent());
-		assertEquals("student1InCourse1@gmail.com",
-				submissionFromS2C1ToS1C1.getToStudent());
-	
-		TeamFormingSession tfsInCourse1 = data.teamFormingSessions
-				.get("tfsInCourse1");
-		assertEquals("idOfCourse1OfCoord1", tfsInCourse1.getCourseID());
-		assertEquals(8.0, tfsInCourse1.getTimeZone(), 0.01);
-		assertEquals("Sun Apr 01 23:59:00 SGT 2012", tfsInCourse1.getStart()
-				.toString());
-		assertEquals("Sun Apr 15 23:59:00 SGT 2012", tfsInCourse1.getDeadline()
-				.toString());
-		assertEquals("instructions for tfsInCourse1",
-				tfsInCourse1.getInstructions());
-		assertEquals("profile template for tfsInCourse1",
-				tfsInCourse1.getProfileTemplate());
-		assertEquals(10, tfsInCourse1.getGracePeriod());
-		assertEquals(false, tfsInCourse1.isActivated());
-	
-		TeamProfile profileOfTeam1_1 = data.teamProfiles
-				.get("profileOfTeam1.1");
-		assertEquals("idOfCourse1OfCoord1", profileOfTeam1_1.getCourseID());
-		assertEquals("course1OfCoord1 name", profileOfTeam1_1.getCourseName());
-		assertEquals("Team 1.1", profileOfTeam1_1.getTeamName());
-		assertEquals("team profile of Team 1.1", profileOfTeam1_1
-				.getTeamProfile().getValue());
-	
-		TeamFormingLog tfsLogMessageForTfsInCourse1 = data.teamFormingLogs
-				.get("tfsLogMessage1ForTfsInCourse1");
-		assertEquals("idOfCourse1OfCoord1", tfsLogMessageForTfsInCourse1.getCourseID());
-		assertEquals("student1 In Course1",
-				tfsLogMessageForTfsInCourse1.getStudentName());
-		assertEquals("student1InCourse1@gmail.com",
-				tfsLogMessageForTfsInCourse1.getStudentEmail());
-		assertEquals("Sun Jan 01 01:01:00 SGT 2012",
-				tfsLogMessageForTfsInCourse1.getTime().toString());
-		assertEquals("log message 1 of course1, student1InCourse1@gmail.com",
-				tfsLogMessageForTfsInCourse1.getMessage().getValue());
-	}
 
 	//============================helper methods==============================
 
