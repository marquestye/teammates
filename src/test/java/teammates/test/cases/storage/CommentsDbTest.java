--- conflicted
+++ resolved
@@ -190,13 +190,8 @@
         ______TS("comment not exist");
         c.recipients = new HashSet<String>();
         c.recipients.add("receiver@mail.com");
-<<<<<<< HEAD
-        c.setCommentId((long)-1); //non-existent comment
-        try {
-=======
         c.setCommentId((long) -1); //non-existent comment
-        try{
->>>>>>> 98cbd994
+        try {
             commentsDb.updateComment(c);
         } catch (EntityDoesNotExistException e) {
             assertTrue(e.getLocalizedMessage().contains(CommentsDb.ERROR_UPDATE_NON_EXISTENT));
