--- conflicted
+++ resolved
@@ -187,1164 +187,6 @@
     }
 
     @SuppressWarnings("unused")
-<<<<<<< HEAD
-    private void ____COURSE_level_methods___________________________________() {
-    }
-
-    @Test
-    public void testCreateCourseAndInstructor() throws Exception {
-        
-        /* Explanation: The SUT has 5 paths. They are,
-         * path 1 - exit due to access control failure.
-         * path 2 - success.
-         * path 3,4,5 - exit due to a null parameter (there are three parameter).
-         * 
-         */
-
-        restoreTypicalDataInDatastore();
-
-
-        ______TS("typical case");
-        
-        /* here we test path 2 */
-
-        
-        
-        CourseAttributes course = dataBundle.courses.get("typicalCourse1");
-        AccountAttributes creator = dataBundle.accounts.get("instructor1OfCourse1");
-        InstructorAttributes instructor = dataBundle.instructors.get("instructor1OfCourse1");
-        // Note the instructor created will get the name and email from the existing account
-        instructor.name = creator.name;
-        instructor.email = creator.email;
-
-        // Delete to avoid clashes with existing data
-        logic.deleteCourse(instructor.courseId);
-
-        TestHelper.verifyAbsentInDatastore(course);
-        TestHelper.verifyAbsentInDatastore(instructor);
-
-        logic.createCourseAndInstructor(instructor.googleId , course.id, course.name);
-        TestHelper.verifyPresentInDatastore(course);
-        TestHelper.verifyPresentInDatastore(instructor);
-
-        ______TS("null parameters");
-        
-        /* Here we test paths 3, 4, 5 */
-        
-        try {
-            logic.createCourseAndInstructor(null, course.id, course.name);
-            signalFailureToDetectException();
-        } catch (AssertionError a) {
-            assertEquals(Logic.ERROR_NULL_PARAMETER, a.getMessage());
-        }
-        
-        try {
-            logic.createCourseAndInstructor(instructor.googleId, null, course.name);
-=======
-    private void ____INSTRUCTOR_level_methods____________________________________() {
-    }
-
-    @Test
-    public void testCreateInstructorAccount() throws Exception {
-
-        restoreTypicalDataInDatastore();
-
-        ______TS("success case");
-
-        // Delete any existing
-        CourseAttributes cd = dataBundle.courses.get("typicalCourse1");
-        InstructorAttributes instructor = dataBundle.instructors.get("instructor1OfCourse1");
-        InstructorAttributes instructor2 = dataBundle.instructors.get("instructor2OfCourse1");
-        logic.deleteCourse(cd.id);
-        TestHelper.verifyAbsentInDatastore(cd);
-        TestHelper.verifyAbsentInDatastore(instructor);
-        TestHelper.verifyAbsentInDatastore(instructor2);
-        
-        // Create fresh
-        logic.createCourseAndInstructor(instructor.googleId, cd.id, cd.name);
-        try {
-            AccountAttributes instrAcc = dataBundle.accounts.get("instructor1OfCourse1");
-            //the email of instructor and the email of the account are different in test data,
-            //hence to test for EntityAlreadyExistsException we need to use the email of the account
-            logic.createInstructorAccount(instructor.googleId, instructor.courseId, instructor.name, instrAcc.email, "National University of Singapore");
-            signalFailureToDetectException();
-        } catch (EntityAlreadyExistsException eaee) {
-            // Course must be created with a creator. `instructor` here is our creator, so recreating it should give us EAEE
-        }
-        // Here we create another INSTRUCTOR for testing our createInstructor() method
-        String googleIdWithGmailDomain = instructor2.googleId+"@GMAIL.COM"; //to check if "@GMAIL.COM" is stripped out correctly
-        logic.createInstructorAccount(googleIdWithGmailDomain, instructor2.courseId, instructor2.name, instructor2.email, "National University of Singapore");
-        
-        // `instructor` here is created with NAME and EMAIL field obtain from his AccountData
-        AccountAttributes creator = dataBundle.accounts.get("instructor1OfCourse1");
-        instructor.name = creator.name;
-        instructor.email = creator.email; 
-        TestHelper.verifyPresentInDatastore(cd);
-        TestHelper.verifyPresentInDatastore(instructor);
-        TestHelper.verifyPresentInDatastore(instructor2);
-        
-        // Delete fresh
-        logic.deleteCourse(cd.id);
-        // read deleted course
-        TestHelper.verifyAbsentInDatastore(cd);
-        // check for cascade delete
-        TestHelper.verifyAbsentInDatastore(instructor);
-        TestHelper.verifyAbsentInDatastore(instructor2);
-        
-        // Delete non-existent (fails silently)
-        logic.deleteCourse(cd.id);
-        logic.deleteInstructor(instructor.courseId, instructor.googleId);
-        logic.deleteInstructor(instructor2.courseId, instructor2.googleId);
-
-        ______TS("invalid parameters");
-
-        String googleId = "valid-id";
-        
-        //ensure no account exist for this instructor
-        assertNull(logic.getAccount(googleId));
-        
-        // Ensure the exception is thrown at logic level
-        try {
-            logic.createInstructorAccount(googleId, "invalid courseId", "Valid name", "valid@email.com", "National University of Singapore");
-            signalFailureToDetectException();
-        } catch (InvalidParametersException e) {
-            AssertHelper.assertContains(
-                    String.format(COURSE_ID_ERROR_MESSAGE, "invalid courseId" , REASON_INCORRECT_FORMAT),
-                    e.getMessage());
-        }
-        
-        //ensure no account exist for this instructor because the operation above failed 
-        assertNull(logic.getAccount(googleId));
-
-        ______TS("null parameters");
-        
-        try {
-            logic.createInstructorAccount(null, "valid.courseId", "Valid Name", "valid@email.com", "National University of Singapore");
->>>>>>> 50f70bbb
-            signalFailureToDetectException();
-        } catch (AssertionError a) {
-            assertEquals(Logic.ERROR_NULL_PARAMETER, a.getMessage());
-        }
-        
-        try {
-<<<<<<< HEAD
-            logic.createCourseAndInstructor(instructor.googleId, course.id, null);
-=======
-            logic.createInstructorAccount("valid.id", null, "Valid Name", "valid@email.com", "National University of Singapore");
->>>>>>> 50f70bbb
-            signalFailureToDetectException();
-        } catch (AssertionError a) {
-            assertEquals(Logic.ERROR_NULL_PARAMETER, a.getMessage());
-        }
-    }
-<<<<<<< HEAD
-
-    @Test
-    public void testGetCourse() throws Exception {
-        // mostly tested in testCreateCourse
-
-        restoreTypicalDataInDatastore();
-
-
-        ______TS("null parameters");
-
-        try {
-            logic.getCourse(null);
-            Assert.fail();
-        } catch (AssertionError a) {
-            assertEquals(Logic.ERROR_NULL_PARAMETER, a.getMessage());
-        }
-    }
-
-    @Test
-    public void testGetCourseDetails() throws Exception {
-
-
-        restoreTypicalDataInDatastore();
-
-        String methodName = "getCourseDetails";
-        Class<?>[] paramTypes = new Class<?>[] { String.class };
-        
-        ______TS("typical case");
-
-        
-
-        CourseAttributes course = dataBundle.courses.get("typicalCourse1");
-        CourseDetailsBundle courseDetials = logic.getCourseDetails(course.id);
-        assertEquals(course.id, courseDetials.course.id);
-        assertEquals(course.name, courseDetials.course.name);
-        assertEquals(2, courseDetials.stats.teamsTotal);
-        assertEquals(5, courseDetials.stats.studentsTotal);
-        assertEquals(0, courseDetials.stats.unregisteredTotal);
-
-        ______TS("course without students");
-
-        logic.createAccount("instructor1", "Instructor 1", true, "instructor@email.com", "National University Of Singapore");
-        logic.createCourseAndInstructor("instructor1", "course1", "course 1");
-        courseDetials = logic.getCourseDetails("course1");
-        assertEquals("course1", courseDetials.course.id);
-        assertEquals("course 1", courseDetials.course.name);
-        assertEquals(0, courseDetials.stats.teamsTotal);
-        assertEquals(0, courseDetials.stats.studentsTotal);
-        assertEquals(0, courseDetials.stats.unregisteredTotal);
-
-        ______TS("non-existent");
-
-        TestHelper.verifyEntityDoesNotExistException(methodName, paramTypes,
-                new Object[] { "non-existent" });
-
-        ______TS("null parameter");
-
-        try {
-            logic.getCourseDetails(null);
-            Assert.fail();
-        } catch (AssertionError a) {
-            assertEquals(Logic.ERROR_NULL_PARAMETER, a.getMessage());
-        }
-    }
-
-    @Test
-    public void testGetCoursesForStudentAccount() throws Exception {
-    
-    
-        restoreTypicalDataInDatastore();
-    
-        String methodName = "getCoursesForStudentAccount";
-        Class<?>[] paramTypes = new Class<?>[] { String.class };
-    
-    
-        ______TS("student having two courses");
-    
-        restoreTypicalDataInDatastore();
-    
-        
-    
-        StudentAttributes studentInTwoCourses = dataBundle.students
-                .get("student2InCourse1");
-        List<CourseAttributes> courseList = logic
-                .getCoursesForStudentAccount(studentInTwoCourses.googleId);
-        assertEquals(2, courseList.size());
-        // For some reason, index 0 is Course2 and index 1 is Course1
-        // Anyway in DataStore which follows a HashMap structure,
-        // there is no guarantee on the order of Entities' storage
-        CourseAttributes course1 = dataBundle.courses.get("typicalCourse2");
-        assertEquals(course1.id, courseList.get(0).id);
-        assertEquals(course1.name, courseList.get(0).name);
-    
-        CourseAttributes course2 = dataBundle.courses.get("typicalCourse1");
-        assertEquals(course2.id, courseList.get(1).id);
-        assertEquals(course2.name, courseList.get(1).name);
-    
-        ______TS("student having one course");
-    
-        StudentAttributes studentInOneCourse = dataBundle.students
-                .get("student1InCourse1");
-        courseList = logic.getCoursesForStudentAccount(studentInOneCourse.googleId);
-        assertEquals(1, courseList.size());
-        course1 = dataBundle.courses.get("typicalCourse1");
-        assertEquals(course1.id, courseList.get(0).id);
-        assertEquals(course1.name, courseList.get(0).name);
-    
-        // student having zero courses is not applicable
-    
-        ______TS("non-existent student");
-    
-        TestHelper.verifyEntityDoesNotExistException(methodName, paramTypes,
-                new Object[] { "non-existent" });
-    
-        ______TS("null parameter");
-    
-        try {
-            logic.getCoursesForStudentAccount(null);
-=======
-    
-    @Test
-    public void testAddInstructor() throws Exception {
-        
-        ______TS("success: add an instructor");
-        
-        InstructorAttributes instr = new InstructorAttributes(
-                null, "test-course", "New Instructor", "LT.instr@email.com");
-        
-        logic.addInstructor(instr.courseId, instr.name, instr.email);
-        
-        TestHelper.verifyPresentInDatastore(instr);
-        
-        ______TS("failure: instructor already exists");
-        
-        try {
-            logic.addInstructor(instr.courseId, instr.name, instr.email);
-            signalFailureToDetectException();
-        } catch (EntityAlreadyExistsException e) {
-            AssertHelper.assertContains("Trying to create a Instructor that exists", e.getMessage());
-        }
-        
-        ______TS("failure: invalid parameter");
-        
-        instr.email = "invalidEmail.com";
-        
-        try {
-            logic.addInstructor(instr.courseId, instr.name, instr.email);
-            signalFailureToDetectException();
-        } catch (InvalidParametersException e) {
-            AssertHelper.assertContains("\""+instr.email+"\" is not acceptable to TEAMMATES as an email",
-                                e.getMessage());
-        }
-        
-        ______TS("failure: null parameters");
-        
-        try {
-            logic.addInstructor(null, instr.name, instr.email);
-            signalFailureToDetectException();
-        } catch (AssertionError e) {
-            assertEquals(Logic.ERROR_NULL_PARAMETER, e.getMessage());
-        }
-        
-        try {
-            logic.addInstructor(instr.courseId, null, instr.email);
-            signalFailureToDetectException();
-        } catch (AssertionError e) {
-            assertEquals(Logic.ERROR_NULL_PARAMETER, e.getMessage());
-        }
-        
-        try {
-            logic.addInstructor(instr.courseId, instr.name, null);
-            signalFailureToDetectException();
-        } catch (AssertionError e) {
-            assertEquals(Logic.ERROR_NULL_PARAMETER, e.getMessage());
-        }
-    }
-    
-    @Test
-    public void testGetInstructorForGoogleId() throws Exception {
-        
-        ______TS("invalid case: null parameters");
-
-        try {
-            logic.getInstructorForGoogleId(null, "instructorId");
-            signalFailureToDetectException();
-        } catch (AssertionError e) {
-            assertEquals(Logic.ERROR_NULL_PARAMETER, e.getMessage());
-        }
-        
-        try {
-            logic.getInstructorForGoogleId("course-id", null);
-            signalFailureToDetectException();
-        } catch (AssertionError e) {
-            assertEquals(Logic.ERROR_NULL_PARAMETER, e.getMessage());
-        }
-        
-        ______TS("success: get instructor with specific googleId");
-        
-        restoreTypicalDataInDatastore();
-
-        String courseId = "idOfTypicalCourse1";
-        String googleId = "idOfInstructor1OfCourse1";
-        
-        InstructorAttributes instr = logic.getInstructorForGoogleId(courseId, googleId);
-        
-        assertEquals(courseId, instr.courseId);
-        assertEquals(googleId, instr.googleId);
-        assertEquals("instructor1@course1.com", instr.email);
-        assertEquals("Instructor1 Course1", instr.name);
-    }
-    
-    @Test
-    public void testGetInstructorForRegistrationKey() throws Exception {
-        
-        ______TS("failure: instructor doesn't exist");
-        String key = "non-existing-key";
-        assertNull(logic.getInstructorForRegistrationKey(StringHelper.encrypt(key)));
-
-        ______TS("success: typical case");
-
-        InstructorAttributes instr = dataBundle.instructors.get("instructorNotYetJoinCourse");
-        key = instr.key;
-        
-        InstructorAttributes retrieved = logic.getInstructorForRegistrationKey(StringHelper.encrypt(key));
-        
-        assertEquals(instr.courseId, retrieved.courseId);
-        assertEquals(instr.name, retrieved.name);
-        assertEquals(instr.email, retrieved.email);
-        
-        ______TS("null parameters");
-
-        try {
-            logic.getInstructorForRegistrationKey(null);
-            signalFailureToDetectException();
-        } catch (AssertionError e) {
-            assertEquals(Logic.ERROR_NULL_PARAMETER, e.getMessage());
-        }
-    }
-    
-    @Test
-    public void testGetInstructorsForGoogleId() throws Exception {
-    
-        ______TS("invalid case: null parameters");
-
-        try {
-            logic.getInstructorsForGoogleId(null);
-            signalFailureToDetectException();
-        } catch (AssertionError e) {
-            assertEquals(Logic.ERROR_NULL_PARAMETER, e.getMessage());
-        }
-        
-        ______TS("success: get all instructors for a google id");
-        
-        restoreTypicalDataInDatastore();
-        
-        String googleId = "idOfInstructor3";
-        
-        List<InstructorAttributes> instructors = logic.getInstructorsForGoogleId(googleId);
-        assertEquals(2, instructors.size());
-        
-    }
-    
-    @Test
-    public void testGetKeyForInstructor() throws Exception {
-        restoreTypicalDataInDatastore();
-    
-        ______TS("success: get encrypted key for instructor");
-        
-        InstructorAttributes instructor = dataBundle.instructors.get("instructorNotYetJoinCourse");
-        
-        String key = logic.getKeyForInstructor(instructor.courseId, instructor.email);
-        String expected = instructor.key;
-        assertEquals(expected, key);
-        
-        ______TS("non-existent instructor");
-
-        try {
-            logic.getKeyForInstructor(instructor.courseId, "non-existent@email.com");
-            Assert.fail();
-        } catch (EntityDoesNotExistException e) {
-            assertEquals("Instructor does not exist :non-existent@email.com", e.getMessage());
-        }
-        
-        ______TS("null parameters");
-    
-        try {
-            logic.getKeyForInstructor(instructor.courseId, null);
-            Assert.fail();
-        } catch (AssertionError a) {
-            assertEquals(Logic.ERROR_NULL_PARAMETER, a.getMessage());
-        }
-        
-        try {
-            logic.getKeyForInstructor(null, instructor.email);
->>>>>>> 50f70bbb
-            Assert.fail();
-        } catch (AssertionError a) {
-            assertEquals(Logic.ERROR_NULL_PARAMETER, a.getMessage());
-        }
-    }
-<<<<<<< HEAD
-
-    //TODO: Test getCourseSummariesWithoutStatsForInstructor() method
-    
-    @Test
-    public void testGetCourseSummariesForInstructor() throws Exception {
-    
-        restoreTypicalDataInDatastore();
-    
-        String methodName = "getCourseSummariesForInstructor";
-        Class<?>[] paramTypes = new Class<?>[] { String.class };
-
-    
-        ______TS("instructor with 2 courses");
-    
-        
-    
-        // Instructor 3 is an instructor of 2 courses - Course 1 and Course 2. 
-        // Retrieve from one course to get the googleId, then pull the courses for that googleId
-        InstructorAttributes instructor = dataBundle.instructors.get("instructor3OfCourse1");
-        HashMap<String, CourseDetailsBundle> courseList = logic.getCourseSummariesForInstructor(instructor.googleId);
-        assertEquals(2, courseList.size());
-        for (CourseDetailsBundle cdd : courseList.values()) {
-            // check if course belongs to this instructor
-            assertTrue(logic.isInstructorOfCourse(instructor.googleId, cdd.course.id));
-        }
-    
-        ______TS("instructor with 0 courses");
-    
-        /*
-         * This is to be for Account entity
-        instructor = dataBundle.instructors.get("typicalInstructor3");
-        courseList = logic.getCourseListForInstructor(instructor.googleId);
-        assertEquals(0, courseList.size());
-        */
-    
-        ______TS("null parameters");
-    
-        try {
-            logic.getCourseSummariesForInstructor(null);
-            Assert.fail();
-        } catch (AssertionError a) {
-            assertEquals(Logic.ERROR_NULL_PARAMETER, a.getMessage());
-        }
-    
-        ______TS("non-existent instructor");
-    
-        TestHelper.verifyEntityDoesNotExistException(
-                methodName, paramTypes, new Object[] {"non-existent-course"});
-    
-    }
-
-    @Test
-    public void testGetCourseDetailsListForInstructor() throws Exception {
-    
-        restoreTypicalDataInDatastore();
-    
-        String methodName = "getCourseDetailsListForInstructor";
-        Class<?>[] paramTypes = new Class<?>[] { String.class };
-    
-    
-        ______TS("typical case");
-    
-        
-    
-        HashMap<String, CourseDetailsBundle> courseListForInstructor = logic
-                .getCourseDetailsListForInstructor("idOfInstructor3");
-        assertEquals(2, courseListForInstructor.size());
-        String course1Id = "idOfTypicalCourse1";
-    
-        // course with 2 evaluations
-        ArrayList<EvaluationDetailsBundle> course1Evals = courseListForInstructor
-                .get(course1Id).evaluations;
-        String course1EvalDetails = "";
-        for (EvaluationDetailsBundle ed : course1Evals) {
-            course1EvalDetails = course1EvalDetails
-                    + Utils.getTeammatesGson().toJson(ed) + Const.EOL;
-        }
-        int numberOfEvalsInCourse1 = course1Evals.size();
-        assertEquals(course1EvalDetails, 2, numberOfEvalsInCourse1);
-        assertEquals(course1Id, course1Evals.get(0).evaluation.courseId);
-        TestHelper.verifyEvaluationInfoExistsInList(
-                dataBundle.evaluations.get("evaluation1InCourse1"),
-                course1Evals);
-        TestHelper.verifyEvaluationInfoExistsInList(
-                dataBundle.evaluations.get("evaluation2InCourse1"),
-                course1Evals);
-    
-        // course with 1 evaluation
-        assertEquals(course1Id, course1Evals.get(1).evaluation.courseId);
-        ArrayList<EvaluationDetailsBundle> course2Evals = courseListForInstructor
-                .get("idOfTypicalCourse2").evaluations;
-        assertEquals(1, course2Evals.size());
-        TestHelper.verifyEvaluationInfoExistsInList(
-                dataBundle.evaluations.get("evaluation1InCourse2"),
-                course2Evals);
-    
-        ______TS("instructor has a course with 0 evaluations");
-    
-        
-        
-        courseListForInstructor = logic
-                .getCourseDetailsListForInstructor("idOfInstructor4");
-        assertEquals(1, courseListForInstructor.size());
-        assertEquals(0,
-                courseListForInstructor.get("idOfCourseNoEvals").evaluations
-                        .size());
-    
-        /*
-         * Not allowed, this is for Account
-        ______TS("instructor with 0 courses");
-    
-        
-        logic.createInstructor("instructorWith0course", "Instructor with 0 courses",
-                "instructorWith0course@gmail.com");
-        courseListForInstructor = logic
-                .getCourseDetailsListForInstructor("instructorWith0course");
-        assertEquals(0, courseListForInstructor.size());
-        */
-    
-        ______TS("null parameters");
-    
-        try {
-            logic.getCourseDetailsListForInstructor(null);
-=======
-    
-    @Test
-    public void testIsInstructorOfCourse() throws Exception {
-        restoreTypicalDataInDatastore();
-        
-        ______TS("success: is an instructor of a given course");
-
-        String instructorId = "idOfInstructor1OfCourse1";
-        String courseId = "idOfTypicalCourse1";
-        
-        assertEquals(true, logic.isInstructorOfCourse(instructorId, courseId));
-        
-        ______TS("failure: not an instructor of a given course");
-
-        courseId = "idOfTypicalCourse2";
-        
-        assertEquals(false, logic.isInstructorOfCourse(instructorId, courseId));
-    }
-    
-    @Test
-    public void testIsInstructorEmailOfCourse() throws Exception {
-        restoreTypicalDataInDatastore();
-        
-        ______TS("success: is an instructor of a given course");
-
-        String instructorEmail = "instructor1@course1.com";
-        String courseId = "idOfTypicalCourse1";
-        
-        assertEquals(true, logic.isInstructorEmailOfCourse(instructorEmail, courseId));
-        
-        ______TS("failure: not an instructor of a given course");
-
-        courseId = "idOfTypicalCourse2";
-        
-        assertEquals(false, logic.isInstructorEmailOfCourse(instructorEmail, courseId));
-    }
-    
-    @Test
-    public void testIsNewInstructor() throws Exception {
-        restoreTypicalDataInDatastore();
-        
-        ______TS("success: is new instructor");
-        String instructorId = "idOfInstructorWithOnlyOneSampleCourse";
-        assertEquals(true, logic.isNewInstructor(instructorId));
-        
-        ______TS("failure: instructor is not new user");
-        instructorId = "idOfInstructor1OfCourse1";
-        assertEquals(false, logic.isNewInstructor(instructorId));
-    }
-    
-    @Test
-    public void testGetInstructorsForCourse() throws Exception {
-        
-        ______TS("invalid case: null parameters");
-
-        try {
-            logic.getInstructorsForCourse(null);
-            signalFailureToDetectException();
-        } catch (AssertionError e) {
-            assertEquals(Logic.ERROR_NULL_PARAMETER, e.getMessage());
-        }
-        
-        ______TS("success: get all instructors for a course");
-
-        restoreTypicalDataInDatastore();
-        
-        String courseId = "idOfTypicalCourse1";
-        
-        List<InstructorAttributes> instructors = logic.getInstructorsForCourse(courseId);
-        assertEquals(3, instructors.size());
-    }
-    
-    @Test
-    public void testJoinCourseForInstructor() throws Exception {
-        restoreTypicalDataInDatastore();
-        
-        InstructorAttributes instructor = dataBundle.instructors.get("instructorNotYetJoinCourse");
-        String loggedInGoogleId = "LogicT.instr.id";
-        
-        ______TS("success: instructor joined course");
-
-        String key = logic.getKeyForInstructor(instructor.courseId, instructor.email);
-        String encryptedKey = StringHelper.encrypt(key);
-        
-        logic.joinCourseForInstructor(encryptedKey, loggedInGoogleId);
-        
-        InstructorAttributes joinedInstructor = logic.getInstructorForEmail(instructor.courseId, instructor.email);
-        assertEquals(loggedInGoogleId, joinedInstructor.googleId);
-        
-        AccountAttributes accountCreated = logic.getAccount(loggedInGoogleId);
-        Assumption.assertNotNull(accountCreated);
-        
-        ______TS("failure: instructor already joined");
-
-        try {
-            logic.joinCourseForInstructor(encryptedKey, joinedInstructor.googleId);
-            signalFailureToDetectException();
-        } catch (JoinCourseException e) {
-            assertEquals(joinedInstructor.googleId + " has already joined this course",
-                    e.getMessage());
-        }
-        
-        ______TS("null parameters");
-        
-        try {
-            logic.joinCourseForInstructor(encryptedKey, null);
->>>>>>> 50f70bbb
-            Assert.fail();
-        } catch (AssertionError a) {
-            assertEquals(Logic.ERROR_NULL_PARAMETER, a.getMessage());
-        }
-<<<<<<< HEAD
-    
-        ______TS("non-existent instructor");
-    
-        
-        
-        TestHelper.verifyEntityDoesNotExistException(methodName, paramTypes, new Object[] {
-                "non-existent"});
-        
-    }
-
-    @Test
-    public void testGetCourseDetailsListForStudent() throws Exception {
-    
-    
-        restoreTypicalDataInDatastore();
-    
-        String methodName = "getCourseDetailsListForStudent";
-        Class<?>[] paramTypes = new Class<?>[] { String.class };
-    
-        ______TS("student having multiple evaluations in multiple courses");
-    
-        restoreTypicalDataInDatastore();
-    
-        
-    
-        // Let's call this course 1. It has 2 evaluations.
-        CourseAttributes expectedCourse1 = dataBundle.courses.get("typicalCourse1");
-    
-        EvaluationAttributes expectedEval1InCourse1 = dataBundle.evaluations
-                .get("evaluation1InCourse1");
-        EvaluationAttributes expectedEval2InCourse1 = dataBundle.evaluations
-                .get("evaluation2InCourse1");
-    
-        // Let's call this course 2. I has only 1 evaluation.
-        CourseAttributes expectedCourse2 = dataBundle.courses.get("typicalCourse2");
-    
-        EvaluationAttributes expectedEval1InCourse2 = dataBundle.evaluations
-                .get("evaluation1InCourse2");
-    
-        // This student is in both course 1 and 2
-        StudentAttributes studentInTwoCourses = dataBundle.students
-                .get("student2InCourse1");
-    
-        // Make sure all evaluations in course1 are visible (i.e., not AWAITING)
-        expectedEval1InCourse1.startTime = TimeHelper.getDateOffsetToCurrentTime(-2);
-        expectedEval1InCourse1.endTime = TimeHelper.getDateOffsetToCurrentTime(-1);
-        expectedEval1InCourse1.published = false;
-        assertEquals(EvalStatus.CLOSED, expectedEval1InCourse1.getStatus());
-        BackDoorLogic backDoorLogic = new BackDoorLogic();
-        backDoorLogic.updateEvaluation(expectedEval1InCourse1);
-    
-        expectedEval2InCourse1.startTime = TimeHelper.getDateOffsetToCurrentTime(-1);
-        expectedEval2InCourse1.endTime = TimeHelper.getDateOffsetToCurrentTime(1);
-        assertEquals(EvalStatus.OPEN, expectedEval2InCourse1.getStatus());
-        backDoorLogic.updateEvaluation(expectedEval2InCourse1);
-    
-        // Make sure all evaluations in course2 are still AWAITING
-        expectedEval1InCourse2.startTime = TimeHelper.getDateOffsetToCurrentTime(1);
-        expectedEval1InCourse2.endTime = TimeHelper.getDateOffsetToCurrentTime(2);
-        expectedEval1InCourse2.activated = false;
-        assertEquals(EvalStatus.AWAITING, expectedEval1InCourse2.getStatus());
-        backDoorLogic.updateEvaluation(expectedEval1InCourse2);
-    
-        // Get course details for student
-        List<CourseDetailsBundle> courseList = logic
-                .getCourseDetailsListForStudent(studentInTwoCourses.googleId);
-    
-        // verify number of courses received
-        assertEquals(2, courseList.size());
-    
-        // verify details of course 1 (note: index of course 1 is not 0)
-        CourseDetailsBundle actualCourse1 = courseList.get(1);
-        assertEquals(expectedCourse1.id, actualCourse1.course.id);
-        assertEquals(expectedCourse1.name, actualCourse1.course.name);
-        assertEquals(2, actualCourse1.evaluations.size());
-    
-        // verify details of evaluation 1 in course 1
-        EvaluationAttributes actualEval1InCourse1 = actualCourse1.evaluations.get(1).evaluation;
-        TestHelper.verifySameEvaluationData(expectedEval1InCourse1, actualEval1InCourse1);
-    
-        // verify some details of evaluation 2 in course 1
-        EvaluationAttributes actualEval2InCourse1 = actualCourse1.evaluations.get(0).evaluation;
-        TestHelper.verifySameEvaluationData(expectedEval2InCourse1, actualEval2InCourse1);
-    
-        // for course 2, verify no evaluations returned (because the evaluation
-        // in this course is still AWAITING.
-        CourseDetailsBundle actualCourse2 = courseList.get(0);
-        assertEquals(expectedCourse2.id, actualCourse2.course.id);
-        assertEquals(expectedCourse2.name, actualCourse2.course.name);
-        assertEquals(0, actualCourse2.evaluations.size());
-    
-        ______TS("student in a course with no evaluations");
-    
-        StudentAttributes studentWithNoEvaluations = dataBundle.students
-                .get("student1InCourse2");
-        courseList = logic
-                .getCourseDetailsListForStudent(studentWithNoEvaluations.googleId);
-        assertEquals(1, courseList.size());
-        assertEquals(0, courseList.get(0).evaluations.size());
-    
-        // student with 0 courses not applicable
-    
-        ______TS("non-existent student");
-    
-        TestHelper.verifyEntityDoesNotExistException(methodName, paramTypes,
-                new Object[] { "non-existent" });
-    
-        ______TS("null parameter");
-    
-        try {
-            logic.getCourseDetailsListForStudent(null);
-=======
-        
-        try {
-            logic.joinCourseForInstructor(null, joinedInstructor.googleId);
-            Assert.fail();
-        } catch (AssertionError a) {
-            assertEquals(Logic.ERROR_NULL_PARAMETER, a.getMessage());
-        }
-        
-    }
-    
-    @Test
-    public void testSendRegistrationInviteToInstructor() throws Exception {
-        restoreTypicalDataInDatastore();
-        
-        ______TS("success: send invite to instructor");
-        
-        InstructorAttributes instructor = dataBundle.instructors.get("instructorNotYetJoinCourse");
-    
-        MimeMessage email = logic.sendRegistrationInviteToInstructor(instructor.courseId, instructor.email);
-    
-        TestHelper.verifyJoinInviteToInstructor(instructor, email);
-    
-        ______TS("send to non-existing instructor");
-    
-        String instrEmail = "non-existing-instr@email.com";
-        
-        try {
-            logic.sendRegistrationInviteToInstructor(instructor.courseId, instrEmail);
-            Assert.fail();
-        } catch (EntityDoesNotExistException e) {
-            AssertHelper.assertContains("Instructor [" + instrEmail + "] does not exist in course",
-                        e.getMessage());
-        }
-        
-        ______TS("null parameters");
-        
-        try {
-            logic.sendRegistrationInviteToInstructor(null, instructor.email);
->>>>>>> 50f70bbb
-            Assert.fail();
-        } catch (AssertionError a) {
-            assertEquals(Logic.ERROR_NULL_PARAMETER, a.getMessage());
-        }
-<<<<<<< HEAD
-    }
-
-    @Test
-    public void testGetArchivedCoursesForInstructor() throws Exception {
-        restoreTypicalDataInDatastore();
-        
-        ______TS("fail: null parameter");    
-        try {
-            logic.getArchivedCoursesForInstructor(null);
-=======
-        
-        try {
-            logic.sendRegistrationInviteToInstructor(instructor.courseId, null);
->>>>>>> 50f70bbb
-            Assert.fail();
-        } catch (AssertionError a) {
-            assertEquals(Logic.ERROR_NULL_PARAMETER, a.getMessage());
-        }
-<<<<<<< HEAD
-        
-        ______TS("success: instructor with archive course");
-        String instructorId = getTypicalDataBundle().instructors.get("instructorOfArchivedCourse").googleId;
-        
-        List<CourseAttributes> archivedCourses = logic.getArchivedCoursesForInstructor(instructorId);
-        
-        assertEquals(1, archivedCourses.size());
-        assertEquals(true, archivedCourses.get(0).isArchived);
-    
-        ______TS("fail: instructor without archive courses");
-        instructorId = getTypicalDataBundle().instructors.get("instructor1OfCourse1").googleId;
-        
-        archivedCourses = logic.getArchivedCoursesForInstructor(instructorId);
-        
-        assertEquals(0, archivedCourses.size());
-    }
-    
-    @Test
-    public void testSetArchiveStatusOfCourse() throws Exception {
-        restoreTypicalDataInDatastore();
-        
-        ______TS("fail: null parameter");    
-        try {
-            logic.setArchiveStatusOfCourse(null, true);
-            Assert.fail();
-        } catch (AssertionError a) {
-            assertEquals(Logic.ERROR_NULL_PARAMETER, a.getMessage());
-        }
-        
-        ______TS("fail: course doesn't exist");    
-        try {
-            logic.setArchiveStatusOfCourse("non-exist-course", true);
-            signalFailureToDetectException();
-        } catch (EntityDoesNotExistException a) {
-            assertEquals("Course does not exist: non-exist-course", a.getMessage());
-        }
-        
-        ______TS("success: archive course");
-        String courseId = dataBundle.courses.get("sampleCourse").id;
-        
-        logic.setArchiveStatusOfCourse(courseId, true);
-        assertEquals(true, coursesDb.getCourse(courseId).isArchived);
-        
-        ______TS("success: unarchive course");
-        
-        logic.setArchiveStatusOfCourse(courseId, false);
-        assertEquals(false, coursesDb.getCourse(courseId).isArchived);
-    }
-    
-    @Test
-    public void testUpdateCourse() {
-        // method not implemented
-    }
-
-    @Test
-    public void testDeleteCourse() throws Exception {
-    
-        restoreTypicalDataInDatastore();
-    
-        ______TS("typical case");
-    
-        restoreTypicalDataInDatastore();
-    
-    
-        CourseAttributes course1OfInstructor = dataBundle.courses.get("typicalCourse1");
-        StudentAttributes studentInCourse = dataBundle.students.get("student1InCourse1");
-        
-        // ensure there are entities in the datastore under this course
-        assertTrue(logic.getStudentsForCourse(course1OfInstructor.id).size() != 0);
-        
-        TestHelper.verifyPresentInDatastore(course1OfInstructor);
-        TestHelper.verifyPresentInDatastore(studentInCourse);
-        TestHelper.verifyPresentInDatastore(dataBundle.evaluations.get("evaluation1InCourse1"));
-        TestHelper.verifyPresentInDatastore(dataBundle.evaluations.get("evaluation2InCourse1"));
-        TestHelper.verifyPresentInDatastore(dataBundle.instructors.get("instructor1OfCourse1"));
-        TestHelper.verifyPresentInDatastore(dataBundle.instructors.get("instructor3OfCourse1"));
-        TestHelper.verifyPresentInDatastore(dataBundle.students.get("student1InCourse1"));
-        TestHelper.verifyPresentInDatastore(dataBundle.students.get("student5InCourse1"));
-        TestHelper.verifyPresentInDatastore(dataBundle.feedbackSessions.get("session1InCourse1"));
-        TestHelper.verifyPresentInDatastore(dataBundle.feedbackSessions.get("session2InCourse1"));
-        assertEquals(course1OfInstructor.id, studentInCourse.course);
-        
-
-        logic.deleteCourse(course1OfInstructor.id);
-    
-        
-        // ensure the course and related entities are deleted
-        TestHelper.verifyAbsentInDatastore(course1OfInstructor);
-        TestHelper.verifyAbsentInDatastore(studentInCourse);
-        TestHelper.verifyAbsentInDatastore(dataBundle.evaluations.get("evaluation1InCourse1"));
-        TestHelper.verifyAbsentInDatastore(dataBundle.evaluations.get("evaluation2InCourse1"));
-        TestHelper.verifyAbsentInDatastore(dataBundle.instructors.get("instructor1OfCourse1"));
-        TestHelper.verifyAbsentInDatastore(dataBundle.instructors.get("instructor3OfCourse1"));
-        TestHelper.verifyAbsentInDatastore(dataBundle.students.get("student1InCourse1"));
-        TestHelper.verifyAbsentInDatastore(dataBundle.students.get("student5InCourse1"));
-        TestHelper.verifyAbsentInDatastore(dataBundle.feedbackSessions.get("session1InCourse1"));
-        TestHelper.verifyAbsentInDatastore(dataBundle.feedbackSessions.get("session2InCourse1"));
-
-        ArrayList<SubmissionAttributes> submissionsOfCourse = new ArrayList<SubmissionAttributes>(dataBundle.submissions.values());
-        for (SubmissionAttributes s : submissionsOfCourse) {
-            if (s.course.equals(course1OfInstructor.id)) {
-                TestHelper.verifyAbsentInDatastore(s);
-            }
-        }
-    
-        ______TS("non-existent");
-    
-        // try to delete again. Should fail silently.
-        logic.deleteCourse(course1OfInstructor.id);
-    
-        ______TS("null parameter");
-    
-        try {
-            logic.deleteCourse(null);
-=======
-    }
-    
-    @Test
-    public void testDeleteInstructor() throws Exception {
-        
-        ______TS("invalid case: null parameters");
-
-        try {
-            logic.deleteInstructor(null, "instr@email.com");
-            signalFailureToDetectException();
-        } catch (AssertionError e) {
-            assertEquals(Logic.ERROR_NULL_PARAMETER, e.getMessage());
-        }
-        
-        try {
-            logic.deleteInstructor("course-id", null);
-            signalFailureToDetectException();
-        } catch (AssertionError e) {
-            assertEquals(Logic.ERROR_NULL_PARAMETER, e.getMessage());
-        }
-        
-        ______TS("success: delete an instructor for specific course");
-        
-        restoreTypicalDataInDatastore();
-        
-        String courseId = "idOfTypicalCourse1";
-        String email = "instructor1@course1.com";
-        
-        InstructorAttributes instructorDeleted = logic.getInstructorForEmail(courseId, email);
-        
-        logic.deleteInstructor(courseId, email);
-        
-        TestHelper.verifyAbsentInDatastore(instructorDeleted);
-        
-    }
-
-    @Test
-    public void testUpdateInstructorByGoogleId() throws Exception {
-        restoreTypicalDataInDatastore();
-        
-        ______TS("success: update an instructor");
-        
-        String courseId = "idOfTypicalCourse1";
-        String googleId = "idOfInstructor1OfCourse1";
-        
-        InstructorAttributes instructorToBeUpdated = logic.getInstructorForGoogleId(courseId, googleId);
-        instructorToBeUpdated.name = "New Name";
-        instructorToBeUpdated.email = "new-email@course1.com";
-        
-        logic.updateInstructorByGoogleId(googleId, instructorToBeUpdated);
-        
-        InstructorAttributes instructorUpdated = logic.getInstructorForGoogleId(courseId, googleId);
-        assertEquals(instructorToBeUpdated.name, instructorUpdated.name);
-        assertEquals(instructorToBeUpdated.email, instructorUpdated.email);
-        
-        ______TS("failure: instructor doesn't exist");
-        logic.deleteInstructor(courseId, instructorUpdated.email);
-        
-        try {
-            logic.updateInstructorByGoogleId(googleId, instructorUpdated);
-            signalFailureToDetectException();
-        } catch (EntityDoesNotExistException e) {
-            assertEquals("Instructor "+googleId+" does not belong to course "+courseId, e.getMessage());
-        }
-        
-        ______TS("failure: course doesn't exist");
-        logic.deleteCourse(courseId);
-        
-        try {
-            logic.updateInstructorByGoogleId(googleId, instructorToBeUpdated);
-            signalFailureToDetectException();
-        } catch (EntityDoesNotExistException e) {
-            assertEquals("Course does not exist: " + courseId, e.getMessage());
-        }
-        
-        ______TS("null parameters");
-
-        try {
-            logic.updateInstructorByGoogleId(null, instructorToBeUpdated);
-            signalFailureToDetectException();
-        } catch (AssertionError e) {
-            assertEquals(Logic.ERROR_NULL_PARAMETER, e.getMessage());
-        }
-        
-        try {
-            logic.updateInstructorByGoogleId(googleId, null);
-            signalFailureToDetectException();
-        } catch (AssertionError e) {
-            assertEquals(Logic.ERROR_NULL_PARAMETER, e.getMessage());
-        }
-    }
-    
-    @Test
-    public void testUpdateInstructorByEmail() throws Exception {
-        restoreTypicalDataInDatastore();
-        
-        ______TS("success: update an instructor");
-        
-        String courseId = "idOfTypicalCourse1";
-        String email = "instructor1@course1.com";
-        
-        InstructorAttributes instructorToBeUpdated = logic.getInstructorForEmail(courseId, email);
-        instructorToBeUpdated.googleId = "new-google-id";
-        instructorToBeUpdated.name = "New Name";
-        
-        logic.updateInstructorByEmail(email, instructorToBeUpdated);
-        
-        InstructorAttributes instructorUpdated = logic.getInstructorForEmail(courseId, email);
-        assertEquals(instructorToBeUpdated.googleId, instructorUpdated.googleId);
-        assertEquals(instructorToBeUpdated.name, instructorUpdated.name);
-        
-        ______TS("failure: instructor doesn't belong to course");
-        logic.deleteInstructor(courseId, instructorToBeUpdated.email);
-        
-        try {
-            logic.updateInstructorByEmail(email, instructorToBeUpdated);
-            signalFailureToDetectException();
-        } catch (EntityDoesNotExistException e) {
-            assertEquals("Instructor " + email + " does not belong to course " + courseId, e.getMessage());
-        }
-        
-        ______TS("failure: course doesn't exist");
-        logic.deleteCourse(courseId);
-        
-        try {
-            logic.updateInstructorByEmail(email, instructorToBeUpdated);
-            signalFailureToDetectException();
-        } catch (EntityDoesNotExistException e) {
-            assertEquals("Course does not exist: " + courseId, e.getMessage());
-        }
-        
-        ______TS("null parameters");
-
-        try {
-            logic.updateInstructorByEmail(null, instructorToBeUpdated);
-            signalFailureToDetectException();
-        } catch (AssertionError e) {
-            assertEquals(Logic.ERROR_NULL_PARAMETER, e.getMessage());
-        }
-        
-        try {
-            logic.updateInstructorByEmail(email, null);
-            signalFailureToDetectException();
-        } catch (AssertionError e) {
-            assertEquals(Logic.ERROR_NULL_PARAMETER, e.getMessage());
-        }
-    }
-
-    @Test
-    public void testDowngradeInstructorToStudentCascade() throws Exception {
-        restoreTypicalDataInDatastore();
-        
-        // mostly tested in testCreateInstructor
-        ______TS("typical case");
-        InstructorAttributes instructor1 = dataBundle.instructors.get("instructor1OfCourse1");
-
-        // ensure that the instructor exists in datastore
-        TestHelper.verifyPresentInDatastore(instructor1);
-        
-        logic.deleteInstructor(instructor1.courseId, instructor1.email);
-        
-        TestHelper.verifyAbsentInDatastore(instructor1);
-        
-        ______TS("non-existent");
-        
-        // try to delete again. Should fail silently.
-        logic.deleteInstructor(instructor1.courseId, instructor1.email);
-
-        ______TS("null parameter");
-
-        try {
-            logic.deleteInstructor(null, null);
->>>>>>> 50f70bbb
-            Assert.fail();
-        } catch (AssertionError a) {
-            assertEquals(Logic.ERROR_NULL_PARAMETER, a.getMessage());
-        }
-    }
-
-    @SuppressWarnings("unused")
     private void ____STUDENT_level_methods__________________________________() {
     }
 
