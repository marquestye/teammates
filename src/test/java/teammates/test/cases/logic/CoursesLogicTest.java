--- conflicted
+++ resolved
@@ -1172,11 +1172,7 @@
         StudentAttributes studentInCourse = dataBundle.students.get("student1InCourse1");
         
         // Ensure there are entities in the datastore under this course
-<<<<<<< HEAD
-        assertNotSame(StudentsLogic.inst().getStudentsForCourse(course1OfInstructor.getId()).size(), 0);
-=======
-        assertFalse(StudentsLogic.inst().getStudentsForCourse(course1OfInstructor.id).isEmpty());
->>>>>>> 90e322c8
+        assertFalse(StudentsLogic.inst().getStudentsForCourse(course1OfInstructor.getId()).isEmpty());
         
         verifyPresentInDatastore(course1OfInstructor);
         verifyPresentInDatastore(studentInCourse);
