--- conflicted
+++ resolved
@@ -150,13 +150,8 @@
             assertNotNull(studentsLogic.getStudentForEmail(course1.getId(), "s@g"));
 
             //Verify no tasks sent to the task queue
-<<<<<<< HEAD
-            if(SubmissionsAdjustmentTaskQueueCallback.verifyTaskCount(
+            if (SubmissionsAdjustmentTaskQueueCallback.verifyTaskCount(
                     fsLogic.getFeedbackSessionsForCourse(course1.getId()).size())){
-=======
-            if (SubmissionsAdjustmentTaskQueueCallback.verifyTaskCount(
-                    fsLogic.getFeedbackSessionsForCourse(course1.id).size())){
->>>>>>> c5f0988e
                 break;
             }
             counter++;
