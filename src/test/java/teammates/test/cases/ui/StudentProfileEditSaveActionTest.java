--- conflicted
+++ resolved
@@ -59,12 +59,8 @@
         
         assertFalse(r.isError);
         AssertHelper.assertContains(Const.ActionURIs.STUDENT_PROFILE_PAGE + "?error=false&user=" + student.googleId, r.getDestinationWithParams());
-<<<<<<< HEAD
-        
+        assertEquals(Const.StatusMessages.STUDENT_PROFILE_EDITED, r.getStatusMessage());
         expectedProfile.modifiedDate = a.account.studentProfile.modifiedDate;
-=======
-        assertEquals(Const.StatusMessages.STUDENT_PROFILE_EDITED, r.getStatusMessage());
->>>>>>> 1ef55795
         String expectedLogMessage = "TEAMMATESLOG|||studentProfileEditSave|||studentProfileEditSave" +
                 "|||true|||Student|||"+ student.name +"|||" + student.googleId + "|||" + student.email +
                 "|||Student Profile for <span class=\"bold\">(" + student.googleId + ")</span> edited.<br>" +
