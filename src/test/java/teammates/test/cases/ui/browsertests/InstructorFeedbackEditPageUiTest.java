package teammates.test.cases.ui.browsertests;

import static org.testng.AssertJUnit.assertEquals;
import static org.testng.AssertJUnit.assertFalse;
import static org.testng.AssertJUnit.assertNotNull;
import static org.testng.AssertJUnit.assertNull;
import static org.testng.AssertJUnit.assertTrue;

import org.openqa.selenium.By;
import org.openqa.selenium.WebElement;
import org.testng.annotations.AfterClass;
import org.testng.annotations.BeforeClass;
import org.testng.annotations.Test;

import teammates.common.datatransfer.DataBundle;
import teammates.common.datatransfer.FeedbackSessionAttributes;
import teammates.common.util.Const;
import teammates.common.util.ThreadHelper;
import teammates.common.util.TimeHelper;
import teammates.common.util.Url;
import teammates.test.driver.AssertHelper;
import teammates.test.driver.BackDoor;
import teammates.test.driver.TestProperties;
import teammates.test.pageobjects.Browser;
import teammates.test.pageobjects.BrowserPool;
import teammates.test.pageobjects.FeedbackQuestionSubmitPage;
import teammates.test.pageobjects.FeedbackSubmitPage;
import teammates.test.pageobjects.InstructorFeedbackEditPage;
import teammates.test.pageobjects.InstructorFeedbacksPage;
import teammates.test.util.Priority;

import com.google.appengine.api.datastore.Text;

/**
 * Covers the 'Edit Feedback Session' page for instructors.
 * SUT is {@link InstructorFeedbackEditPage}.
 */
@Priority(-1)
public class InstructorFeedbackEditPageUiTest extends BaseUiTestCase {
    private static Browser browser;
    private static InstructorFeedbackEditPage feedbackEditPage;
    private static DataBundle testData;
    private static String instructorId;
    private static String courseId;
    private static String feedbackSessionName;
    /** This contains data for the feedback session to be edited during testing */
    private static FeedbackSessionAttributes editedSession;

    @BeforeClass
    public static void classSetup() throws Exception {
        printTestClassHeader();
        testData = loadDataBundle("/InstructorFeedbackEditPageUiTest.json");
        removeAndRestoreTestDataOnServer(testData);

        editedSession = testData.feedbackSessions.get("openSession");
        editedSession.gracePeriod = 30;
        editedSession.sessionVisibleFromTime = Const.TIME_REPRESENTS_FOLLOW_OPENING;
        editedSession.resultsVisibleFromTime = Const.TIME_REPRESENTS_LATER;
        editedSession.instructions = new Text("Please fill in the edited feedback session.");
        editedSession.endTime = TimeHelper.convertToDate("2016-05-01 10:00 PM UTC");

        instructorId = testData.accounts.get("instructorWithSessions").googleId;
        courseId = testData.courses.get("course").id;
        feedbackSessionName = testData.feedbackSessions.get("openSession").feedbackSessionName;

        browser = BrowserPool.getBrowser();
        feedbackEditPage = getFeedbackEditPage();
    }

    @AfterClass
    public static void classTearDown() throws Exception {
        BrowserPool.release(browser);
    }

    @Test
    private void allTests() throws Exception {
        testContent();

        testEditSessionLink();
        testEditSessionAction();
        
        testGeneralQuestionOperations();

        testPreviewSessionAction();

        testDoneEditingLink();
        
        testDeleteSessionAction();
    }
    
    private void testGeneralQuestionOperations() {
        testNewQuestionLink();
        testInputValidationForQuestion();
        testAddQuestionAction();

        testEditQuestionLink();
        testEditQuestionAction();

<<<<<<< HEAD
        testTwoNewEssayQuestionsWithRecipientBeingNobodySpecific();
        
        testCancelNewOrEditQuestion();

        testNewMcqQuestionFrame();
        testInputValidationForMcqQuestion();
        testCustomizeMcqOptions();
        testAddMcqQuestionAction();
        testEditMcqQuestionAction();
        testDeleteMcqQuestionAction();

        testNewMsqQuestionFrame();
        testInputValidationForMsqQuestion();
        testCustomizeMsqOptions();
        testAddMsqQuestionAction();
        testEditMsqQuestionAction();
        testDeleteMsqQuestionAction();
        
        testNewNumScaleQuestionFrame();
        testInputValidationForNumScaleQuestion();
        testCustomizeNumScaleOptions();
        testAddNumScaleQuestionAction();
        testEditNumScaleQuestionAction();
        testEditNumScaleQuestionNumberAction();
        testDeleteNumScaleQuestionAction();        
        
        testNewConstSumOptionQuestionFrame();
        testInputValidationForConstSumOptionQuestion();
        testCustomizeConstSumOptionOptions();
        testAddConstSumOptionQuestionAction();
        testEditConstSumOptionQuestionAction();
        testDeleteConstSumOptionQuestionAction();
    
        testNewConstSumRecipientQuestionFrame();
        testInputValidationForConstSumRecipientQuestion();
        testCustomizeConstSumRecipientOptions();
        testAddConstSumRecipientQuestionAction();
        testEditConstSumRecipientQuestionAction();
        testDeleteConstSumRecipientQuestionAction();
        
        //Contribution questions tests moved to own test class.
        
=======
        testGetQuestionLink();
>>>>>>> 1d2692d5
        testCopyQuestion();

        testChangeFeedbackRecipient();

        testEditQuestionNumberAction();

        testDeleteQuestionAction(2);
        testDeleteQuestionAction(1);
    }

    private void testContent() {

        ______TS("fresh new page");

        // Verify Html instead of main content to verify copy panel and preview
        // panel
        feedbackEditPage.verifyHtml("/instructorFeedbackEditEmpty.html");

    }

    private void testEditSessionLink(){
        ______TS("edit session link");
        feedbackEditPage.clickEditSessionButton();
        assertTrue(feedbackEditPage.verifyEditSessionBoxIsEnabled());
        
    }

    private void testEditSessionAction() throws Exception{

        ______TS("typical success case");

        feedbackEditPage.clickManualPublishTimeButton();
        feedbackEditPage.clickDefaultVisibleTimeButton();
        feedbackEditPage.editFeedbackSession(editedSession.startTime, editedSession.endTime,
                editedSession.instructions,
                editedSession.gracePeriod);
        feedbackEditPage.verifyStatus(Const.StatusMessages.FEEDBACK_SESSION_EDITED);
        FeedbackSessionAttributes savedSession =
                BackDoor.getFeedbackSession(editedSession.courseId, editedSession.feedbackSessionName);
        assertEquals(editedSession.toString(), savedSession.toString());
        feedbackEditPage.verifyHtmlMainContent("/instructorFeedbackEditSuccess.html");


        ______TS("test edit page after manual publish");

        // Do a backdoor 'manual' publish.
        editedSession.resultsVisibleFromTime = Const.TIME_REPRESENTS_NOW;
        String status = BackDoor.editFeedbackSession(editedSession);
        assertEquals(Const.StatusCodes.BACKDOOR_STATUS_SUCCESS, status);

        feedbackEditPage = getFeedbackEditPage();
        feedbackEditPage.isElementSelected(Const.ParamsNames.FEEDBACK_SESSION_RESULTSVISIBLEBUTTON + "_atvisible");
        //feedbackEditPage.verifyHtmlMainContent("/instructorFeedbackEditPublished.html");
        // Restore defaults
        feedbackEditPage.clickEditSessionButton();
        

        feedbackEditPage.clickEditUncommonSettingsButton();
        feedbackEditPage.clickDefaultPublishTimeButton();
        feedbackEditPage.clickSaveSessionButton();
    }

    private void testNewQuestionLink() {

        ______TS("new question (frame) link");
        feedbackEditPage.clickNewQuestionButton();
        assertTrue(feedbackEditPage.verifyNewEssayQuestionFormIsDisplayed());
    }

    private void testInputValidationForQuestion() {

        ______TS("empty question text");

        feedbackEditPage.clickAddQuestionButton();
        assertEquals(Const.StatusMessages.FEEDBACK_QUESTION_TEXTINVALID, feedbackEditPage.getStatus());

        ______TS("empty number of max respondants field");

        feedbackEditPage.fillQuestionBox("filled qn");
        feedbackEditPage.selectRecipientsToBeStudents();
        feedbackEditPage.fillNumOfEntitiesToGiveFeedbackToBox("");
        feedbackEditPage.clickCustomNumberOfRecipientsButton();
        feedbackEditPage.clickAddQuestionButton();
        assertEquals(Const.StatusMessages.FEEDBACK_QUESTION_NUMBEROFENTITIESINVALID, feedbackEditPage.getStatus());

    }

    private void testAddQuestionAction() {

        ______TS("add question action success");

        feedbackEditPage.clickMaxNumberOfRecipientsButton();
        feedbackEditPage.clickAddQuestionButton();
        assertEquals(Const.StatusMessages.FEEDBACK_QUESTION_ADDED, feedbackEditPage.getStatus());
        assertNotNull(BackDoor.getFeedbackQuestion(courseId, feedbackSessionName, 1));
        feedbackEditPage.verifyHtmlMainContent("/instructorFeedbackQuestionAddSuccess.html");
    }

    private void testEditQuestionLink() {

        ______TS("edit question link");

        assertEquals(true, feedbackEditPage.clickEditQuestionButton(1));
    }

    private void testEditQuestionAction() {

        ______TS("edit question 1 to Team-to-Team");

        feedbackEditPage.clickVisibilityOptionsForQuestion1();
        feedbackEditPage.selectGiverTypeForQuestion1("Teams in this course");        
        feedbackEditPage.selectRecipientTypeForQuestion1("Other teams in the course");
        feedbackEditPage.verifyHtmlMainContent("/instructorFeedbackQuestionEditToTeamToTeam.html");

        ______TS("test visibility options of question 1");
        feedbackEditPage.clickquestionSaveForQuestion1();
        feedbackEditPage.clickVisibilityOptionsForQuestion1();
        //TODO: use simple element checks instead of html checks after adding names to the checkboxes 
        //      in the edit page (follow todo in instructorsFeedbackEdit.js)
        feedbackEditPage.verifyHtmlMainContent("/instructorFeedbackQuestionVisibilityOptions.html");
        
        ______TS("test visibility preview of question 1");
        feedbackEditPage.clickVisibilityPreviewForQuestion1();
        WebElement visibilityMessage = browser.driver.findElement(By.id("visibilityMessage-1"));
        feedbackEditPage.waitForElementVisible(visibilityMessage);

        feedbackEditPage.verifyHtmlMainContent("/instructorFeedbackQuestionVisibilityPreview.html");
        
        //change back
        feedbackEditPage.clickVisibilityOptionsForQuestion1();
        feedbackEditPage.selectGiverTypeForQuestion1("Me (Session creator)");
        feedbackEditPage.selectRecipientTypeForQuestion1("Other students in the course");
        feedbackEditPage.clickquestionSaveForQuestion1();
    }
    
    private void testGetQuestionLink() {

        ______TS("get individual question link");

        feedbackEditPage.clickGetLinkButton();
        String questionId = BackDoor.getFeedbackQuestion(courseId,
                feedbackSessionName, 1).getId();
        
        String expectedUrl = TestProperties.inst().TEAMMATES_URL
                + Const.ActionURIs.INSTRUCTOR_FEEDBACK_QUESTION_SUBMISSION_EDIT_PAGE
                + "?courseid=" + courseId
                + "&fsname=First+Session"
                + "&questionid=" + questionId;

        assertTrue(feedbackEditPage.isElementVisible("statusMessage"));
        assertEquals(
                "Link for question 1: " + expectedUrl,
                feedbackEditPage.getStatus());
        
        Url url = new Url(expectedUrl).withUserId(instructorId);
        FeedbackQuestionSubmitPage questionPage = loginAdminToPage(browser, url, FeedbackQuestionSubmitPage.class);
        
        assertTrue(questionPage.isCorrectPage(courseId, feedbackSessionName));
        
        feedbackEditPage = getFeedbackEditPage();
    }

<<<<<<< HEAD
    private void testTwoNewEssayQuestionsWithRecipientBeingNobodySpecific() {

        ______TS("essay questions with recipient being nobody specific");

        feedbackEditPage.clickNewQuestionButton();
        feedbackEditPage.fillQuestionBox("filled qn");
        feedbackEditPage.selectRecipientsToBeNobodySpecific();
        feedbackEditPage.clickAddQuestionButton();
        feedbackEditPage.clickNewQuestionButton();
        
        feedbackEditPage.fillQuestionBox("filled qn");
        feedbackEditPage.clickAddQuestionButton();
        feedbackEditPage.clickAndConfirm(feedbackEditPage.getDeleteQuestionLink(2));
        feedbackEditPage.clickAndConfirm(feedbackEditPage.getDeleteQuestionLink(2));
    }
    
    private void testCancelNewOrEditQuestion() {
        ______TS("Testing cancelling adding or editing questions");
        
        feedbackEditPage.selectNewQuestionType("Multiple-choice (single answer) question");
        feedbackEditPage.clickNewQuestionButton();
        
        ______TS("MCQ: click and cancel 'cancel new question'");
        
        feedbackEditPage.clickAndCancel(feedbackEditPage.getCancelQuestionLink(-1));
        assertTrue(feedbackEditPage.verifyNewMcqQuestionFormIsDisplayed());
        
        ______TS("MCQ: click and confirm 'cancel new question'");
        feedbackEditPage.clickAndConfirm(feedbackEditPage.getCancelQuestionLink(-1));
        assertFalse(feedbackEditPage.verifyNewMcqQuestionFormIsDisplayed());
        
        ______TS("MCQ: click and cancel 'editing question'");
        
        // Add question 2 first
        feedbackEditPage.selectNewQuestionType("Multiple-choice (single answer) question");
        feedbackEditPage.clickNewQuestionButton();
        feedbackEditPage.fillQuestionBox("mcq qn");
        feedbackEditPage.fillMcqOption(0, "Choice 1");
        feedbackEditPage.fillMcqOption(1, "Choice 2");
        feedbackEditPage.clickAddQuestionButton();
        
        // Enable edit mode before testing canceling
        assertEquals(true, feedbackEditPage.clickEditQuestionButton(2));
        
        feedbackEditPage.clickAndCancel(feedbackEditPage.getCancelQuestionLink(2));
        assertTrue(feedbackEditPage.checkCancelEditQuestionButtonVisibility(2));
        
        ______TS("MCQ: click and confirm 'editing question'");
        feedbackEditPage.clickAndConfirm(feedbackEditPage.getCancelQuestionLink(2));
        assertFalse(feedbackEditPage.checkCancelEditQuestionButtonVisibility(2));
        
        // Delete it to reset the status for the following tests
        feedbackEditPage.clickAndConfirm(feedbackEditPage.getDeleteQuestionLink(2));
    }
    
    @SuppressWarnings("unused")
    private void ____MCQ_methods___________________________________() {
    }

    private void testNewMcqQuestionFrame() {

        ______TS("MCQ: new question (frame) link");

        feedbackEditPage.selectNewQuestionType("Multiple-choice (single answer) question");
        feedbackEditPage.clickNewQuestionButton();
        assertTrue(feedbackEditPage.verifyNewMcqQuestionFormIsDisplayed());
    }
    

    private void testInputValidationForMcqQuestion() {
        
        ______TS("empty question text");

        feedbackEditPage.clickAddQuestionButton();
        assertEquals(Const.StatusMessages.FEEDBACK_QUESTION_TEXTINVALID, feedbackEditPage.getStatus());
        
        ______TS("empty options");

        feedbackEditPage.fillQuestionBox("Test question text");
        feedbackEditPage.clickAddQuestionButton();
        assertEquals("Too little choices for Multiple-choice (single answer) question. Minimum number of options is: 2.", feedbackEditPage.getStatus());

        ______TS("remove when 1 left");

        feedbackEditPage.selectNewQuestionType("Multiple-choice (single answer) question");
        feedbackEditPage.clickNewQuestionButton();
        feedbackEditPage.fillQuestionBox("Test question text");
        assertTrue(feedbackEditPage.verifyNewMcqQuestionFormIsDisplayed());

        feedbackEditPage.clickRemoveMcqOptionLink(1, -1);
        assertEquals(false, feedbackEditPage.isElementPresent("mcqOptionRow-1--1"));

        // TODO: Check that after deleting, the value is cleared
        assertEquals(true, feedbackEditPage.isElementPresent("mcqOptionRow-0--1"));
        feedbackEditPage.clickRemoveMcqOptionLink(0, -1);
        assertEquals(true, feedbackEditPage.isElementPresent("mcqOptionRow-0--1"));
        feedbackEditPage.clickAddQuestionButton();
        assertEquals("Too little choices for Multiple-choice (single answer) question. Minimum number of options is: 2.", feedbackEditPage.getStatus());
    }

    private void testCustomizeMcqOptions() {

        feedbackEditPage.selectNewQuestionType("Multiple-choice (single answer) question");
        feedbackEditPage.clickNewQuestionButton();
        
        feedbackEditPage.fillMcqOption(0, "Choice 1");
        feedbackEditPage.fillMcqOption(1, "Choice 2");

        ______TS("MCQ: add mcq option");
        
        assertEquals(false, feedbackEditPage.isElementPresent("mcqOptionRow-2--1"));
        feedbackEditPage.clickAddMoreMcqOptionLink();
        assertEquals(true, feedbackEditPage.isElementPresent("mcqOptionRow-2--1"));

        ______TS("MCQ: remove mcq option");

        feedbackEditPage.fillMcqOption(2, "Choice 3");
        assertEquals(true, feedbackEditPage.isElementPresent("mcqOptionRow-1--1"));
        feedbackEditPage.clickRemoveMcqOptionLink(1, -1);
        assertEquals(false, feedbackEditPage.isElementPresent("mcqOptionRow-1--1"));

        ______TS("MCQ: add mcq option after remove");

        feedbackEditPage.clickAddMoreMcqOptionLink();
        assertEquals(true, feedbackEditPage.isElementPresent("mcqOptionRow-3--1"));
        feedbackEditPage.clickAddMoreMcqOptionLink();
        feedbackEditPage.fillMcqOption(4, "Choice 5");
        assertEquals(true, feedbackEditPage.isElementPresent("mcqOptionRow-4--1"));
    }

    private void testAddMcqQuestionAction(){

        ______TS("MCQ: add question action success");

        feedbackEditPage.fillQuestionBox("mcq qn");
        feedbackEditPage.clickAddQuestionButton();
        assertEquals(Const.StatusMessages.FEEDBACK_QUESTION_ADDED, feedbackEditPage.getStatus());
        assertNotNull(BackDoor.getFeedbackQuestion(courseId, feedbackSessionName, 2));
        
        //NOTE: Tests feedback giver/recipient and visibility options are copied from previous question.
        feedbackEditPage.verifyHtmlMainContent("/instructorFeedbackMcqQuestionAddSuccess.html");
    }

    private void testEditMcqQuestionAction() {

        ______TS("MCQ: edit question success");

        assertEquals(true, feedbackEditPage.clickEditQuestionButton(2));
        feedbackEditPage.fillEditQuestionBox("edited mcq qn text", 2);
        assertEquals(true, feedbackEditPage.isElementPresent("mcqOptionRow-0-2"));
        feedbackEditPage.clickRemoveMcqOptionLink(0, 2);
        assertEquals(false, feedbackEditPage.isElementPresent("mcqOptionRow-0-2"));
        feedbackEditPage.clickSaveExistingQuestionButton(2);
        assertEquals(Const.StatusMessages.FEEDBACK_QUESTION_EDITED, feedbackEditPage.getStatus());

        feedbackEditPage.verifyHtmlMainContent("/instructorFeedbackMcqQuestionEditSuccess.html");

        ______TS("MCQ: edit to generated options");

        assertEquals(true, feedbackEditPage.clickEditQuestionButton(2));
        feedbackEditPage.fillEditQuestionBox("generated mcq qn text", 2);
        assertEquals(true, feedbackEditPage.isElementVisible("mcqAddOptionLink"));
        feedbackEditPage.verifyFieldValue(
                Const.ParamsNames.FEEDBACK_QUESTION_GENERATEDOPTIONS,
                FeedbackParticipantType.NONE.toString());
        assertEquals(false, feedbackEditPage.isElementEnabled("mcqGenerateForSelect-2"));
        feedbackEditPage.clickGenerateOptionsCheckbox(2);
        assertEquals(true, feedbackEditPage.isElementEnabled("mcqGenerateForSelect-2"));
        feedbackEditPage.verifyFieldValue(
                Const.ParamsNames.FEEDBACK_QUESTION_GENERATEDOPTIONS + "-2",
                FeedbackParticipantType.STUDENTS.toString());
        assertEquals(false, feedbackEditPage.isElementVisible("mcqAddOptionLink"));

        feedbackEditPage.clickSaveExistingQuestionButton(2);
        assertEquals(Const.StatusMessages.FEEDBACK_QUESTION_EDITED, feedbackEditPage.getStatus());
        assertEquals(false, feedbackEditPage.isElementPresent("mcqOptionRow-0-2"));
        assertEquals(false, feedbackEditPage.isElementEnabled("generateOptionsCheckbox-2"));
        assertEquals(true, feedbackEditPage.isElementSelected("generateOptionsCheckbox-2"));
        assertEquals(false, feedbackEditPage.isElementEnabled("mcqGenerateForSelect-2"));
        feedbackEditPage.verifyFieldValue(
                "mcqGenerateForSelect-2",
                FeedbackParticipantType.STUDENTS.toString());
        feedbackEditPage.verifyFieldValue(
                Const.ParamsNames.FEEDBACK_QUESTION_GENERATEDOPTIONS + "-2",
                FeedbackParticipantType.STUDENTS.toString());

        ______TS("MCQ: change generated type");

        assertEquals(true, feedbackEditPage.clickEditQuestionButton(2));
        assertEquals(true, feedbackEditPage.isElementEnabled("generateOptionsCheckbox-2"));
        assertEquals(true, feedbackEditPage.isElementSelected("generateOptionsCheckbox-2"));
        assertEquals(true, feedbackEditPage.isElementEnabled("mcqGenerateForSelect-2"));
        feedbackEditPage.selectMcqGenerateOptionsFor("teams", 2);
        feedbackEditPage.verifyFieldValue(
                "mcqGenerateForSelect-2",
                FeedbackParticipantType.TEAMS.toString());
        feedbackEditPage.verifyFieldValue(
                Const.ParamsNames.FEEDBACK_QUESTION_GENERATEDOPTIONS + "-2",
                FeedbackParticipantType.TEAMS.toString());

    }

    private void testDeleteMcqQuestionAction() {

        ______TS("MCQ: qn delete then cancel");

        feedbackEditPage.clickAndCancel(feedbackEditPage.getDeleteQuestionLink(2));
        assertNotNull(BackDoor.getFeedbackQuestion(courseId, feedbackSessionName, 2));

        ______TS("MCQ: qn delete then accept");

        feedbackEditPage.clickAndConfirm(feedbackEditPage.getDeleteQuestionLink(2));
        assertEquals(Const.StatusMessages.FEEDBACK_QUESTION_DELETED, feedbackEditPage.getStatus());
        assertNull(BackDoor.getFeedbackQuestion(courseId, feedbackSessionName, 2));
    }
    
    @SuppressWarnings("unused")
    private void ____MSQ_methods___________________________________() {
    }

    private void testNewMsqQuestionFrame() {

        ______TS("MSQ: new question (frame) link");

        feedbackEditPage.selectNewQuestionType("Multiple-choice (multiple answers) question");
        feedbackEditPage.clickNewQuestionButton();
        assertTrue(feedbackEditPage.verifyNewMsqQuestionFormIsDisplayed());
    }

    private void testInputValidationForMsqQuestion() {

        ______TS("empty question text");

        feedbackEditPage.clickAddQuestionButton();
        assertEquals(Const.StatusMessages.FEEDBACK_QUESTION_TEXTINVALID, feedbackEditPage.getStatus());
        
        ______TS("empty options");

        feedbackEditPage.fillQuestionBox("Test question text");
        feedbackEditPage.clickAddQuestionButton();
        assertEquals("Too little choices for Multiple-choice (multiple answers) question. Minimum number of options is: 2.", feedbackEditPage.getStatus());
        
        ______TS("remove when 1 left");

        feedbackEditPage.selectNewQuestionType("Multiple-choice (multiple answers) question");
        feedbackEditPage.clickNewQuestionButton();
        feedbackEditPage.fillQuestionBox("Test question text");

        feedbackEditPage.clickRemoveMsqOptionLink(1, -1);
        assertEquals(false, feedbackEditPage.isElementPresent("msqOptionRow-1--1"));
        
        // TODO: Check that after deleting, the value is cleared
        assertEquals(true, feedbackEditPage.isElementPresent("msqOptionRow-0--1"));
        feedbackEditPage.clickRemoveMsqOptionLink(0, -1);
        assertEquals(true, feedbackEditPage.isElementPresent("msqOptionRow-0--1"));
        feedbackEditPage.clickAddQuestionButton();
        assertEquals("Too little choices for Multiple-choice (multiple answers) question. Minimum number of options is: 2.", feedbackEditPage.getStatus());
    }

    private void testCustomizeMsqOptions() {

        feedbackEditPage.selectNewQuestionType("Multiple-choice (multiple answers) question");
        feedbackEditPage.clickNewQuestionButton();
        
        feedbackEditPage.fillMsqOption(0, "Choice 1");
        feedbackEditPage.fillMsqOption(1, "Choice 2");
        
        ______TS("MSQ: add msq option");

        assertEquals(false, feedbackEditPage.isElementPresent("msqOptionRow-2--1"));
        feedbackEditPage.clickAddMoreMsqOptionLink();
        assertEquals(true, feedbackEditPage.isElementPresent("msqOptionRow-2--1"));

        ______TS("MSQ: remove msq option");

        feedbackEditPage.fillMsqOption(2, "Choice 3");
        assertEquals(true, feedbackEditPage.isElementPresent("msqOptionRow-1--1"));
        feedbackEditPage.clickRemoveMsqOptionLink(1, -1);
        assertEquals(false, feedbackEditPage.isElementPresent("msqOptionRow-1--1"));

        ______TS("MSQ: add msq option after remove");

        feedbackEditPage.clickAddMoreMsqOptionLink();
        assertEquals(true, feedbackEditPage.isElementPresent("msqOptionRow-3--1"));
        feedbackEditPage.clickAddMoreMsqOptionLink();
        feedbackEditPage.fillMsqOption(4, "Choice 5");
        assertEquals(true, feedbackEditPage.isElementPresent("msqOptionRow-4--1"));
    }

    private void testAddMsqQuestionAction(){

        ______TS("MSQ: add question action success");

        feedbackEditPage.fillQuestionBox("msq qn");
        assertNull(BackDoor.getFeedbackQuestion(courseId, feedbackSessionName, 2));
        feedbackEditPage.clickAddQuestionButton();
        assertEquals(Const.StatusMessages.FEEDBACK_QUESTION_ADDED, feedbackEditPage.getStatus());
        assertNotNull(BackDoor.getFeedbackQuestion(courseId, feedbackSessionName, 2));
        feedbackEditPage.verifyHtmlMainContent("/instructorFeedbackMsqQuestionAddSuccess.html");
    }

    private void testEditMsqQuestionAction() {

        ______TS("MSQ: edit question success");

        assertEquals(true, feedbackEditPage.clickEditQuestionButton(2));
        feedbackEditPage.fillEditQuestionBox("edited msq qn text", 2);
        assertEquals(true, feedbackEditPage.isElementPresent("msqOptionRow-0-2"));
        feedbackEditPage.clickRemoveMsqOptionLink(0, 2);
        assertEquals(false, feedbackEditPage.isElementPresent("msqOptionRow-0-2"));
        feedbackEditPage.clickSaveExistingQuestionButton(2);
        assertEquals(Const.StatusMessages.FEEDBACK_QUESTION_EDITED, feedbackEditPage.getStatus());

        feedbackEditPage.verifyHtmlMainContent("/instructorFeedbackMsqQuestionEditSuccess.html");

        ______TS("MSQ: edit to generated options");

        assertEquals(true, feedbackEditPage.clickEditQuestionButton(2));
        feedbackEditPage.fillEditQuestionBox("generated msq qn text", 2);
        assertEquals(true, feedbackEditPage.isElementVisible("msqAddOptionLink"));
        feedbackEditPage.verifyFieldValue(
                Const.ParamsNames.FEEDBACK_QUESTION_GENERATEDOPTIONS,
                FeedbackParticipantType.NONE.toString());
        assertEquals(false, feedbackEditPage.isElementEnabled("msqGenerateForSelect-2"));
        feedbackEditPage.clickGenerateOptionsCheckbox(2);
        assertEquals(true, feedbackEditPage.isElementEnabled("msqGenerateForSelect-2"));
        feedbackEditPage.verifyFieldValue(
                Const.ParamsNames.FEEDBACK_QUESTION_GENERATEDOPTIONS + "-2",
                FeedbackParticipantType.STUDENTS.toString());
        assertEquals(false, feedbackEditPage.isElementVisible("msqAddOptionLink"));

        feedbackEditPage.clickSaveExistingQuestionButton(2);
        assertEquals(Const.StatusMessages.FEEDBACK_QUESTION_EDITED, feedbackEditPage.getStatus());
        assertEquals(false, feedbackEditPage.isElementPresent("msqOptionRow-0-2"));
        assertEquals(false, feedbackEditPage.isElementEnabled("generateOptionsCheckbox-2"));
        assertEquals(true, feedbackEditPage.isElementSelected("generateOptionsCheckbox-2"));
        assertEquals(false, feedbackEditPage.isElementEnabled("msqGenerateForSelect-2"));
        feedbackEditPage.verifyFieldValue(
                "msqGenerateForSelect-2",
                FeedbackParticipantType.STUDENTS.toString());
        feedbackEditPage.verifyFieldValue(
                Const.ParamsNames.FEEDBACK_QUESTION_GENERATEDOPTIONS + "-2",
                FeedbackParticipantType.STUDENTS.toString());

        ______TS("MSQ: change generated type");

        assertEquals(true, feedbackEditPage.clickEditQuestionButton(2));
        assertEquals(true, feedbackEditPage.isElementEnabled("generateOptionsCheckbox-2"));
        assertEquals(true, feedbackEditPage.isElementSelected("generateOptionsCheckbox-2"));
        assertEquals(true, feedbackEditPage.isElementEnabled("msqGenerateForSelect-2"));
        feedbackEditPage.selectMsqGenerateOptionsFor("teams", 2);
        feedbackEditPage.verifyFieldValue(
                "msqGenerateForSelect-2",
                FeedbackParticipantType.TEAMS.toString());
        feedbackEditPage.verifyFieldValue(
                Const.ParamsNames.FEEDBACK_QUESTION_GENERATEDOPTIONS + "-2",
                FeedbackParticipantType.TEAMS.toString());

    }

    private void testDeleteMsqQuestionAction() {

        ______TS("MSQ: qn delete then cancel");

        feedbackEditPage.clickAndCancel(feedbackEditPage.getDeleteQuestionLink(2));
        assertNotNull(BackDoor.getFeedbackQuestion(courseId, feedbackSessionName, 2));

        ______TS("MSQ: qn delete then accept");

        feedbackEditPage.clickAndConfirm(feedbackEditPage.getDeleteQuestionLink(2));
        assertEquals(Const.StatusMessages.FEEDBACK_QUESTION_DELETED, feedbackEditPage.getStatus());
        assertNull(BackDoor.getFeedbackQuestion(courseId, feedbackSessionName, 2));
    }
    
    @SuppressWarnings("unused")
    private void ____NUMSCALE_methods___________________________________() {
    }

    private void testNewNumScaleQuestionFrame() {
        ______TS("NUMSCALE: new question (frame) link");

        feedbackEditPage.selectNewQuestionType("Numerical-scale question");
        feedbackEditPage.clickNewQuestionButton();
        assertTrue(feedbackEditPage.verifyNewNumScaleQuestionFormIsDisplayed());
    }

    private void testInputValidationForNumScaleQuestion() {
        
        ______TS("empty options");
        
        feedbackEditPage.fillQuestionBox("NumScale qn");
        feedbackEditPage.fillMinNumScaleBox("", -1);
        feedbackEditPage.fillStepNumScaleBox("", -1);
        feedbackEditPage.fillMaxNumScaleBox("", -1);
        
        assertEquals("[Please enter valid numbers for all the options.]",
                feedbackEditPage.getNumScalePossibleValuesString(-1));
        
        feedbackEditPage.clickAddQuestionButton();
        
        assertEquals("Please enter valid options. The min/max/step cannot be empty.", feedbackEditPage.getStatus());
        
        
        ______TS("invalid options");
        
        feedbackEditPage.fillQuestionBox("NumScale qn");
        feedbackEditPage.fillMinNumScaleBox("1", -1);
        feedbackEditPage.fillStepNumScaleBox("0.3", -1);
        feedbackEditPage.fillMaxNumScaleBox("5", -1);
        
        assertEquals("[The interval 1 - 5 is not divisible by the specified increment.]",
                feedbackEditPage.getNumScalePossibleValuesString(-1));
        
        feedbackEditPage.clickAddQuestionButton();
        
        assertEquals("Please enter valid options. The interval is not divisible by the specified increment.", feedbackEditPage.getStatus());
        
        ______TS("possible floating point error");
        
        feedbackEditPage.fillQuestionBox("NumScale qn");
        feedbackEditPage.fillMinNumScaleBox("1", -1);
        feedbackEditPage.fillStepNumScaleBox("0.001", -1);
        feedbackEditPage.fillMaxNumScaleBox("5555", -1);
        
        assertEquals("[Based on the above settings, acceptable responses are: 1, 1.001, 1.002, ..., 5554.998, 5554.999, 5555]",
                feedbackEditPage.getNumScalePossibleValuesString(-1));
        
        ______TS("more than three dp step rounding test");

        feedbackEditPage.fillMaxNumScaleBox("1002", -1);
        feedbackEditPage.fillStepNumScaleBox("1.00123456789", -1);

        assertEquals("[Based on the above settings, acceptable responses are: 1, 2.001, 3.002, ..., 999.998, 1000.999, 1002]",
                feedbackEditPage.getNumScalePossibleValuesString(-1));
        
        ______TS("NUMSCALE: min >= max test");
        //Tests javascript that automatically makes max = min+1 when max is <= min.
        feedbackEditPage.fillMinNumScaleBox(1, -1);
        feedbackEditPage.fillStepNumScaleBox(1, -1);
        feedbackEditPage.fillMaxNumScaleBox(5, -1);
        assertEquals("[Based on the above settings, acceptable responses are: 1, 2, 3, 4, 5]",
                feedbackEditPage.getNumScalePossibleValuesString(-1));
        
        fillNumScaleBoxWithRecheck(true, 6, -1, "7");
        fillNumScaleBoxWithRecheck(false, 6, -1, "7");
            
        //Reset values
        feedbackEditPage.fillMinNumScaleBox(1, -1);
        feedbackEditPage.fillMaxNumScaleBox(5, -1);
    }
    
    private void fillNumScaleBoxWithRecheck(boolean isMinScaleBox, int scale, int qnNumber, String expected){
        int counter = 0;
        while(counter != 100) {
            if(isMinScaleBox){
                feedbackEditPage.fillMinNumScaleBox(scale, qnNumber);
            } else {
                feedbackEditPage.fillMaxNumScaleBox(scale, qnNumber);
            }
            if(expected.equals(feedbackEditPage.getMaxNumScaleBox(qnNumber))){
                return;
            }
            counter++;
            browser.driver.switchTo().window("");
        }
        assertEquals(expected, feedbackEditPage.getMaxNumScaleBox(qnNumber));
    }
    
    private void testCustomizeNumScaleOptions() {
        feedbackEditPage.fillQuestionBox("NumScale qn");
        assertEquals("[Based on the above settings, acceptable responses are: 1, 2, 3, 4, 5]",
                feedbackEditPage.getNumScalePossibleValuesString(-1));
        feedbackEditPage.fillStepNumScaleBox(0.3, -1);
        assertEquals("[The interval 1 - 5 is not divisible by the specified increment.]",
                feedbackEditPage.getNumScalePossibleValuesString(-1));
        feedbackEditPage.fillMinNumScaleBox(5, -1);
        feedbackEditPage.fillMaxNumScaleBox(6, -1);
        feedbackEditPage.fillStepNumScaleBox(0.001, -1);
        assertEquals("[Based on the above settings, acceptable responses are: 5, 5.001, 5.002, ..., 5.998, 5.999, 6]",
                feedbackEditPage.getNumScalePossibleValuesString(-1));
        feedbackEditPage.fillMinNumScaleBox(0, -1);
        feedbackEditPage.fillMaxNumScaleBox(1, -1);
        feedbackEditPage.fillStepNumScaleBox(0.1, -1);
        assertEquals("[Based on the above settings, acceptable responses are: 0, 0.1, 0.2, ..., 0.8, 0.9, 1]",
                feedbackEditPage.getNumScalePossibleValuesString(-1));
    }

    private void testAddNumScaleQuestionAction() {
        ______TS("NUMSCALE: add question action success");

        assertNull(BackDoor.getFeedbackQuestion(courseId, feedbackSessionName, 2));
        feedbackEditPage.clickAddQuestionButton();
        assertEquals(Const.StatusMessages.FEEDBACK_QUESTION_ADDED, feedbackEditPage.getStatus());
        assertNotNull(BackDoor.getFeedbackQuestion(courseId, feedbackSessionName, 2));
        feedbackEditPage.verifyHtmlMainContent("/instructorFeedbackNumScaleQuestionAddSuccess.html");
    }

    private void testEditNumScaleQuestionAction() {
        ______TS("NUMSCALE: edit question success");

        assertEquals(true, feedbackEditPage.clickEditQuestionButton(2));
        feedbackEditPage.fillEditQuestionBox("edited numscale qn text", 2);
        feedbackEditPage.fillMinNumScaleBox(3, 2);
        feedbackEditPage.fillMaxNumScaleBox(4, 2);
        feedbackEditPage.fillStepNumScaleBox(0.002, 2);
        assertEquals("[Based on the above settings, acceptable responses are: 3, 3.002, 3.004, ..., 3.996, 3.998, 4]",
                feedbackEditPage.getNumScalePossibleValuesString(2));
        feedbackEditPage.clickSaveExistingQuestionButton(2);
        assertEquals(Const.StatusMessages.FEEDBACK_QUESTION_EDITED, feedbackEditPage.getStatus());

        feedbackEditPage.verifyHtmlMainContent("/instructorFeedbackNumScaleQuestionEditSuccess.html");
    }
    
    private void testEditNumScaleQuestionNumberAction() {
        ______TS("NUMSCALE: edit question number success");
=======
    private void testEditQuestionNumberAction() {
        ______TS("edit question number success");
>>>>>>> 1d2692d5

        assertEquals(true, feedbackEditPage.clickEditQuestionButton(2));
        feedbackEditPage.selectQuestionNumber(2, 1);        
        feedbackEditPage.clickSaveExistingQuestionButton(2);
        assertEquals(Const.StatusMessages.FEEDBACK_QUESTION_EDITED, feedbackEditPage.getStatus());
    }

    private void testCopyQuestion() {
        
        ______TS("Success case: copy questions successfully");
        
        ThreadHelper.waitFor(1000);
        feedbackEditPage.clickCopyButton();
        ThreadHelper.waitFor(1000);
        feedbackEditPage.clickCopyTableAtRow(0);
        feedbackEditPage.clickCopySubmitButton();
        feedbackEditPage.verifyHtmlMainContent("/instructorFeedbackCopyQuestionSuccess.html");
    }
    
    private void testChangeFeedbackRecipient() {
        ______TS("click on Edit visibility then change recipient");

        feedbackEditPage = getFeedbackEditPage();

        assertTrue(feedbackEditPage.verifyPreviewLabelIsActive(1));
        assertFalse(feedbackEditPage.verifyEditLabelIsActive(1));
        assertTrue(feedbackEditPage.verifyVisibilityMessageIsDisplayed(1));
        assertFalse(feedbackEditPage.verifyVisibilityOptionsIsDisplayed(1));

        feedbackEditPage.clickQuestionEditForQuestion1();
        feedbackEditPage.clickEditLabel(1);
        feedbackEditPage.selectRecipientTypeForQuestion1("Other teams in the course");

        assertFalse(feedbackEditPage.verifyPreviewLabelIsActive(1));
        assertTrue(feedbackEditPage.verifyEditLabelIsActive(1));
        assertFalse(feedbackEditPage.verifyVisibilityMessageIsDisplayed(1));
        assertTrue(feedbackEditPage.verifyVisibilityOptionsIsDisplayed(1));
    }

    private void testDeleteQuestionAction(int qnNumber) {
        
        ______TS("qn " + qnNumber + " delete then cancel");

        feedbackEditPage.clickAndCancel(feedbackEditPage.getDeleteQuestionLink(qnNumber));
        assertNotNull(BackDoor.getFeedbackQuestion(courseId, feedbackSessionName, qnNumber));

        ______TS("qn " + qnNumber + " delete then accept");

        feedbackEditPage.clickAndConfirm(feedbackEditPage.getDeleteQuestionLink(qnNumber));
        assertEquals(Const.StatusMessages.FEEDBACK_QUESTION_DELETED, feedbackEditPage.getStatus());
        assertNull(BackDoor.getFeedbackQuestion(courseId, feedbackSessionName, qnNumber));
        
    }
    
    private void testPreviewSessionAction() {

        // add questions for previewing
        feedbackEditPage.clickNewQuestionButton();
        assertTrue(feedbackEditPage.verifyNewEssayQuestionFormIsDisplayed());
        feedbackEditPage.fillQuestionBox("question for me");
        feedbackEditPage.selectRecipientsToBeStudents();
        feedbackEditPage.clickAddQuestionButton();

        feedbackEditPage.clickNewQuestionButton();
        assertTrue(feedbackEditPage.verifyNewEssayQuestionFormIsDisplayed());
        feedbackEditPage.fillQuestionBox("question for students");
        feedbackEditPage.selectGiverToBeStudents();
        feedbackEditPage.clickAddQuestionButton();

        feedbackEditPage.clickNewQuestionButton();
        assertTrue(feedbackEditPage.verifyNewEssayQuestionFormIsDisplayed());
        feedbackEditPage.fillQuestionBox("question for instructors");
        feedbackEditPage.selectGiverToBeInstructors();
        feedbackEditPage.clickAddQuestionButton();

        ______TS("preview as student");

        FeedbackSubmitPage previewPage;
        previewPage = feedbackEditPage.clickPreviewAsStudentButton();
        previewPage.verifyHtmlMainContent("/studentFeedbackSubmitPagePreview.html");
        previewPage.closeCurrentWindowAndSwitchToParentWindow();

        ______TS("preview as instructor");

        previewPage.waitForElementPresence(By.id("button_preview_instructor"), 15);
        previewPage = feedbackEditPage.clickPreviewAsInstructorButton();
        previewPage.verifyHtmlMainContent("/instructorFeedbackSubmitPagePreview.html");
        previewPage.closeCurrentWindowAndSwitchToParentWindow();
    }

    private void testDoneEditingLink() {
        InstructorFeedbacksPage feedbackPage = feedbackEditPage.clickDoneEditingLink();
        
        ______TS("Compare URLs");
        
        String expectedRedirectUrl = TestProperties.inst().TEAMMATES_URL + 
                Const.ActionURIs.INSTRUCTOR_FEEDBACKS_PAGE + 
                "?" + Const.ParamsNames.USER_ID +
                "=" + instructorId + "&" + 
                Const.ParamsNames.COURSE_ID + 
                "=" + courseId + "&" +
                Const.ParamsNames.FEEDBACK_SESSION_NAME +
                "=" + feedbackSessionName.replaceAll(" ", "%20");
        assertEquals(expectedRedirectUrl, feedbackPage.getPageUrl());
        
        ______TS("Check for highlight on last modified row");
        
        feedbackPage.verifyHtmlMainContent("/instructorFeedbackDoneEditing.html");
        
        // restore feedbackeditpage
        feedbackEditPage = getFeedbackEditPage();
    }

    private void testDeleteSessionAction() {

        ______TS("session delete then cancel");

        feedbackEditPage.clickAndCancel(feedbackEditPage.getDeleteSessionLink());
        assertNotNull(BackDoor.getFeedbackSession(courseId, feedbackSessionName));

        ______TS("session delete then accept");

        // check redirect to main feedback page
        InstructorFeedbacksPage feedbackPage = feedbackEditPage.deleteSession();
        AssertHelper.assertContains(Const.StatusMessages.FEEDBACK_SESSION_DELETED,
                feedbackPage.getStatus());
        assertNull(BackDoor.getFeedbackSession(courseId, feedbackSessionName));
    }

    public static void printTestClassHeader() {
        print("[============================="
                + Thread.currentThread().getStackTrace()[2].getClassName()
                + "=============================]");
    }

    protected static void print(String message) {
        System.out.println(message);
    }

    private static InstructorFeedbackEditPage getFeedbackEditPage() {
        Url feedbackPageLink = createUrl(Const.ActionURIs.INSTRUCTOR_FEEDBACK_EDIT_PAGE).
                withUserId(instructorId).withCourseId(courseId).withSessionName(feedbackSessionName);
        return loginAdminToPage(browser, feedbackPageLink, InstructorFeedbackEditPage.class);
    }

}<|MERGE_RESOLUTION|>--- conflicted
+++ resolved
@@ -89,6 +89,8 @@
     }
     
     private void testGeneralQuestionOperations() {
+        testCancelNewOrEditQuestion();
+        
         testNewQuestionLink();
         testInputValidationForQuestion();
         testAddQuestionAction();
@@ -96,52 +98,7 @@
         testEditQuestionLink();
         testEditQuestionAction();
 
-<<<<<<< HEAD
-        testTwoNewEssayQuestionsWithRecipientBeingNobodySpecific();
-        
-        testCancelNewOrEditQuestion();
-
-        testNewMcqQuestionFrame();
-        testInputValidationForMcqQuestion();
-        testCustomizeMcqOptions();
-        testAddMcqQuestionAction();
-        testEditMcqQuestionAction();
-        testDeleteMcqQuestionAction();
-
-        testNewMsqQuestionFrame();
-        testInputValidationForMsqQuestion();
-        testCustomizeMsqOptions();
-        testAddMsqQuestionAction();
-        testEditMsqQuestionAction();
-        testDeleteMsqQuestionAction();
-        
-        testNewNumScaleQuestionFrame();
-        testInputValidationForNumScaleQuestion();
-        testCustomizeNumScaleOptions();
-        testAddNumScaleQuestionAction();
-        testEditNumScaleQuestionAction();
-        testEditNumScaleQuestionNumberAction();
-        testDeleteNumScaleQuestionAction();        
-        
-        testNewConstSumOptionQuestionFrame();
-        testInputValidationForConstSumOptionQuestion();
-        testCustomizeConstSumOptionOptions();
-        testAddConstSumOptionQuestionAction();
-        testEditConstSumOptionQuestionAction();
-        testDeleteConstSumOptionQuestionAction();
-    
-        testNewConstSumRecipientQuestionFrame();
-        testInputValidationForConstSumRecipientQuestion();
-        testCustomizeConstSumRecipientOptions();
-        testAddConstSumRecipientQuestionAction();
-        testEditConstSumRecipientQuestionAction();
-        testDeleteConstSumRecipientQuestionAction();
-        
-        //Contribution questions tests moved to own test class.
-        
-=======
         testGetQuestionLink();
->>>>>>> 1d2692d5
         testCopyQuestion();
 
         testChangeFeedbackRecipient();
@@ -162,14 +119,14 @@
 
     }
 
-    private void testEditSessionLink(){
+    private void testEditSessionLink() {
         ______TS("edit session link");
         feedbackEditPage.clickEditSessionButton();
         assertTrue(feedbackEditPage.verifyEditSessionBoxIsEnabled());
         
     }
 
-    private void testEditSessionAction() throws Exception{
+    private void testEditSessionAction() throws Exception {
 
         ______TS("typical success case");
 
@@ -304,23 +261,6 @@
         feedbackEditPage = getFeedbackEditPage();
     }
 
-<<<<<<< HEAD
-    private void testTwoNewEssayQuestionsWithRecipientBeingNobodySpecific() {
-
-        ______TS("essay questions with recipient being nobody specific");
-
-        feedbackEditPage.clickNewQuestionButton();
-        feedbackEditPage.fillQuestionBox("filled qn");
-        feedbackEditPage.selectRecipientsToBeNobodySpecific();
-        feedbackEditPage.clickAddQuestionButton();
-        feedbackEditPage.clickNewQuestionButton();
-        
-        feedbackEditPage.fillQuestionBox("filled qn");
-        feedbackEditPage.clickAddQuestionButton();
-        feedbackEditPage.clickAndConfirm(feedbackEditPage.getDeleteQuestionLink(2));
-        feedbackEditPage.clickAndConfirm(feedbackEditPage.getDeleteQuestionLink(2));
-    }
-    
     private void testCancelNewOrEditQuestion() {
         ______TS("Testing cancelling adding or editing questions");
         
@@ -360,470 +300,8 @@
         feedbackEditPage.clickAndConfirm(feedbackEditPage.getDeleteQuestionLink(2));
     }
     
-    @SuppressWarnings("unused")
-    private void ____MCQ_methods___________________________________() {
-    }
-
-    private void testNewMcqQuestionFrame() {
-
-        ______TS("MCQ: new question (frame) link");
-
-        feedbackEditPage.selectNewQuestionType("Multiple-choice (single answer) question");
-        feedbackEditPage.clickNewQuestionButton();
-        assertTrue(feedbackEditPage.verifyNewMcqQuestionFormIsDisplayed());
-    }
-    
-
-    private void testInputValidationForMcqQuestion() {
-        
-        ______TS("empty question text");
-
-        feedbackEditPage.clickAddQuestionButton();
-        assertEquals(Const.StatusMessages.FEEDBACK_QUESTION_TEXTINVALID, feedbackEditPage.getStatus());
-        
-        ______TS("empty options");
-
-        feedbackEditPage.fillQuestionBox("Test question text");
-        feedbackEditPage.clickAddQuestionButton();
-        assertEquals("Too little choices for Multiple-choice (single answer) question. Minimum number of options is: 2.", feedbackEditPage.getStatus());
-
-        ______TS("remove when 1 left");
-
-        feedbackEditPage.selectNewQuestionType("Multiple-choice (single answer) question");
-        feedbackEditPage.clickNewQuestionButton();
-        feedbackEditPage.fillQuestionBox("Test question text");
-        assertTrue(feedbackEditPage.verifyNewMcqQuestionFormIsDisplayed());
-
-        feedbackEditPage.clickRemoveMcqOptionLink(1, -1);
-        assertEquals(false, feedbackEditPage.isElementPresent("mcqOptionRow-1--1"));
-
-        // TODO: Check that after deleting, the value is cleared
-        assertEquals(true, feedbackEditPage.isElementPresent("mcqOptionRow-0--1"));
-        feedbackEditPage.clickRemoveMcqOptionLink(0, -1);
-        assertEquals(true, feedbackEditPage.isElementPresent("mcqOptionRow-0--1"));
-        feedbackEditPage.clickAddQuestionButton();
-        assertEquals("Too little choices for Multiple-choice (single answer) question. Minimum number of options is: 2.", feedbackEditPage.getStatus());
-    }
-
-    private void testCustomizeMcqOptions() {
-
-        feedbackEditPage.selectNewQuestionType("Multiple-choice (single answer) question");
-        feedbackEditPage.clickNewQuestionButton();
-        
-        feedbackEditPage.fillMcqOption(0, "Choice 1");
-        feedbackEditPage.fillMcqOption(1, "Choice 2");
-
-        ______TS("MCQ: add mcq option");
-        
-        assertEquals(false, feedbackEditPage.isElementPresent("mcqOptionRow-2--1"));
-        feedbackEditPage.clickAddMoreMcqOptionLink();
-        assertEquals(true, feedbackEditPage.isElementPresent("mcqOptionRow-2--1"));
-
-        ______TS("MCQ: remove mcq option");
-
-        feedbackEditPage.fillMcqOption(2, "Choice 3");
-        assertEquals(true, feedbackEditPage.isElementPresent("mcqOptionRow-1--1"));
-        feedbackEditPage.clickRemoveMcqOptionLink(1, -1);
-        assertEquals(false, feedbackEditPage.isElementPresent("mcqOptionRow-1--1"));
-
-        ______TS("MCQ: add mcq option after remove");
-
-        feedbackEditPage.clickAddMoreMcqOptionLink();
-        assertEquals(true, feedbackEditPage.isElementPresent("mcqOptionRow-3--1"));
-        feedbackEditPage.clickAddMoreMcqOptionLink();
-        feedbackEditPage.fillMcqOption(4, "Choice 5");
-        assertEquals(true, feedbackEditPage.isElementPresent("mcqOptionRow-4--1"));
-    }
-
-    private void testAddMcqQuestionAction(){
-
-        ______TS("MCQ: add question action success");
-
-        feedbackEditPage.fillQuestionBox("mcq qn");
-        feedbackEditPage.clickAddQuestionButton();
-        assertEquals(Const.StatusMessages.FEEDBACK_QUESTION_ADDED, feedbackEditPage.getStatus());
-        assertNotNull(BackDoor.getFeedbackQuestion(courseId, feedbackSessionName, 2));
-        
-        //NOTE: Tests feedback giver/recipient and visibility options are copied from previous question.
-        feedbackEditPage.verifyHtmlMainContent("/instructorFeedbackMcqQuestionAddSuccess.html");
-    }
-
-    private void testEditMcqQuestionAction() {
-
-        ______TS("MCQ: edit question success");
-
-        assertEquals(true, feedbackEditPage.clickEditQuestionButton(2));
-        feedbackEditPage.fillEditQuestionBox("edited mcq qn text", 2);
-        assertEquals(true, feedbackEditPage.isElementPresent("mcqOptionRow-0-2"));
-        feedbackEditPage.clickRemoveMcqOptionLink(0, 2);
-        assertEquals(false, feedbackEditPage.isElementPresent("mcqOptionRow-0-2"));
-        feedbackEditPage.clickSaveExistingQuestionButton(2);
-        assertEquals(Const.StatusMessages.FEEDBACK_QUESTION_EDITED, feedbackEditPage.getStatus());
-
-        feedbackEditPage.verifyHtmlMainContent("/instructorFeedbackMcqQuestionEditSuccess.html");
-
-        ______TS("MCQ: edit to generated options");
-
-        assertEquals(true, feedbackEditPage.clickEditQuestionButton(2));
-        feedbackEditPage.fillEditQuestionBox("generated mcq qn text", 2);
-        assertEquals(true, feedbackEditPage.isElementVisible("mcqAddOptionLink"));
-        feedbackEditPage.verifyFieldValue(
-                Const.ParamsNames.FEEDBACK_QUESTION_GENERATEDOPTIONS,
-                FeedbackParticipantType.NONE.toString());
-        assertEquals(false, feedbackEditPage.isElementEnabled("mcqGenerateForSelect-2"));
-        feedbackEditPage.clickGenerateOptionsCheckbox(2);
-        assertEquals(true, feedbackEditPage.isElementEnabled("mcqGenerateForSelect-2"));
-        feedbackEditPage.verifyFieldValue(
-                Const.ParamsNames.FEEDBACK_QUESTION_GENERATEDOPTIONS + "-2",
-                FeedbackParticipantType.STUDENTS.toString());
-        assertEquals(false, feedbackEditPage.isElementVisible("mcqAddOptionLink"));
-
-        feedbackEditPage.clickSaveExistingQuestionButton(2);
-        assertEquals(Const.StatusMessages.FEEDBACK_QUESTION_EDITED, feedbackEditPage.getStatus());
-        assertEquals(false, feedbackEditPage.isElementPresent("mcqOptionRow-0-2"));
-        assertEquals(false, feedbackEditPage.isElementEnabled("generateOptionsCheckbox-2"));
-        assertEquals(true, feedbackEditPage.isElementSelected("generateOptionsCheckbox-2"));
-        assertEquals(false, feedbackEditPage.isElementEnabled("mcqGenerateForSelect-2"));
-        feedbackEditPage.verifyFieldValue(
-                "mcqGenerateForSelect-2",
-                FeedbackParticipantType.STUDENTS.toString());
-        feedbackEditPage.verifyFieldValue(
-                Const.ParamsNames.FEEDBACK_QUESTION_GENERATEDOPTIONS + "-2",
-                FeedbackParticipantType.STUDENTS.toString());
-
-        ______TS("MCQ: change generated type");
-
-        assertEquals(true, feedbackEditPage.clickEditQuestionButton(2));
-        assertEquals(true, feedbackEditPage.isElementEnabled("generateOptionsCheckbox-2"));
-        assertEquals(true, feedbackEditPage.isElementSelected("generateOptionsCheckbox-2"));
-        assertEquals(true, feedbackEditPage.isElementEnabled("mcqGenerateForSelect-2"));
-        feedbackEditPage.selectMcqGenerateOptionsFor("teams", 2);
-        feedbackEditPage.verifyFieldValue(
-                "mcqGenerateForSelect-2",
-                FeedbackParticipantType.TEAMS.toString());
-        feedbackEditPage.verifyFieldValue(
-                Const.ParamsNames.FEEDBACK_QUESTION_GENERATEDOPTIONS + "-2",
-                FeedbackParticipantType.TEAMS.toString());
-
-    }
-
-    private void testDeleteMcqQuestionAction() {
-
-        ______TS("MCQ: qn delete then cancel");
-
-        feedbackEditPage.clickAndCancel(feedbackEditPage.getDeleteQuestionLink(2));
-        assertNotNull(BackDoor.getFeedbackQuestion(courseId, feedbackSessionName, 2));
-
-        ______TS("MCQ: qn delete then accept");
-
-        feedbackEditPage.clickAndConfirm(feedbackEditPage.getDeleteQuestionLink(2));
-        assertEquals(Const.StatusMessages.FEEDBACK_QUESTION_DELETED, feedbackEditPage.getStatus());
-        assertNull(BackDoor.getFeedbackQuestion(courseId, feedbackSessionName, 2));
-    }
-    
-    @SuppressWarnings("unused")
-    private void ____MSQ_methods___________________________________() {
-    }
-
-    private void testNewMsqQuestionFrame() {
-
-        ______TS("MSQ: new question (frame) link");
-
-        feedbackEditPage.selectNewQuestionType("Multiple-choice (multiple answers) question");
-        feedbackEditPage.clickNewQuestionButton();
-        assertTrue(feedbackEditPage.verifyNewMsqQuestionFormIsDisplayed());
-    }
-
-    private void testInputValidationForMsqQuestion() {
-
-        ______TS("empty question text");
-
-        feedbackEditPage.clickAddQuestionButton();
-        assertEquals(Const.StatusMessages.FEEDBACK_QUESTION_TEXTINVALID, feedbackEditPage.getStatus());
-        
-        ______TS("empty options");
-
-        feedbackEditPage.fillQuestionBox("Test question text");
-        feedbackEditPage.clickAddQuestionButton();
-        assertEquals("Too little choices for Multiple-choice (multiple answers) question. Minimum number of options is: 2.", feedbackEditPage.getStatus());
-        
-        ______TS("remove when 1 left");
-
-        feedbackEditPage.selectNewQuestionType("Multiple-choice (multiple answers) question");
-        feedbackEditPage.clickNewQuestionButton();
-        feedbackEditPage.fillQuestionBox("Test question text");
-
-        feedbackEditPage.clickRemoveMsqOptionLink(1, -1);
-        assertEquals(false, feedbackEditPage.isElementPresent("msqOptionRow-1--1"));
-        
-        // TODO: Check that after deleting, the value is cleared
-        assertEquals(true, feedbackEditPage.isElementPresent("msqOptionRow-0--1"));
-        feedbackEditPage.clickRemoveMsqOptionLink(0, -1);
-        assertEquals(true, feedbackEditPage.isElementPresent("msqOptionRow-0--1"));
-        feedbackEditPage.clickAddQuestionButton();
-        assertEquals("Too little choices for Multiple-choice (multiple answers) question. Minimum number of options is: 2.", feedbackEditPage.getStatus());
-    }
-
-    private void testCustomizeMsqOptions() {
-
-        feedbackEditPage.selectNewQuestionType("Multiple-choice (multiple answers) question");
-        feedbackEditPage.clickNewQuestionButton();
-        
-        feedbackEditPage.fillMsqOption(0, "Choice 1");
-        feedbackEditPage.fillMsqOption(1, "Choice 2");
-        
-        ______TS("MSQ: add msq option");
-
-        assertEquals(false, feedbackEditPage.isElementPresent("msqOptionRow-2--1"));
-        feedbackEditPage.clickAddMoreMsqOptionLink();
-        assertEquals(true, feedbackEditPage.isElementPresent("msqOptionRow-2--1"));
-
-        ______TS("MSQ: remove msq option");
-
-        feedbackEditPage.fillMsqOption(2, "Choice 3");
-        assertEquals(true, feedbackEditPage.isElementPresent("msqOptionRow-1--1"));
-        feedbackEditPage.clickRemoveMsqOptionLink(1, -1);
-        assertEquals(false, feedbackEditPage.isElementPresent("msqOptionRow-1--1"));
-
-        ______TS("MSQ: add msq option after remove");
-
-        feedbackEditPage.clickAddMoreMsqOptionLink();
-        assertEquals(true, feedbackEditPage.isElementPresent("msqOptionRow-3--1"));
-        feedbackEditPage.clickAddMoreMsqOptionLink();
-        feedbackEditPage.fillMsqOption(4, "Choice 5");
-        assertEquals(true, feedbackEditPage.isElementPresent("msqOptionRow-4--1"));
-    }
-
-    private void testAddMsqQuestionAction(){
-
-        ______TS("MSQ: add question action success");
-
-        feedbackEditPage.fillQuestionBox("msq qn");
-        assertNull(BackDoor.getFeedbackQuestion(courseId, feedbackSessionName, 2));
-        feedbackEditPage.clickAddQuestionButton();
-        assertEquals(Const.StatusMessages.FEEDBACK_QUESTION_ADDED, feedbackEditPage.getStatus());
-        assertNotNull(BackDoor.getFeedbackQuestion(courseId, feedbackSessionName, 2));
-        feedbackEditPage.verifyHtmlMainContent("/instructorFeedbackMsqQuestionAddSuccess.html");
-    }
-
-    private void testEditMsqQuestionAction() {
-
-        ______TS("MSQ: edit question success");
-
-        assertEquals(true, feedbackEditPage.clickEditQuestionButton(2));
-        feedbackEditPage.fillEditQuestionBox("edited msq qn text", 2);
-        assertEquals(true, feedbackEditPage.isElementPresent("msqOptionRow-0-2"));
-        feedbackEditPage.clickRemoveMsqOptionLink(0, 2);
-        assertEquals(false, feedbackEditPage.isElementPresent("msqOptionRow-0-2"));
-        feedbackEditPage.clickSaveExistingQuestionButton(2);
-        assertEquals(Const.StatusMessages.FEEDBACK_QUESTION_EDITED, feedbackEditPage.getStatus());
-
-        feedbackEditPage.verifyHtmlMainContent("/instructorFeedbackMsqQuestionEditSuccess.html");
-
-        ______TS("MSQ: edit to generated options");
-
-        assertEquals(true, feedbackEditPage.clickEditQuestionButton(2));
-        feedbackEditPage.fillEditQuestionBox("generated msq qn text", 2);
-        assertEquals(true, feedbackEditPage.isElementVisible("msqAddOptionLink"));
-        feedbackEditPage.verifyFieldValue(
-                Const.ParamsNames.FEEDBACK_QUESTION_GENERATEDOPTIONS,
-                FeedbackParticipantType.NONE.toString());
-        assertEquals(false, feedbackEditPage.isElementEnabled("msqGenerateForSelect-2"));
-        feedbackEditPage.clickGenerateOptionsCheckbox(2);
-        assertEquals(true, feedbackEditPage.isElementEnabled("msqGenerateForSelect-2"));
-        feedbackEditPage.verifyFieldValue(
-                Const.ParamsNames.FEEDBACK_QUESTION_GENERATEDOPTIONS + "-2",
-                FeedbackParticipantType.STUDENTS.toString());
-        assertEquals(false, feedbackEditPage.isElementVisible("msqAddOptionLink"));
-
-        feedbackEditPage.clickSaveExistingQuestionButton(2);
-        assertEquals(Const.StatusMessages.FEEDBACK_QUESTION_EDITED, feedbackEditPage.getStatus());
-        assertEquals(false, feedbackEditPage.isElementPresent("msqOptionRow-0-2"));
-        assertEquals(false, feedbackEditPage.isElementEnabled("generateOptionsCheckbox-2"));
-        assertEquals(true, feedbackEditPage.isElementSelected("generateOptionsCheckbox-2"));
-        assertEquals(false, feedbackEditPage.isElementEnabled("msqGenerateForSelect-2"));
-        feedbackEditPage.verifyFieldValue(
-                "msqGenerateForSelect-2",
-                FeedbackParticipantType.STUDENTS.toString());
-        feedbackEditPage.verifyFieldValue(
-                Const.ParamsNames.FEEDBACK_QUESTION_GENERATEDOPTIONS + "-2",
-                FeedbackParticipantType.STUDENTS.toString());
-
-        ______TS("MSQ: change generated type");
-
-        assertEquals(true, feedbackEditPage.clickEditQuestionButton(2));
-        assertEquals(true, feedbackEditPage.isElementEnabled("generateOptionsCheckbox-2"));
-        assertEquals(true, feedbackEditPage.isElementSelected("generateOptionsCheckbox-2"));
-        assertEquals(true, feedbackEditPage.isElementEnabled("msqGenerateForSelect-2"));
-        feedbackEditPage.selectMsqGenerateOptionsFor("teams", 2);
-        feedbackEditPage.verifyFieldValue(
-                "msqGenerateForSelect-2",
-                FeedbackParticipantType.TEAMS.toString());
-        feedbackEditPage.verifyFieldValue(
-                Const.ParamsNames.FEEDBACK_QUESTION_GENERATEDOPTIONS + "-2",
-                FeedbackParticipantType.TEAMS.toString());
-
-    }
-
-    private void testDeleteMsqQuestionAction() {
-
-        ______TS("MSQ: qn delete then cancel");
-
-        feedbackEditPage.clickAndCancel(feedbackEditPage.getDeleteQuestionLink(2));
-        assertNotNull(BackDoor.getFeedbackQuestion(courseId, feedbackSessionName, 2));
-
-        ______TS("MSQ: qn delete then accept");
-
-        feedbackEditPage.clickAndConfirm(feedbackEditPage.getDeleteQuestionLink(2));
-        assertEquals(Const.StatusMessages.FEEDBACK_QUESTION_DELETED, feedbackEditPage.getStatus());
-        assertNull(BackDoor.getFeedbackQuestion(courseId, feedbackSessionName, 2));
-    }
-    
-    @SuppressWarnings("unused")
-    private void ____NUMSCALE_methods___________________________________() {
-    }
-
-    private void testNewNumScaleQuestionFrame() {
-        ______TS("NUMSCALE: new question (frame) link");
-
-        feedbackEditPage.selectNewQuestionType("Numerical-scale question");
-        feedbackEditPage.clickNewQuestionButton();
-        assertTrue(feedbackEditPage.verifyNewNumScaleQuestionFormIsDisplayed());
-    }
-
-    private void testInputValidationForNumScaleQuestion() {
-        
-        ______TS("empty options");
-        
-        feedbackEditPage.fillQuestionBox("NumScale qn");
-        feedbackEditPage.fillMinNumScaleBox("", -1);
-        feedbackEditPage.fillStepNumScaleBox("", -1);
-        feedbackEditPage.fillMaxNumScaleBox("", -1);
-        
-        assertEquals("[Please enter valid numbers for all the options.]",
-                feedbackEditPage.getNumScalePossibleValuesString(-1));
-        
-        feedbackEditPage.clickAddQuestionButton();
-        
-        assertEquals("Please enter valid options. The min/max/step cannot be empty.", feedbackEditPage.getStatus());
-        
-        
-        ______TS("invalid options");
-        
-        feedbackEditPage.fillQuestionBox("NumScale qn");
-        feedbackEditPage.fillMinNumScaleBox("1", -1);
-        feedbackEditPage.fillStepNumScaleBox("0.3", -1);
-        feedbackEditPage.fillMaxNumScaleBox("5", -1);
-        
-        assertEquals("[The interval 1 - 5 is not divisible by the specified increment.]",
-                feedbackEditPage.getNumScalePossibleValuesString(-1));
-        
-        feedbackEditPage.clickAddQuestionButton();
-        
-        assertEquals("Please enter valid options. The interval is not divisible by the specified increment.", feedbackEditPage.getStatus());
-        
-        ______TS("possible floating point error");
-        
-        feedbackEditPage.fillQuestionBox("NumScale qn");
-        feedbackEditPage.fillMinNumScaleBox("1", -1);
-        feedbackEditPage.fillStepNumScaleBox("0.001", -1);
-        feedbackEditPage.fillMaxNumScaleBox("5555", -1);
-        
-        assertEquals("[Based on the above settings, acceptable responses are: 1, 1.001, 1.002, ..., 5554.998, 5554.999, 5555]",
-                feedbackEditPage.getNumScalePossibleValuesString(-1));
-        
-        ______TS("more than three dp step rounding test");
-
-        feedbackEditPage.fillMaxNumScaleBox("1002", -1);
-        feedbackEditPage.fillStepNumScaleBox("1.00123456789", -1);
-
-        assertEquals("[Based on the above settings, acceptable responses are: 1, 2.001, 3.002, ..., 999.998, 1000.999, 1002]",
-                feedbackEditPage.getNumScalePossibleValuesString(-1));
-        
-        ______TS("NUMSCALE: min >= max test");
-        //Tests javascript that automatically makes max = min+1 when max is <= min.
-        feedbackEditPage.fillMinNumScaleBox(1, -1);
-        feedbackEditPage.fillStepNumScaleBox(1, -1);
-        feedbackEditPage.fillMaxNumScaleBox(5, -1);
-        assertEquals("[Based on the above settings, acceptable responses are: 1, 2, 3, 4, 5]",
-                feedbackEditPage.getNumScalePossibleValuesString(-1));
-        
-        fillNumScaleBoxWithRecheck(true, 6, -1, "7");
-        fillNumScaleBoxWithRecheck(false, 6, -1, "7");
-            
-        //Reset values
-        feedbackEditPage.fillMinNumScaleBox(1, -1);
-        feedbackEditPage.fillMaxNumScaleBox(5, -1);
-    }
-    
-    private void fillNumScaleBoxWithRecheck(boolean isMinScaleBox, int scale, int qnNumber, String expected){
-        int counter = 0;
-        while(counter != 100) {
-            if(isMinScaleBox){
-                feedbackEditPage.fillMinNumScaleBox(scale, qnNumber);
-            } else {
-                feedbackEditPage.fillMaxNumScaleBox(scale, qnNumber);
-            }
-            if(expected.equals(feedbackEditPage.getMaxNumScaleBox(qnNumber))){
-                return;
-            }
-            counter++;
-            browser.driver.switchTo().window("");
-        }
-        assertEquals(expected, feedbackEditPage.getMaxNumScaleBox(qnNumber));
-    }
-    
-    private void testCustomizeNumScaleOptions() {
-        feedbackEditPage.fillQuestionBox("NumScale qn");
-        assertEquals("[Based on the above settings, acceptable responses are: 1, 2, 3, 4, 5]",
-                feedbackEditPage.getNumScalePossibleValuesString(-1));
-        feedbackEditPage.fillStepNumScaleBox(0.3, -1);
-        assertEquals("[The interval 1 - 5 is not divisible by the specified increment.]",
-                feedbackEditPage.getNumScalePossibleValuesString(-1));
-        feedbackEditPage.fillMinNumScaleBox(5, -1);
-        feedbackEditPage.fillMaxNumScaleBox(6, -1);
-        feedbackEditPage.fillStepNumScaleBox(0.001, -1);
-        assertEquals("[Based on the above settings, acceptable responses are: 5, 5.001, 5.002, ..., 5.998, 5.999, 6]",
-                feedbackEditPage.getNumScalePossibleValuesString(-1));
-        feedbackEditPage.fillMinNumScaleBox(0, -1);
-        feedbackEditPage.fillMaxNumScaleBox(1, -1);
-        feedbackEditPage.fillStepNumScaleBox(0.1, -1);
-        assertEquals("[Based on the above settings, acceptable responses are: 0, 0.1, 0.2, ..., 0.8, 0.9, 1]",
-                feedbackEditPage.getNumScalePossibleValuesString(-1));
-    }
-
-    private void testAddNumScaleQuestionAction() {
-        ______TS("NUMSCALE: add question action success");
-
-        assertNull(BackDoor.getFeedbackQuestion(courseId, feedbackSessionName, 2));
-        feedbackEditPage.clickAddQuestionButton();
-        assertEquals(Const.StatusMessages.FEEDBACK_QUESTION_ADDED, feedbackEditPage.getStatus());
-        assertNotNull(BackDoor.getFeedbackQuestion(courseId, feedbackSessionName, 2));
-        feedbackEditPage.verifyHtmlMainContent("/instructorFeedbackNumScaleQuestionAddSuccess.html");
-    }
-
-    private void testEditNumScaleQuestionAction() {
-        ______TS("NUMSCALE: edit question success");
-
-        assertEquals(true, feedbackEditPage.clickEditQuestionButton(2));
-        feedbackEditPage.fillEditQuestionBox("edited numscale qn text", 2);
-        feedbackEditPage.fillMinNumScaleBox(3, 2);
-        feedbackEditPage.fillMaxNumScaleBox(4, 2);
-        feedbackEditPage.fillStepNumScaleBox(0.002, 2);
-        assertEquals("[Based on the above settings, acceptable responses are: 3, 3.002, 3.004, ..., 3.996, 3.998, 4]",
-                feedbackEditPage.getNumScalePossibleValuesString(2));
-        feedbackEditPage.clickSaveExistingQuestionButton(2);
-        assertEquals(Const.StatusMessages.FEEDBACK_QUESTION_EDITED, feedbackEditPage.getStatus());
-
-        feedbackEditPage.verifyHtmlMainContent("/instructorFeedbackNumScaleQuestionEditSuccess.html");
-    }
-    
-    private void testEditNumScaleQuestionNumberAction() {
-        ______TS("NUMSCALE: edit question number success");
-=======
     private void testEditQuestionNumberAction() {
         ______TS("edit question number success");
->>>>>>> 1d2692d5
 
         assertEquals(true, feedbackEditPage.clickEditQuestionButton(2));
         feedbackEditPage.selectQuestionNumber(2, 1);        
