package teammates.test.automated;

import static org.testng.AssertJUnit.assertEquals;
import static org.testng.AssertJUnit.assertTrue;

import java.util.HashMap;
import java.util.List;

import javax.mail.internet.MimeMessage;

import org.testng.annotations.AfterClass;
import org.testng.annotations.BeforeClass;
import org.testng.annotations.Test;

import com.google.appengine.api.urlfetch.URLFetchServicePb.URLFetchRequest;

import teammates.common.datatransfer.DataBundle;
import teammates.common.datatransfer.FeedbackSessionAttributes;
import teammates.common.util.Const;
import teammates.common.util.HttpRequestHelper;
import teammates.common.util.TimeHelper;
import teammates.common.util.Const.ParamsNames;
import teammates.logic.automated.EmailAction;
import teammates.logic.automated.FeedbackSessionPublishedMailAction;
import teammates.logic.core.Emails;
import teammates.logic.core.FeedbackSessionsLogic;
import teammates.logic.core.Emails.EmailType;
import teammates.test.cases.BaseComponentUsingTaskQueueTestCase;
import teammates.test.cases.BaseTaskQueueCallback;
import teammates.test.util.Priority;
import teammates.test.util.TestHelper;

@Priority(-1)
public class FeedbackSessionPublishedReminderTest extends BaseComponentUsingTaskQueueTestCase {

    private static final FeedbackSessionsLogic fsLogic = FeedbackSessionsLogic.inst();
    private static final DataBundle dataBundle = getTypicalDataBundle();
    
    @SuppressWarnings("serial")
    public static class FeedbackSessionPublishedCallback extends BaseTaskQueueCallback {
        
        @Override
        public int execute(URLFetchRequest request) {
            
            HashMap<String, String> paramMap = HttpRequestHelper.getParamMap(request);
            
            assertTrue(paramMap.containsKey(ParamsNames.EMAIL_TYPE));
            EmailType typeOfMail = EmailType.valueOf((String) paramMap.get(ParamsNames.EMAIL_TYPE));
            assertEquals(EmailType.FEEDBACK_PUBLISHED, typeOfMail);
            
            assertTrue(paramMap.containsKey(ParamsNames.EMAIL_FEEDBACK));
            String fsName = (String) paramMap.get(ParamsNames.EMAIL_FEEDBACK); 
            boolean isExpectedName = fsName.equals("First feedback session") ||
                                     fsName.equals("Empty session") ||
                                     fsName.equals("Second feedback session");
            assertTrue(isExpectedName);
            
            assertTrue(paramMap.containsKey(ParamsNames.EMAIL_COURSE));
            String courseId = (String) paramMap.get(ParamsNames.EMAIL_COURSE);
            assertEquals("idOfTypicalCourse1", courseId);
            
            FeedbackSessionPublishedCallback.taskCount++;
            return Const.StatusCodes.TASK_QUEUE_RESPONSE_OK;
        }

    }
    
    @BeforeClass
    public static void classSetUp() throws Exception {
        printTestClassHeader();
        gaeSimulation.tearDown();
        gaeSimulation.setupWithTaskQueueCallbackClass(FeedbackSessionPublishedCallback.class);
        gaeSimulation.resetDatastore();
        removeTypicalDataInDatastore();
        restoreTypicalDataInDatastore();
    }
    
    @AfterClass
    public static void classTearDown() throws Exception {
        printTestClassFooter();
    }
    
    @Test
    public void testAdditionOfTaskToTaskQueue() throws Exception {        
        FeedbackSessionPublishedCallback.resetTaskCount();
        
        ______TS("3 sessions unpublished, 1 published and emails unsent");
        int counter = 0;

        while(counter < 10){
            counter++;
            FeedbackSessionPublishedCallback.resetTaskCount();
            fsLogic.scheduleFeedbackSessionPublishedEmails();
            if(FeedbackSessionPublishedCallback.verifyTaskCount(1)){
                break;
            }
<<<<<<< HEAD
            counter++;
=======
>>>>>>> 7a17ad72
        }
        
        assertEquals(FeedbackSessionPublishedCallback.taskCount, 1);
       
        ______TS("publish sessions");
        //  1 sessions unpublished, 1 published and email sent,
        //  1 published by changing publish time, 1 manually published
        
        // Publish session by moving automated publish time
        FeedbackSessionAttributes session1 = dataBundle.feedbackSessions.get("session1InCourse1");
        session1.resultsVisibleFromTime = TimeHelper.getDateOffsetToCurrentTime(-1);
        fsLogic.updateFeedbackSession(session1);
        TestHelper.verifyPresentInDatastore(session1);
        
        // Do a manual publish
        FeedbackSessionAttributes session2 = dataBundle.feedbackSessions.get("session2InCourse1");
        session2.resultsVisibleFromTime = Const.TIME_REPRESENTS_LATER;
        fsLogic.updateFeedbackSession(session2);
        TestHelper.verifyPresentInDatastore(session2);
        
        // Publish session by moving automated publish time and disable publish reminder
        FeedbackSessionAttributes session3 = dataBundle.feedbackSessions.get("gracePeriodSession");
        session3.resultsVisibleFromTime = TimeHelper.getDateOffsetToCurrentTime(-1);
        session3.isPublishedEmailEnabled = false;
        fsLogic.updateFeedbackSession(session3);
        TestHelper.verifyPresentInDatastore(session3);
            
        // Check that 3 published sessions will have emails sent as
        // Manually publish sessions have emails also added to the task queue
        fsLogic.publishFeedbackSession(session2.feedbackSessionName, session2.courseId);

        counter = 0;

        while(counter < 10){
            counter++;
            FeedbackSessionPublishedCallback.resetTaskCount();
            fsLogic.scheduleFeedbackSessionPublishedEmails();
            if(FeedbackSessionPublishedCallback.verifyTaskCount(3)){
                break;
            }
<<<<<<< HEAD
            counter++;
=======
>>>>>>> 7a17ad72
        }
        assertEquals(FeedbackSessionPublishedCallback.taskCount, 3);
        
        ______TS("unpublish a session");
        fsLogic.unpublishFeedbackSession(session2.feedbackSessionName, session2.courseId);
        
        counter = 0;

        while(counter < 10){
            counter++;
            FeedbackSessionPublishedCallback.resetTaskCount();
            fsLogic.scheduleFeedbackSessionPublishedEmails();
            if(FeedbackSessionPublishedCallback.verifyTaskCount(2)){
                break;
            }
        }
        if(counter == 10){
            assertEquals(FeedbackSessionPublishedCallback.taskCount, 2);
        }
       
    }

    @Test
    public void testFeedbackSessionOpeningMailAction() throws Exception{

        ______TS("MimeMessage Test : activate all sessions with mails sent");
        for (FeedbackSessionAttributes fs : dataBundle.feedbackSessions.values()) {
            fs.sentPublishedEmail = true;
            fsLogic.updateFeedbackSession(fs);
            assertTrue(fsLogic.getFeedbackSession(fs.feedbackSessionName, fs.courseId).sentPublishedEmail);
        }
        ______TS("MimeMessage Test : set session 1 to unsent emails and publish");
        // Modify session to set as published but emails unsent
        FeedbackSessionAttributes session1 = dataBundle.feedbackSessions.get("session1InCourse1");
        session1.resultsVisibleFromTime = TimeHelper.getDateOffsetToCurrentTime(-1);
        session1.sentPublishedEmail = false;
        fsLogic.updateFeedbackSession(session1);
        
        HashMap<String, String> paramMap = createParamMapForAction(session1);
        EmailAction fsPublishedAction = new FeedbackSessionPublishedMailAction(paramMap);
        int course1StudentCount = 5; 
        int course1InstructorCount = 4;
        
        List<MimeMessage> preparedEmails = fsPublishedAction.getPreparedEmailsAndPerformSuccessOperations();
        assertEquals(course1StudentCount + course1InstructorCount, preparedEmails.size());

        for (MimeMessage m : preparedEmails) {
            String subject = m.getSubject();
            assertTrue(subject.contains(session1.feedbackSessionName));
            assertTrue(subject.contains(Emails.SUBJECT_PREFIX_FEEDBACK_SESSION_PUBLISHED));
        }
        
        ______TS("testing whether no more mails are sent");
        FeedbackSessionPublishedCallback.resetTaskCount();
        fsLogic.scheduleFeedbackSessionPublishedEmails();
        if(!FeedbackSessionPublishedCallback.verifyTaskCount(0)){
            assertEquals(FeedbackSessionPublishedCallback.taskCount, 0);
        }
    }
    
    private HashMap<String, String> createParamMapForAction(FeedbackSessionAttributes fs) {
        //Prepare parameter map to be used with FeedbackSessionPublishedMailAction
        HashMap<String, String> paramMap = new HashMap<String, String>();
        
        paramMap.put(ParamsNames.EMAIL_TYPE, EmailType.FEEDBACK_PUBLISHED.toString());
        paramMap.put(ParamsNames.EMAIL_FEEDBACK, fs.feedbackSessionName);
        paramMap.put(ParamsNames.EMAIL_COURSE, fs.courseId);
        
        return paramMap;
    }
}<|MERGE_RESOLUTION|>--- conflicted
+++ resolved
@@ -94,10 +94,6 @@
             if(FeedbackSessionPublishedCallback.verifyTaskCount(1)){
                 break;
             }
-<<<<<<< HEAD
-            counter++;
-=======
->>>>>>> 7a17ad72
         }
         
         assertEquals(FeedbackSessionPublishedCallback.taskCount, 1);
@@ -138,10 +134,6 @@
             if(FeedbackSessionPublishedCallback.verifyTaskCount(3)){
                 break;
             }
-<<<<<<< HEAD
-            counter++;
-=======
->>>>>>> 7a17ad72
         }
         assertEquals(FeedbackSessionPublishedCallback.taskCount, 3);
         
