<div id="frameBodyWrapper" class="container theme-showcase">
        <div id="topOfPage"></div>
        <h1>Add New Evaluation Session</h1>
        
        <div class="well well-plain">
            <div class="row">
                <h4 class="label-control col-md-2 text-md">Create new </h4>
                <div class="col-md-5">
                    <select data-original-title="Select a different type of session here." class="form-control" name="feedbackchangetype" id="feedbackchangetype" title="" data-toggle="tooltip" data-placement="top">
                        <option value="/page/instructorFeedbacksPage">
                            Feedback Session with customizable questions</option>
                        <option value="/page/instructorEvalsPage" selected="selected">
                            Standard Team Peer Evaluation with fixed questions</option>
                    </select>
                </div>
                <div class="col-md-5">
                    <h5>
                        <span class="glyphicon glyphicon-info-sign glyphicon-primary"></span>
                        <span class="text-muted"> Select a session type before filling out the form below.</span>
                    </h5>
                </div>
            </div>
            <br>
            <form class="form-group" method="post" action="/page/instructorEvalAdd" name="form_addevaluation">
                <div class="panel panel-primary">
                    <div class="panel-body">
                        <div class="row">
                            <div class="col-md-7">
                                <div class="row">
                                    <div data-original-title="Please select the course for which the evaluation is to be created." class="form-group" title="" data-toggle="tooltip" data-placement="top">
                                        <h5 class="col-sm-4">                                        
                                            <label for="courseid" class="control-label">
                                                Course
                                            </label>
                                        </h5>
                                        <div class="col-md-7">
                                            <select class="form-control" name="courseid" id="courseid">
                                                    
                                            </select>
                                        </div>
                                    </div>
                                </div>
                                <div class="row">
                                    <div data-original-title="Enter the name of the evaluation e.g. Mid-term Evaluation 1." class="form-group" title="" data-toggle="tooltip" data-placement="top">
                                        <h5 class="col-sm-4 ">
                                            <label for="evaluationname" class="control-label">
                                                Evaluation name
                                            </label>
                                        </h5>
                                        <div class="col-md-7">
                                            <input class="form-control" name="evaluationname" id="evaluationname" maxlength="38" value="" placeholder="e.g. Midterm Evaluation" type="text">
                                        </div>
                                    </div>
                                </div>
                                <div data-original-title="Enable this if you want students to give anonymous feedback to team members.<br />You can moderate those peer feedback before publishing it to the team." class="row" title="" data-toggle="tooltip" data-placement="top">
                                    <h5 class="col-md-4">
                                        <label for="" class="control-label">
                                            Peer feedback
                                        </label>
                                    </h5>
                                    <div class="col-md-7">
                                        <div class="radio">
                                            <label for="commentsstatus_enabled">Enabled</label>
                                            <input name="commentsstatus" id="commentsstatus_enabled" value="true" checked="checked" type="radio">
                                        </div>
                                        <div class="radio">
                                            <label for="commentsstatus_disabled">Disabled</label>
                                            <input name="commentsstatus" id="commentsstatus_disabled" value="false" type="radio">
                                        </div>
                                    </div>
                                </div>
                            </div>
                            
                            <div class="col-md-5 border-left-gray">
                                <div class="row">
                                    <div data-original-title="Please enter the start date for the evaluation." class="form-group" title="" data-toggle="tooltip" data-placement="top">
                                        <h5 class="col-md-4">
                                            <label for="start" class="control-label">
                                                Starting time
                                            </label>
                                        </h5>
                                        <div class="col-md-5">
                                            <input class="form-control hasDatepicker" name="start" id="start" value="{*}" type="text">
                                        </div>
                                        <div class="col-md-3">
                                            <select class="form-control" name="starttime" id="starttime">
                                                        <option value="1">0100H</option>
<option value="2">0200H</option>
<option value="3">0300H</option>
<option value="4">0400H</option>
<option value="5">0500H</option>
<option value="6">0600H</option>
<option value="7">0700H</option>
<option value="8">0800H</option>
<option value="9">0900H</option>
<option value="10">1000H</option>
<option value="11">1100H</option>
<option value="12">1200H</option>
<option value="13">1300H</option>
<option value="14">1400H</option>
<option value="15">1500H</option>
<option value="16">1600H</option>
<option value="17">1700H</option>
<option value="18">1800H</option>
<option value="19">1900H</option>
<option value="20">2000H</option>
<option value="21">2100H</option>
<option value="22">2200H</option>
<option value="23">2300H</option>
<option value="24" selected="selected">2359H</option>

                                            </select>
                                        </div>
                                    </div>
                                </div>
                                <div class="row">
                                    <div data-original-title="Please enter deadline for the evaluation." class="form-group" title="" data-toggle="tooltip" data-placement="top">
                                        <h5 class="col-md-4">
                                            <label for="deadline" class="control-label">
                                                Closing time
                                            </label>
                                        </h5>
                                        <div class="col-md-5">
                                            <input class="form-control hasDatepicker" name="deadline" id="deadline" value="" type="text">
                                        </div>
                                        <div class="col-md-3">
                                            <select class="form-control" name="deadlinetime" id="deadlinetime">
                                                        <option value="1">0100H</option>
<option value="2">0200H</option>
<option value="3">0300H</option>
<option value="4">0400H</option>
<option value="5">0500H</option>
<option value="6">0600H</option>
<option value="7">0700H</option>
<option value="8">0800H</option>
<option value="9">0900H</option>
<option value="10">1000H</option>
<option value="11">1100H</option>
<option value="12">1200H</option>
<option value="13">1300H</option>
<option value="14">1400H</option>
<option value="15">1500H</option>
<option value="16">1600H</option>
<option value="17">1700H</option>
<option value="18">1800H</option>
<option value="19">1900H</option>
<option value="20">2000H</option>
<option value="21">2100H</option>
<option value="22">2200H</option>
<option value="23">2300H</option>
<option value="24" selected="selected">2359H</option>

                                            </select>
                                        </div>
<<<<<<< HEAD
=======

>>>>>>> 7a17ad72
                                    </div>
                                </div>
                                <div class="row">
                                    <div data-original-title="Please select the amount of time that the system will continue accepting <br />submissions after the specified deadline." class="form-group" title="" data-toggle="tooltip" data-placement="top">
                                        <h5 class="col-md-4">
                                            <label for="graceperiod" class="control-label">
                                                Grace Period
                                            </label>
                                        </h5>
                                        <div class="col-md-5">
                                            <select class="form-control" name="graceperiod" id="graceperiod">
                                                    <option value="0">0 mins</option>
<option value="5">5 mins</option>
<option value="10">10 mins</option>
<option value="15" selected="selected">15 mins</option>
<option value="20">20 mins</option>
<option value="25">25 mins</option>
<option value="30">30 mins</option>

                                        </select>
                                        </div>
                                    </div>
                                </div>
                                <div class="row">
                                    <div data-original-title="You should not need to change this as your timezone is auto-detected. <br /><br />However, note that daylight saving is not taken into account i.e. if you are in UTC -8:00 and there is daylight saving, you should choose UTC -7:00 and its corresponding timings." class="form-group" title="" data-toggle="tooltip" data-placement="top">
                                        <h5 class="col-md-4">
                                            <label for="graceperiod" class="control-label">
                                                Timezone
                                            </label>
                                        </h5>
                                        <div class="col-md-5">
                                            <select class="form-control" name="timezone" id="timezone">
<<<<<<< HEAD
                                                    <option value="-12">UTC -12:00</option>
<option value="-11">UTC -11:00</option>
<option value="-10">UTC -10:00</option>
<option value="-9">UTC -09:00</option>
<option value="-8">UTC -08:00</option>
<option value="-7">UTC -07:00</option>
<option value="-6">UTC -06:00</option>
<option value="-5">UTC -05:00</option>
<option value="-4.5">UTC -04:30</option>
<option value="-4">UTC -04:00</option>
<option value="-3.5">UTC -03:30</option>
<option value="-3">UTC -03:00</option>
<option value="-2">UTC -02:00</option>
<option value="-1">UTC -01:00</option>
<option value="0">UTC</option>
<option value="1">UTC +01:00</option>
<option value="2">UTC +02:00</option>
<option value="3">UTC +03:00</option>
<option value="3.5">UTC +03:30</option>
<option value="4">UTC +04:00</option>
<option value="4.5">UTC +04:30</option>
<option value="5">UTC +05:00</option>
<option value="5.5">UTC +05:30</option>
<option value="5.75">UTC +05:45</option>
<option value="6">UTC +06:00</option>
<option value="7">UTC +07:00</option>
<option value="8">UTC +08:00</option>
<option value="9">UTC +09:00</option>
<option value="10">UTC +10:00</option>
<option value="11">UTC +11:00</option>
<option value="12">UTC +12:00</option>
<option value="13">UTC +13:00</option>
=======
                                                    <option value="-12">
                                                 (UTC -12:00) {*}
                                              </option>
                                              <option value="-11">
                                                 (UTC -11:00) {*}
                                              </option>
                                              <option value="-10">
                                                 (UTC -10:00) {*}
                                              </option>
                                              <option value="-9">
                                                 (UTC -09:00) {*}
                                              </option>
                                              <option value="-8">
                                                 (UTC -08:00) {*}
                                              </option>
                                              <option value="-7">
                                                 (UTC -07:00) {*}
                                              </option>
                                              <option value="-6">
                                                 (UTC -06:00) {*}
                                              </option>
                                              <option value="-5">
                                                 (UTC -05:00) {*}
                                              </option>
                                              <option value="-4.5">
                                                 (UTC -04:30) {*}
                                              </option>
                                              <option value="-4">
                                                 (UTC -04:00) {*}
                                              </option>
                                              <option value="-3.5">
                                                 (UTC -03:30) {*}
                                              </option>
                                              <option value="-3">
                                                 (UTC -03:00) {*}
                                              </option>
                                              <option value="-2">
                                                 (UTC -02:00) {*}
                                              </option>
                                              <option value="-1">
                                                 (UTC -01:00) {*}
                                              </option>
                                              <option value="0">
                                                 (UTC) {*}
                                              </option>
                                              <option value="1">
                                                 (UTC +01:00) {*}
                                              </option>
                                              <option value="2">
                                                 (UTC +02:00) {*}
                                              </option>
                                              <option value="3">
                                                 (UTC +03:00) {*}
                                              </option>
                                              <option value="3.5">
                                                 (UTC +03:30) {*}
                                              </option>
                                              <option value="4">
                                                 (UTC +04:00) {*}
                                              </option>
                                              <option value="4.5">
                                                 (UTC +04:30) {*}
                                              </option>
                                              <option value="5">
                                                 (UTC +05:00) {*}
                                              </option>
                                              <option value="5.5">
                                                 (UTC +05:30) {*}
                                              </option>
                                              <option value="5.75">
                                                 (UTC +05:45) {*}
                                              </option>
                                              <option value="6">
                                                 (UTC +06:00) {*}
                                              </option>
                                              <option value="7">
                                                 (UTC +07:00) {*}
                                              </option>
                                              <option value="8">
                                                 (UTC +08:00) {*}
                                              </option>
                                              <option value="9">
                                                 (UTC +09:00) {*}
                                              </option>
                                              <option value="10">
                                                 (UTC +10:00) {*}
                                              </option>
                                              <option value="11">
                                                 (UTC +11:00) {*}
                                              </option>
                                              <option value="12">
                                                 (UTC +12:00) {*}
                                              </option>
                                              <option value="13">
                                                 (UTC +13:00) {*}
                                              </option>
>>>>>>> 7a17ad72

                                            </select>
                                        </div>
                                    </div>
                                </div>
                            </div>
                        </div>
                        <br>
                        <div data-original-title="Please enter instructions for your students, e.g. Avoid comments which are too critical." class="row" title="" data-toggle="tooltip" data-placement="top">
                            <h5 class="col-md-2">
                                <label for="instr" class="control-label">
                                    Instructions
                                </label>
                            </h5>
                            <div class="col-md-10">
                                
                                    <textarea rows="3" class="form-control" name="instr" id="instr" placeholder="Please submit your peer evaluation based on the overall contribution of your teammates so far.">Please submit your peer evaluation based on the overall contribution of your teammates so far.</textarea>
                                
                            </div>
                        </div>
                        <br>
                        <div class="row">
                            <div class="col-md-12">
                                <button type="submit" id="button_submit" class="btn btn-primary center-block" onclick="return checkAddEvaluation(this.form);">
                                    Create Evaluation Session
                                </button>
                            </div>
                        </div>
                    </div>
                </div>
                <input name="user" value="CEvalUiT.nocourses" type="hidden">
            </form>
        </div>
        <br>
        




    <div id="statusMessage" class="alert alert-warning">
        You have not created any courses yet. Go <a href="/page/instructorCoursesPage?user=CEvalUiT.nocourses">here</a> to create one.
    </div>
    <script type="text/javascript">
        document.getElementById( 'statusMessage' ).scrollIntoView();
    </script>

        <br>


        <table class="table-responsive table table-striped table-bordered">
            <thead>
                <tr class="fill-primary">
                    <th id="button_sortid" onclick="toggleSort(this,1);" class="button-sort-ascending">Course ID <span class="icon-sort unsorted"></span>
                    </th>
                    <th id="button_sortname" onclick="toggleSort(this,2)" class="button-sort-none">Session Name <span class="icon-sort unsorted"></span>
                    </th>
                    <th>Status</th>
                    <th><span data-original-title="Number of students submitted / Class size" title="" data-toggle="tooltip" data-placement="top">
                            Response Rate</span></th>
                <th class="no-print">Action(s)</th>
            </tr>
            </thead>
            
            <tbody>
            
        <tr>
                <td></td>
                <td></td>
                <td></td>
                <td></td>
                <td></td>
            </tr></tbody></table>
        <br> <br> <br>
        
        <div class="align-center">No records found.</div>
        <br> <br> <br>
        
    </div><|MERGE_RESOLUTION|>--- conflicted
+++ resolved
@@ -152,10 +152,7 @@
 
                                             </select>
                                         </div>
-<<<<<<< HEAD
-=======
-
->>>>>>> 7a17ad72
+
                                     </div>
                                 </div>
                                 <div class="row">
@@ -188,40 +185,6 @@
                                         </h5>
                                         <div class="col-md-5">
                                             <select class="form-control" name="timezone" id="timezone">
-<<<<<<< HEAD
-                                                    <option value="-12">UTC -12:00</option>
-<option value="-11">UTC -11:00</option>
-<option value="-10">UTC -10:00</option>
-<option value="-9">UTC -09:00</option>
-<option value="-8">UTC -08:00</option>
-<option value="-7">UTC -07:00</option>
-<option value="-6">UTC -06:00</option>
-<option value="-5">UTC -05:00</option>
-<option value="-4.5">UTC -04:30</option>
-<option value="-4">UTC -04:00</option>
-<option value="-3.5">UTC -03:30</option>
-<option value="-3">UTC -03:00</option>
-<option value="-2">UTC -02:00</option>
-<option value="-1">UTC -01:00</option>
-<option value="0">UTC</option>
-<option value="1">UTC +01:00</option>
-<option value="2">UTC +02:00</option>
-<option value="3">UTC +03:00</option>
-<option value="3.5">UTC +03:30</option>
-<option value="4">UTC +04:00</option>
-<option value="4.5">UTC +04:30</option>
-<option value="5">UTC +05:00</option>
-<option value="5.5">UTC +05:30</option>
-<option value="5.75">UTC +05:45</option>
-<option value="6">UTC +06:00</option>
-<option value="7">UTC +07:00</option>
-<option value="8">UTC +08:00</option>
-<option value="9">UTC +09:00</option>
-<option value="10">UTC +10:00</option>
-<option value="11">UTC +11:00</option>
-<option value="12">UTC +12:00</option>
-<option value="13">UTC +13:00</option>
-=======
                                                     <option value="-12">
                                                  (UTC -12:00) {*}
                                               </option>
@@ -318,7 +281,6 @@
                                               <option value="13">
                                                  (UTC +13:00) {*}
                                               </option>
->>>>>>> 7a17ad72
 
                                             </select>
                                         </div>
