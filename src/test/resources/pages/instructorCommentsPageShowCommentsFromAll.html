<div class="container" id="mainContent">
  <div id="topOfPage">
  </div>
  <h1>
    Comments from Instructors
  </h1>
  <br>
  <div class="well well-plain">
    <div class="row">
      <div class="col-md-12">
        <form action="/page/instructorSearchPage?user=comments.idOfInstructor1OfCourse1" method="get" name="search_form">
          <div class="input-group">
            <input class="form-control" id="searchBox" name="searchkey" placeholder="Any info related to comments" title="Search for comment" type="text">
            <span class="input-group-btn">
              <button class="btn btn-default" id="buttonSearch" type="submit" value="Search">
                Search
              </button>
            </span>
          </div>
          <input name="searchcommentforstudents" type="hidden" value="true">
          <input name="searchcommentforresponses" type="hidden" value="true">
          <input name="user" type="hidden" value="comments.idOfInstructor1OfCourse1">
        </form>
        <div class="well well-plain">
          <div class="row">
            <div class="col-md-2">
              <div class="checkbox">
                <input id="option-check" type="checkbox">
                <label for="option-check">
                  Show More Options
                </label>
              </div>
            </div>
            <div class="col-md-3">
              <div class="checkbox">
                <input id="displayArchivedCourses_check" type="checkbox">
                <label for="displayArchivedCourses_check">
                  Include Archived Courses
                </label>
                <div id="displayArchivedCourses_link" style="display:none;">
                  <a href="/page/instructorCommentsPage?user=comments.idOfInstructor1OfCourse1">
                    link back to the page
                  </a>
                </div>
              </div>
            </div>
          </div>
          <div class="row">
            <div class="well well-plain" id="more-options" style="display: block;">
              <form class="form-horizontal" role="form">
                <div class="row">
                  <div class="col-sm-4">
                    <div class="text-color-primary">
                      <strong>
                        Show comments for:
                      </strong>
                    </div>
                    <br>
                    <div class="checkbox">
                      <input checked="" id="panel_all" type="checkbox">
                      <label for="panel_all">
                        <strong>
                          All
                        </strong>
                      </label>
                    </div>
                    <br>
                    <div class="checkbox">
                      <input checked="" id="panel_check-1" type="checkbox">
                      <label for="panel_check-1">
                        Students
                      </label>
                    </div>
                    <div class="checkbox">
                      <input checked="" id="panel_check-2" type="checkbox">
                      <label for="panel_check-2">
                        Session: comments.First feedback session
                      </label>
                    </div>
                  </div>
                  <div class="col-sm-4" style="display: block;">
                    <div class="text-color-primary">
                      <strong>
                        Show comments from:
                      </strong>
                    </div>
                    <br>
                    <div class="checkbox">
                      <input checked="" id="giver_all" type="checkbox" value="">
                      <label for="giver_all">
                        <strong>
                          All
                        </strong>
                      </label>
                    </div>
                    <br>
                    <div class="checkbox">
                      <input checked="" id="giver_check-by-you" type="checkbox">
                      <label for="giver_check-by-you">
                        You
                      </label>
                    </div>
                    <div class="checkbox">
                      <input checked="" id="giver_check-by-others" type="checkbox">
                      <label for="giver_check-by-others">
                        Others
                      </label>
                    </div>
                  </div>
                  <div class="col-sm-4" style="display: block;">
                    <div class="text-color-primary">
                      <strong>
                        Show comments with status:
                      </strong>
                    </div>
                    <br>
                    <div class="checkbox">
                      <input checked="" disabled="" id="status_all" type="checkbox" value="">
                      <label for="status_all">
                        <strong>
                          All
                        </strong>
                      </label>
                    </div>
                    <br>
                    <div class="checkbox">
                      <input checked="" disabled="" id="status_check-public" type="checkbox">
                      <label for="status_check-public">
                        Public
                      </label>
                    </div>
                    <div class="checkbox">
                      <input checked="" disabled="" id="status_check-private" type="checkbox">
                      <label for="status_check-private">
                        Private
                      </label>
                    </div>
                  </div>
                </div>
              </form>
            </div>
          </div>
        </div>
      </div>
    </div>
  </div>
  <br>
  <div id="statusMessagesToUser" style="display: none;">
  </div>
  <script src="/js/statusMessage.js" type="text/javascript">
  </script>
  <ul class="pagination">
    <li>
      <a href="javascript:;">
        «
      </a>
    </li>
    <li class="active">
      <a href="/page/instructorCommentsPage?user=comments.idOfInstructor1OfCourse1&courseid=comments.idOfTypicalCourse1">
        comments.idOfTypicalCourse1
      </a>
    </li>
    <li>
      <a href="javascript:;">
        »
      </a>
    </li>
  </ul>
  <div class="well well-plain">
    <div class="row">
      <h4 class="col-sm-9 text-color-primary">
        <strong>
          comments.idOfTypicalCourse1 : Typical Course 1 with 2 Evals
        </strong>
      </h4>
      <div class="btn-group pull-right" style="display:none">
        <a class="btn btn-sm btn-info" data-original-title="Send email notification to 0 recipient(s) of comments pending notification" data-toggle="tooltip" href="/page/instructorStudentCommentClearPending?courseid=comments.idOfTypicalCourse1&user=comments.idOfInstructor1OfCourse1" style="margin-right: 17px;" title="" type="button">
          <span class="badge" style="margin-right: 5px">
            0
          </span>
          <span class="glyphicon glyphicon-comment">
          </span>
          <span class="glyphicon glyphicon-arrow-right">
          </span>
          <span class="glyphicon glyphicon-envelope">
          </span>
        </a>
      </div>
    </div>
    <div id="no-comment-panel" style="display: none;">
      <br>
      <div class="panel">
        <div class="panel-body">
          You don't have any comment in this course.
        </div>
      </div>
    </div>
    <div id="panel_display-1" style="display: block;">
      <br>
      <div class="panel panel-primary">
        <div class="panel-heading cursor-pointer" data-target="#panelBodyCollapse" data-toggle="collapse" onclick="toggleChevron(this)">
          <div class="display-icon pull-right">
            <span class="glyphicon glyphicon-chevron-up pull-right">
            </span>
          </div>
          <strong>
            Comments for students
          </strong>
        </div>
        <div class="panel-collapse collapse in" id="panelBodyCollapse">
          <div class="panel-body" style="display: none;">
            <div class="panel panel-info student-record-comments giver_display-by-you" style="display: none;">
              <div class="panel-heading">
                From
                <b>
                  You (comments.idOfTypicalCourse1)
                </b>
              </div>
              <ul class="list-group comments">
                <li class="list-group-item list-group-item-warning status_display-public">
                  <div id="commentBar-1">
                    <span class="text-muted">
                      To
                      <b>
                        all students in this course
                      </b>
                      [Fri, 01 Jun 2012, 07:20 PM UTC]
                    </span>
                    <span class="glyphicon glyphicon-eye-open" data-original-title="This comment is visible to the whole class" data-placement="top" data-toggle="tooltip" style="margin-left: 5px;" title="">
                    </span>
                    <a class="btn btn-default btn-xs icon-button pull-right" data-original-title="Delete this comment" data-placement="top" data-toggle="tooltip" id="commentdelete-1" onclick="return deleteComment('1');" style="display: none;" title="" type="button">
                      <span class="glyphicon glyphicon-trash glyphicon-primary">
                      </span>
                    </a>
                    <a class="btn btn-default btn-xs icon-button pull-right" data-original-title="Edit this comment" data-placement="top" data-toggle="tooltip" id="commentedit-1" onclick="return enableEdit('1', '0');" style="display: none;" title="" type="button">
                      <span class="glyphicon glyphicon-pencil glyphicon-primary">
                      </span>
                    </a>
                  </div>
                  <div id="plainCommentText1" style="margin-left: 15px;">
                    Students in this course can see this comment
                  </div>
                  <form action="/page/instructorStudentCommentEdit" class="form_comment" id="form_commentedit-1" method="post" name="form_commentedit">
                    <div id="commentTextEdit1" style="display: none;">
                      <div class="form-group form-inline">
                        <div class="form-group text-muted">
                          <p>
                            Comment about all students in this course:
                          </p>
                          You may change comment's visibility using the visibility options on the right hand side.
                        </div>
                        <a class="btn btn-sm btn-info pull-right" id="visibility-options-trigger1">
                          <span class="glyphicon glyphicon-eye-close">
                          </span>
                          Show Visibility Options
                        </a>
                      </div>
                      <div class="panel panel-default" id="visibility-options1" style="display: none;">
                        <div class="panel-heading">
                          Visibility Options
                        </div>
                        <table class="table text-center" style="color: #000;">
                          <tbody>
                            <tr>
                              <th class="text-center">
                                User/Group
                              </th>
                              <th class="text-center">
                                Can see your comment
                              </th>
                              <th class="text-center">
                                Can see giver's name
                              </th>
                              <th class="text-center">
                                Can see recipient's name
                              </th>
                            </tr>
                            <tr id="recipient-course1">
                              <td class="text-left">
                                <div data-original-title="Control what other students in this course can view" data-placement="top" data-toggle="tooltip" title="">
                                  Students in this course
                                </div>
                              </td>
                              <td>
                                <input checked="checked" class="visibilityCheckbox answerCheckbox" type="checkbox" value="COURSE">
                              </td>
                              <td>
                                <input checked="checked" class="visibilityCheckbox giverCheckbox" type="checkbox" value="COURSE">
                              </td>
                              <td>
                                <input class="visibilityCheckbox recipientCheckbox" disabled="disabled" type="checkbox" value="COURSE">
                              </td>
                            </tr>
                            <tr>
                              <td class="text-left">
                                <div data-original-title="Control what instructors can view" data-placement="top" data-toggle="tooltip" title="">
                                  Instructors
                                </div>
                              </td>
                              <td>
                                <input class="visibilityCheckbox answerCheckbox" type="checkbox" value="INSTRUCTOR">
                              </td>
                              <td>
                                <input class="visibilityCheckbox giverCheckbox" type="checkbox" value="INSTRUCTOR">
                              </td>
                              <td>
                                <input class="visibilityCheckbox recipientCheckbox" type="checkbox" value="INSTRUCTOR">
                              </td>
                            </tr>
                          </tbody>
                        </table>
                      </div>
                      <div class="form-group">
                        <textarea class="form-control" id="commentText1" name="commenttext" placeholder="Your comment about this student" rows="3">
                          Students in this course can see this comment
                        </textarea>
                      </div>
                      <div class="col-sm-offset-5">
                        <input class="btn btn-primary" id="commentsave-1" onclick="return submitCommentForm('1');" title="Save comment" type="submit" value="Save">
                        <input class="btn btn-default" onclick="return disableComment('1');" type="button" value="Cancel">
                      </div>
<<<<<<< HEAD
=======
                      <table class="table text-center" style="color: #000;">
                        <tbody>
                          <tr>
                            <th class="text-center">
                              User/Group
                            </th>
                            <th class="text-center">
                              Can see your comment
                            </th>
                            <th class="text-center">
                              Can see giver's name
                            </th>
                            <th class="text-center">
                              Can see recipient's name
                            </th>
                          </tr>
                          <tr id="recipient-course1">
                            <td class="text-left">
                              <div data-original-title="Control what other students in this course can view" data-placement="top" data-toggle="tooltip" title="">
                                Students in this course
                              </div>
                            </td>
                            <td>
                              <input checked="" class="visibilityCheckbox answerCheckbox" type="checkbox" value="COURSE">
                            </td>
                            <td>
                              <input checked="" class="visibilityCheckbox giverCheckbox" type="checkbox" value="COURSE">
                            </td>
                            <td>
                              <input class="visibilityCheckbox recipientCheckbox" disabled="" type="checkbox" value="COURSE">
                            </td>
                          </tr>
                          <tr>
                            <td class="text-left">
                              <div data-original-title="Control what instructors can view" data-placement="top" data-toggle="tooltip" title="">
                                Instructors
                              </div>
                            </td>
                            <td>
                              <input class="visibilityCheckbox answerCheckbox" type="checkbox" value="INSTRUCTOR">
                            </td>
                            <td>
                              <input class="visibilityCheckbox giverCheckbox" type="checkbox" value="INSTRUCTOR">
                            </td>
                            <td>
                              <input class="visibilityCheckbox recipientCheckbox" type="checkbox" value="INSTRUCTOR">
                            </td>
                          </tr>
                        </tbody>
                      </table>
                    </div>
                    <div class="form-group">
                      <textarea class="form-control" id="commentText1" name="commenttext" placeholder="Your comment about this student" rows="3">
                        Students in this course can see this comment
                      </textarea>
                    </div>
                    <div class="col-sm-offset-5">
                      <input class="btn btn-primary" id="commentsave-1" onclick="return submitCommentForm('1');" title="Save comment" type="submit" value="Save">
                      <input class="btn btn-default" onclick="return disableComment('1');" type="button" value="Cancel">
>>>>>>> 4369aa3d
                    </div>
                    <input id="commentedittype-1" name="commentedittype" type="hidden" value="edit">
                    <input name="commentid" type="hidden" value="${comment.id}">
                    <input name="courseid" type="hidden" value="comments.idOfTypicalCourse1">
                    <input name="commentpage" type="hidden" value="true">
                    <input name="showcommentsto" type="hidden" value="COURSE">
                    <input name="showgiverto" type="hidden" value="COURSE">
                    <input name="showrecipientto" type="hidden" value="">
                    <input name="user" type="hidden" value="comments.idOfInstructor1OfCourse1">
                  </form>
                </li>
                <li class="list-group-item list-group-item-warning status_display-public">
                  <div id="commentBar-2">
                    <span class="text-muted">
                      To
                      <b>
                        Team 1.1
                      </b>
                      [Mon, 07 May 2012, 08:54 AM UTC]
                    </span>
                    <span class="glyphicon glyphicon-eye-open" data-original-title="This comment is visible to recipient team" data-placement="top" data-toggle="tooltip" style="margin-left: 5px;" title="">
                    </span>
                    <a class="btn btn-default btn-xs icon-button pull-right" data-original-title="Delete this comment" data-placement="top" data-toggle="tooltip" id="commentdelete-2" onclick="return deleteComment('2');" style="display: none;" title="" type="button">
                      <span class="glyphicon glyphicon-trash glyphicon-primary">
                      </span>
                    </a>
                    <a class="btn btn-default btn-xs icon-button pull-right" data-original-title="Edit this comment" data-placement="top" data-toggle="tooltip" id="commentedit-2" onclick="return enableEdit('2', '0');" style="display: none;" title="" type="button">
                      <span class="glyphicon glyphicon-pencil glyphicon-primary">
                      </span>
                    </a>
                  </div>
                  <div id="plainCommentText2" style="margin-left: 15px;">
                    team can see this comment without giver's name
                  </div>
                  <form action="/page/instructorStudentCommentEdit" class="form_comment" id="form_commentedit-2" method="post" name="form_commentedit">
                    <div id="commentTextEdit2" style="display: none;">
                      <div class="form-group form-inline">
                        <div class="form-group text-muted">
                          <p>
                            Comment about Team 1.1:
                          </p>
                          You may change comment's visibility using the visibility options on the right hand side.
                        </div>
                        <a class="btn btn-sm btn-info pull-right" id="visibility-options-trigger2">
                          <span class="glyphicon glyphicon-eye-close">
                          </span>
                          Show Visibility Options
                        </a>
                      </div>
                      <div class="panel panel-default" id="visibility-options2" style="display: none;">
                        <div class="panel-heading">
                          Visibility Options
                        </div>
                        <table class="table text-center" style="color: #000;">
                          <tbody>
                            <tr>
                              <th class="text-center">
                                User/Group
                              </th>
                              <th class="text-center">
                                Can see your comment
                              </th>
                              <th class="text-center">
                                Can see giver's name
                              </th>
                              <th class="text-center">
                                Can see recipient's name
                              </th>
                            </tr>
                            <tr id="recipient-team2">
                              <td class="text-left">
                                <div data-original-title="Control what team members of comment recipients can view" data-placement="top" data-toggle="tooltip" title="">
                                  Recipient Team
                                </div>
                              </td>
                              <td>
                                <input checked="checked" class="visibilityCheckbox answerCheckbox" type="checkbox" value="TEAM">
                              </td>
                              <td>
                                <input class="visibilityCheckbox giverCheckbox" type="checkbox" value="TEAM">
                              </td>
                              <td>
                                <input class="visibilityCheckbox recipientCheckbox" disabled="disabled" type="checkbox" value="TEAM">
                              </td>
                            </tr>
                            <tr id="recipient-section2">
                              <td class="text-left">
                                <div data-original-title="Control what other students in the same section can view" data-placement="top" data-toggle="tooltip" title="">
                                  Recipient's Section
                                </div>
                              </td>
                              <td>
                                <input class="visibilityCheckbox answerCheckbox" type="checkbox" value="SECTION">
                              </td>
                              <td>
                                <input class="visibilityCheckbox giverCheckbox" type="checkbox" value="SECTION">
                              </td>
                              <td>
                                <input class="visibilityCheckbox recipientCheckbox" type="checkbox" value="SECTION">
                              </td>
                            </tr>
                            <tr id="recipient-course2">
                              <td class="text-left">
                                <div data-original-title="Control what other students in this course can view" data-placement="top" data-toggle="tooltip" title="">
                                  Other students in this course
                                </div>
                              </td>
                              <td>
                                <input class="visibilityCheckbox answerCheckbox" type="checkbox" value="COURSE">
                              </td>
                              <td>
                                <input class="visibilityCheckbox giverCheckbox" type="checkbox" value="COURSE">
                              </td>
                              <td>
                                <input class="visibilityCheckbox recipientCheckbox" type="checkbox" value="COURSE">
                              </td>
                            </tr>
                            <tr>
                              <td class="text-left">
                                <div data-original-title="Control what instructors can view" data-placement="top" data-toggle="tooltip" title="">
                                  Instructors
                                </div>
                              </td>
                              <td>
                                <input class="visibilityCheckbox answerCheckbox" type="checkbox" value="INSTRUCTOR">
                              </td>
                              <td>
                                <input class="visibilityCheckbox giverCheckbox" type="checkbox" value="INSTRUCTOR">
                              </td>
                              <td>
                                <input class="visibilityCheckbox recipientCheckbox" type="checkbox" value="INSTRUCTOR">
                              </td>
                            </tr>
                          </tbody>
                        </table>
                      </div>
                      <div class="form-group">
                        <textarea class="form-control" id="commentText2" name="commenttext" placeholder="Your comment about this student" rows="3">
                          team can see this comment without giver's name
                        </textarea>
                      </div>
                      <div class="col-sm-offset-5">
                        <input class="btn btn-primary" id="commentsave-2" onclick="return submitCommentForm('2');" title="Save comment" type="submit" value="Save">
                        <input class="btn btn-default" onclick="return disableComment('2');" type="button" value="Cancel">
                      </div>
<<<<<<< HEAD
=======
                      <table class="table text-center" style="color: #000;">
                        <tbody>
                          <tr>
                            <th class="text-center">
                              User/Group
                            </th>
                            <th class="text-center">
                              Can see your comment
                            </th>
                            <th class="text-center">
                              Can see giver's name
                            </th>
                            <th class="text-center">
                              Can see recipient's name
                            </th>
                          </tr>
                          <tr id="recipient-team2">
                            <td class="text-left">
                              <div data-original-title="Control what team members of comment recipients can view" data-placement="top" data-toggle="tooltip" title="">
                                Recipient Team
                              </div>
                            </td>
                            <td>
                              <input checked="" class="visibilityCheckbox answerCheckbox" type="checkbox" value="TEAM">
                            </td>
                            <td>
                              <input class="visibilityCheckbox giverCheckbox" type="checkbox" value="TEAM">
                            </td>
                            <td>
                              <input class="visibilityCheckbox recipientCheckbox" disabled="" type="checkbox" value="TEAM">
                            </td>
                          </tr>
                          <tr id="recipient-section2">
                            <td class="text-left">
                              <div data-original-title="Control what other students in the same section can view" data-placement="top" data-toggle="tooltip" title="">
                                Recipient's Section
                              </div>
                            </td>
                            <td>
                              <input class="visibilityCheckbox answerCheckbox" type="checkbox" value="SECTION">
                            </td>
                            <td>
                              <input class="visibilityCheckbox giverCheckbox" type="checkbox" value="SECTION">
                            </td>
                            <td>
                              <input class="visibilityCheckbox recipientCheckbox" type="checkbox" value="SECTION">
                            </td>
                          </tr>
                          <tr id="recipient-course2">
                            <td class="text-left">
                              <div data-original-title="Control what other students in this course can view" data-placement="top" data-toggle="tooltip" title="">
                                Other students in this course
                              </div>
                            </td>
                            <td>
                              <input class="visibilityCheckbox answerCheckbox" type="checkbox" value="COURSE">
                            </td>
                            <td>
                              <input class="visibilityCheckbox giverCheckbox" type="checkbox" value="COURSE">
                            </td>
                            <td>
                              <input class="visibilityCheckbox recipientCheckbox" type="checkbox" value="COURSE">
                            </td>
                          </tr>
                          <tr>
                            <td class="text-left">
                              <div data-original-title="Control what instructors can view" data-placement="top" data-toggle="tooltip" title="">
                                Instructors
                              </div>
                            </td>
                            <td>
                              <input class="visibilityCheckbox answerCheckbox" type="checkbox" value="INSTRUCTOR">
                            </td>
                            <td>
                              <input class="visibilityCheckbox giverCheckbox" type="checkbox" value="INSTRUCTOR">
                            </td>
                            <td>
                              <input class="visibilityCheckbox recipientCheckbox" type="checkbox" value="INSTRUCTOR">
                            </td>
                          </tr>
                        </tbody>
                      </table>
                    </div>
                    <div class="form-group">
                      <textarea class="form-control" id="commentText2" name="commenttext" placeholder="Your comment about this student" rows="3">
                        team can see this comment without giver's name
                      </textarea>
                    </div>
                    <div class="col-sm-offset-5">
                      <input class="btn btn-primary" id="commentsave-2" onclick="return submitCommentForm('2');" title="Save comment" type="submit" value="Save">
                      <input class="btn btn-default" onclick="return disableComment('2');" type="button" value="Cancel">
>>>>>>> 4369aa3d
                    </div>
                    <input id="commentedittype-2" name="commentedittype" type="hidden" value="edit">
                    <input name="commentid" type="hidden" value="${comment.id}">
                    <input name="courseid" type="hidden" value="comments.idOfTypicalCourse1">
                    <input name="commentpage" type="hidden" value="true">
                    <input name="showcommentsto" type="hidden" value="TEAM">
                    <input name="showgiverto" type="hidden" value="">
                    <input name="showrecipientto" type="hidden" value="">
                    <input name="user" type="hidden" value="comments.idOfInstructor1OfCourse1">
                  </form>
                </li>
                <li class="list-group-item list-group-item-warning status_display-public">
                  <div id="commentBar-3">
                    <span class="text-muted">
                      To
                      <b>
                        student1 In Course1 (Team 1.1, comments.student1InCourse1@gmail.tmt)
                      </b>
                      [Sun, 06 May 2012, 08:55 AM UTC]
                    </span>
                    <span class="glyphicon glyphicon-eye-open" data-original-title="This comment is visible to other students in this course" data-placement="top" data-toggle="tooltip" style="margin-left: 5px;" title="">
                    </span>
                    <a class="btn btn-default btn-xs icon-button pull-right" data-original-title="Delete this comment" data-placement="top" data-toggle="tooltip" id="commentdelete-3" onclick="return deleteComment('3');" style="display: none;" title="" type="button">
                      <span class="glyphicon glyphicon-trash glyphicon-primary">
                      </span>
                    </a>
                    <a class="btn btn-default btn-xs icon-button pull-right" data-original-title="Edit this comment" data-placement="top" data-toggle="tooltip" id="commentedit-3" onclick="return enableEdit('3', '0');" style="display: none;" title="" type="button">
                      <span class="glyphicon glyphicon-pencil glyphicon-primary">
                      </span>
                    </a>
                  </div>
                  <div id="plainCommentText3" style="margin-left: 15px;">
                    Other students in this course can see this comment without giver and recipient's name
                  </div>
                  <form action="/page/instructorStudentCommentEdit" class="form_comment" id="form_commentedit-3" method="post" name="form_commentedit">
                    <div id="commentTextEdit3" style="display: none;">
                      <div class="form-group form-inline">
                        <div class="form-group text-muted">
                          <p>
                            Comment about student1 In Course1 (Team 1.1, comments.student1InCourse1@gmail.tmt):
                          </p>
                          You may change comment's visibility using the visibility options on the right hand side.
                        </div>
                        <a class="btn btn-sm btn-info pull-right" id="visibility-options-trigger3">
                          <span class="glyphicon glyphicon-eye-close">
                          </span>
                          Show Visibility Options
                        </a>
                      </div>
                      <div class="panel panel-default" id="visibility-options3" style="display: none;">
                        <div class="panel-heading">
                          Visibility Options
                        </div>
                        <table class="table text-center" style="color: #000;">
                          <tbody>
                            <tr>
                              <th class="text-center">
                                User/Group
                              </th>
                              <th class="text-center">
                                Can see your comment
                              </th>
                              <th class="text-center">
                                Can see giver's name
                              </th>
                              <th class="text-center">
                                Can see recipient's name
                              </th>
                            </tr>
                            <tr id="recipient-person3">
                              <td class="text-left">
                                <div data-original-title="Control what comment recipient(s) can view" data-placement="top" data-toggle="tooltip" title="">
                                  Recipient(s)
                                </div>
                              </td>
                              <td>
                                <input class="visibilityCheckbox answerCheckbox centered" name="receiverLeaderCheckbox" type="checkbox" value="PERSON">
                              </td>
                              <td>
                                <input class="visibilityCheckbox giverCheckbox" type="checkbox" value="PERSON">
                              </td>
                              <td>
                                <input class="visibilityCheckbox recipientCheckbox" disabled="disabled" name="receiverFollowerCheckbox" type="checkbox" value="PERSON">
                              </td>
                            </tr>
                            <tr id="recipient-team3">
                              <td class="text-left">
                                <div data-original-title="Control what team members of comment recipients can view" data-placement="top" data-toggle="tooltip" title="">
                                  Recipient's Team
                                </div>
                              </td>
                              <td>
                                <input class="visibilityCheckbox answerCheckbox" type="checkbox" value="TEAM">
                              </td>
                              <td>
                                <input class="visibilityCheckbox giverCheckbox" type="checkbox" value="TEAM">
                              </td>
                              <td>
                                <input class="visibilityCheckbox recipientCheckbox" type="checkbox" value="TEAM">
                              </td>
                            </tr>
                            <tr id="recipient-section3">
                              <td class="text-left">
                                <div data-original-title="Control what other students in the same section can view" data-placement="top" data-toggle="tooltip" title="">
                                  Recipient's Section
                                </div>
                              </td>
                              <td>
                                <input class="visibilityCheckbox answerCheckbox" type="checkbox" value="SECTION">
                              </td>
                              <td>
                                <input class="visibilityCheckbox giverCheckbox" type="checkbox" value="SECTION">
                              </td>
                              <td>
                                <input class="visibilityCheckbox recipientCheckbox" type="checkbox" value="SECTION">
                              </td>
                            </tr>
                            <tr id="recipient-course3">
                              <td class="text-left">
                                <div data-original-title="Control what other students in this course can view" data-placement="top" data-toggle="tooltip" title="">
                                  Other students in this course
                                </div>
                              </td>
                              <td>
                                <input checked="checked" class="visibilityCheckbox answerCheckbox" type="checkbox" value="COURSE">
                              </td>
                              <td>
                                <input class="visibilityCheckbox giverCheckbox" type="checkbox" value="COURSE">
                              </td>
                              <td>
                                <input class="visibilityCheckbox recipientCheckbox" type="checkbox" value="COURSE">
                              </td>
                            </tr>
                            <tr>
                              <td class="text-left">
                                <div data-original-title="Control what instructors can view" data-placement="top" data-toggle="tooltip" title="">
                                  Instructors
                                </div>
                              </td>
                              <td>
                                <input class="visibilityCheckbox answerCheckbox" type="checkbox" value="INSTRUCTOR">
                              </td>
                              <td>
                                <input class="visibilityCheckbox giverCheckbox" type="checkbox" value="INSTRUCTOR">
                              </td>
                              <td>
                                <input class="visibilityCheckbox recipientCheckbox" type="checkbox" value="INSTRUCTOR">
                              </td>
                            </tr>
                          </tbody>
                        </table>
                      </div>
                      <div class="form-group">
                        <textarea class="form-control" id="commentText3" name="commenttext" placeholder="Your comment about this student" rows="3">
                          Other students in this course can see this comment without giver and recipient's name
                        </textarea>
                      </div>
                      <div class="col-sm-offset-5">
                        <input class="btn btn-primary" id="commentsave-3" onclick="return submitCommentForm('3');" title="Save comment" type="submit" value="Save">
                        <input class="btn btn-default" onclick="return disableComment('3');" type="button" value="Cancel">
                      </div>
<<<<<<< HEAD
=======
                      <table class="table text-center" style="color: #000;">
                        <tbody>
                          <tr>
                            <th class="text-center">
                              User/Group
                            </th>
                            <th class="text-center">
                              Can see your comment
                            </th>
                            <th class="text-center">
                              Can see giver's name
                            </th>
                            <th class="text-center">
                              Can see recipient's name
                            </th>
                          </tr>
                          <tr id="recipient-person3">
                            <td class="text-left">
                              <div data-original-title="Control what comment recipient(s) can view" data-placement="top" data-toggle="tooltip" title="">
                                Recipient(s)
                              </div>
                            </td>
                            <td>
                              <input class="visibilityCheckbox answerCheckbox centered" name="receiverLeaderCheckbox" type="checkbox" value="PERSON">
                            </td>
                            <td>
                              <input class="visibilityCheckbox giverCheckbox" type="checkbox" value="PERSON">
                            </td>
                            <td>
                              <input class="visibilityCheckbox recipientCheckbox" disabled="" name="receiverFollowerCheckbox" type="checkbox" value="PERSON">
                            </td>
                          </tr>
                          <tr id="recipient-team3">
                            <td class="text-left">
                              <div data-original-title="Control what team members of comment recipients can view" data-placement="top" data-toggle="tooltip" title="">
                                Recipient's Team
                              </div>
                            </td>
                            <td>
                              <input class="visibilityCheckbox answerCheckbox" type="checkbox" value="TEAM">
                            </td>
                            <td>
                              <input class="visibilityCheckbox giverCheckbox" type="checkbox" value="TEAM">
                            </td>
                            <td>
                              <input class="visibilityCheckbox recipientCheckbox" type="checkbox" value="TEAM">
                            </td>
                          </tr>
                          <tr id="recipient-section3">
                            <td class="text-left">
                              <div data-original-title="Control what other students in the same section can view" data-placement="top" data-toggle="tooltip" title="">
                                Recipient's Section
                              </div>
                            </td>
                            <td>
                              <input class="visibilityCheckbox answerCheckbox" type="checkbox" value="SECTION">
                            </td>
                            <td>
                              <input class="visibilityCheckbox giverCheckbox" type="checkbox" value="SECTION">
                            </td>
                            <td>
                              <input class="visibilityCheckbox recipientCheckbox" type="checkbox" value="SECTION">
                            </td>
                          </tr>
                          <tr id="recipient-course3">
                            <td class="text-left">
                              <div data-original-title="Control what other students in this course can view" data-placement="top" data-toggle="tooltip" title="">
                                Other students in this course
                              </div>
                            </td>
                            <td>
                              <input checked="" class="visibilityCheckbox answerCheckbox" type="checkbox" value="COURSE">
                            </td>
                            <td>
                              <input class="visibilityCheckbox giverCheckbox" type="checkbox" value="COURSE">
                            </td>
                            <td>
                              <input class="visibilityCheckbox recipientCheckbox" type="checkbox" value="COURSE">
                            </td>
                          </tr>
                          <tr>
                            <td class="text-left">
                              <div data-original-title="Control what instructors can view" data-placement="top" data-toggle="tooltip" title="">
                                Instructors
                              </div>
                            </td>
                            <td>
                              <input class="visibilityCheckbox answerCheckbox" type="checkbox" value="INSTRUCTOR">
                            </td>
                            <td>
                              <input class="visibilityCheckbox giverCheckbox" type="checkbox" value="INSTRUCTOR">
                            </td>
                            <td>
                              <input class="visibilityCheckbox recipientCheckbox" type="checkbox" value="INSTRUCTOR">
                            </td>
                          </tr>
                        </tbody>
                      </table>
                    </div>
                    <div class="form-group">
                      <textarea class="form-control" id="commentText3" name="commenttext" placeholder="Your comment about this student" rows="3">
                        Other students in this course can see this comment without giver and recipient's name
                      </textarea>
                    </div>
                    <div class="col-sm-offset-5">
                      <input class="btn btn-primary" id="commentsave-3" onclick="return submitCommentForm('3');" title="Save comment" type="submit" value="Save">
                      <input class="btn btn-default" onclick="return disableComment('3');" type="button" value="Cancel">
>>>>>>> 4369aa3d
                    </div>
                    <input id="commentedittype-3" name="commentedittype" type="hidden" value="edit">
                    <input name="commentid" type="hidden" value="${comment.id}">
                    <input name="courseid" type="hidden" value="comments.idOfTypicalCourse1">
                    <input name="commentpage" type="hidden" value="true">
                    <input name="showcommentsto" type="hidden" value="COURSE">
                    <input name="showgiverto" type="hidden" value="">
                    <input name="showrecipientto" type="hidden" value="">
                    <input name="user" type="hidden" value="comments.idOfInstructor1OfCourse1">
                  </form>
                </li>
                <li class="list-group-item list-group-item-warning status_display-public">
                  <div id="commentBar-4">
                    <span class="text-muted">
                      To
                      <b>
                        Team 1.1
                      </b>
                      [Sat, 05 May 2012, 08:53 AM UTC] (last edited by comments.instructor1@course1.tmt at Sat, 05 May 2012, 08:54 AM UTC)
                    </span>
                    <span class="glyphicon glyphicon-eye-open" data-original-title="This comment is visible to recipient team" data-placement="top" data-toggle="tooltip" style="margin-left: 5px;" title="">
                    </span>
                    <a class="btn btn-default btn-xs icon-button pull-right" data-original-title="Delete this comment" data-placement="top" data-toggle="tooltip" id="commentdelete-4" onclick="return deleteComment('4');" style="display: none;" title="" type="button">
                      <span class="glyphicon glyphicon-trash glyphicon-primary">
                      </span>
                    </a>
                    <a class="btn btn-default btn-xs icon-button pull-right" data-original-title="Edit this comment" data-placement="top" data-toggle="tooltip" id="commentedit-4" onclick="return enableEdit('4', '0');" style="display: none;" title="" type="button">
                      <span class="glyphicon glyphicon-pencil glyphicon-primary">
                      </span>
                    </a>
                  </div>
                  <div id="plainCommentText4" style="margin-left: 15px;">
                    team can see this comment with giver and recipient's name
                  </div>
                  <form action="/page/instructorStudentCommentEdit" class="form_comment" id="form_commentedit-4" method="post" name="form_commentedit">
                    <div id="commentTextEdit4" style="display: none;">
                      <div class="form-group form-inline">
                        <div class="form-group text-muted">
                          <p>
                            Comment about Team 1.1:
                          </p>
                          You may change comment's visibility using the visibility options on the right hand side.
                        </div>
                        <a class="btn btn-sm btn-info pull-right" id="visibility-options-trigger4">
                          <span class="glyphicon glyphicon-eye-close">
                          </span>
                          Show Visibility Options
                        </a>
                      </div>
                      <div class="panel panel-default" id="visibility-options4" style="display: none;">
                        <div class="panel-heading">
                          Visibility Options
                        </div>
                        <table class="table text-center" style="color: #000;">
                          <tbody>
                            <tr>
                              <th class="text-center">
                                User/Group
                              </th>
                              <th class="text-center">
                                Can see your comment
                              </th>
                              <th class="text-center">
                                Can see giver's name
                              </th>
                              <th class="text-center">
                                Can see recipient's name
                              </th>
                            </tr>
                            <tr id="recipient-team4">
                              <td class="text-left">
                                <div data-original-title="Control what team members of comment recipients can view" data-placement="top" data-toggle="tooltip" title="">
                                  Recipient Team
                                </div>
                              </td>
                              <td>
                                <input checked="checked" class="visibilityCheckbox answerCheckbox" type="checkbox" value="TEAM">
                              </td>
                              <td>
                                <input checked="checked" class="visibilityCheckbox giverCheckbox" type="checkbox" value="TEAM">
                              </td>
                              <td>
                                <input class="visibilityCheckbox recipientCheckbox" disabled="disabled" type="checkbox" value="TEAM">
                              </td>
                            </tr>
                            <tr id="recipient-section4">
                              <td class="text-left">
                                <div data-original-title="Control what other students in the same section can view" data-placement="top" data-toggle="tooltip" title="">
                                  Recipient's Section
                                </div>
                              </td>
                              <td>
                                <input class="visibilityCheckbox answerCheckbox" type="checkbox" value="SECTION">
                              </td>
                              <td>
                                <input class="visibilityCheckbox giverCheckbox" type="checkbox" value="SECTION">
                              </td>
                              <td>
                                <input class="visibilityCheckbox recipientCheckbox" type="checkbox" value="SECTION">
                              </td>
                            </tr>
                            <tr id="recipient-course4">
                              <td class="text-left">
                                <div data-original-title="Control what other students in this course can view" data-placement="top" data-toggle="tooltip" title="">
                                  Other students in this course
                                </div>
                              </td>
                              <td>
                                <input class="visibilityCheckbox answerCheckbox" type="checkbox" value="COURSE">
                              </td>
                              <td>
                                <input class="visibilityCheckbox giverCheckbox" type="checkbox" value="COURSE">
                              </td>
                              <td>
                                <input class="visibilityCheckbox recipientCheckbox" type="checkbox" value="COURSE">
                              </td>
                            </tr>
                            <tr>
                              <td class="text-left">
                                <div data-original-title="Control what instructors can view" data-placement="top" data-toggle="tooltip" title="">
                                  Instructors
                                </div>
                              </td>
                              <td>
                                <input class="visibilityCheckbox answerCheckbox" type="checkbox" value="INSTRUCTOR">
                              </td>
                              <td>
                                <input class="visibilityCheckbox giverCheckbox" type="checkbox" value="INSTRUCTOR">
                              </td>
                              <td>
                                <input class="visibilityCheckbox recipientCheckbox" type="checkbox" value="INSTRUCTOR">
                              </td>
                            </tr>
                          </tbody>
                        </table>
                      </div>
                      <div class="form-group">
                        <textarea class="form-control" id="commentText4" name="commenttext" placeholder="Your comment about this student" rows="3">
                          team can see this comment with giver and recipient's name
                        </textarea>
                      </div>
                      <div class="col-sm-offset-5">
                        <input class="btn btn-primary" id="commentsave-4" onclick="return submitCommentForm('4');" title="Save comment" type="submit" value="Save">
                        <input class="btn btn-default" onclick="return disableComment('4');" type="button" value="Cancel">
                      </div>
<<<<<<< HEAD
=======
                      <table class="table text-center" style="color: #000;">
                        <tbody>
                          <tr>
                            <th class="text-center">
                              User/Group
                            </th>
                            <th class="text-center">
                              Can see your comment
                            </th>
                            <th class="text-center">
                              Can see giver's name
                            </th>
                            <th class="text-center">
                              Can see recipient's name
                            </th>
                          </tr>
                          <tr id="recipient-team4">
                            <td class="text-left">
                              <div data-original-title="Control what team members of comment recipients can view" data-placement="top" data-toggle="tooltip" title="">
                                Recipient Team
                              </div>
                            </td>
                            <td>
                              <input checked="" class="visibilityCheckbox answerCheckbox" type="checkbox" value="TEAM">
                            </td>
                            <td>
                              <input checked="" class="visibilityCheckbox giverCheckbox" type="checkbox" value="TEAM">
                            </td>
                            <td>
                              <input class="visibilityCheckbox recipientCheckbox" disabled="" type="checkbox" value="TEAM">
                            </td>
                          </tr>
                          <tr id="recipient-section4">
                            <td class="text-left">
                              <div data-original-title="Control what other students in the same section can view" data-placement="top" data-toggle="tooltip" title="">
                                Recipient's Section
                              </div>
                            </td>
                            <td>
                              <input class="visibilityCheckbox answerCheckbox" type="checkbox" value="SECTION">
                            </td>
                            <td>
                              <input class="visibilityCheckbox giverCheckbox" type="checkbox" value="SECTION">
                            </td>
                            <td>
                              <input class="visibilityCheckbox recipientCheckbox" type="checkbox" value="SECTION">
                            </td>
                          </tr>
                          <tr id="recipient-course4">
                            <td class="text-left">
                              <div data-original-title="Control what other students in this course can view" data-placement="top" data-toggle="tooltip" title="">
                                Other students in this course
                              </div>
                            </td>
                            <td>
                              <input class="visibilityCheckbox answerCheckbox" type="checkbox" value="COURSE">
                            </td>
                            <td>
                              <input class="visibilityCheckbox giverCheckbox" type="checkbox" value="COURSE">
                            </td>
                            <td>
                              <input class="visibilityCheckbox recipientCheckbox" type="checkbox" value="COURSE">
                            </td>
                          </tr>
                          <tr>
                            <td class="text-left">
                              <div data-original-title="Control what instructors can view" data-placement="top" data-toggle="tooltip" title="">
                                Instructors
                              </div>
                            </td>
                            <td>
                              <input class="visibilityCheckbox answerCheckbox" type="checkbox" value="INSTRUCTOR">
                            </td>
                            <td>
                              <input class="visibilityCheckbox giverCheckbox" type="checkbox" value="INSTRUCTOR">
                            </td>
                            <td>
                              <input class="visibilityCheckbox recipientCheckbox" type="checkbox" value="INSTRUCTOR">
                            </td>
                          </tr>
                        </tbody>
                      </table>
                    </div>
                    <div class="form-group">
                      <textarea class="form-control" id="commentText4" name="commenttext" placeholder="Your comment about this student" rows="3">
                        team can see this comment with giver and recipient's name
                      </textarea>
                    </div>
                    <div class="col-sm-offset-5">
                      <input class="btn btn-primary" id="commentsave-4" onclick="return submitCommentForm('4');" title="Save comment" type="submit" value="Save">
                      <input class="btn btn-default" onclick="return disableComment('4');" type="button" value="Cancel">
>>>>>>> 4369aa3d
                    </div>
                    <input id="commentedittype-4" name="commentedittype" type="hidden" value="edit">
                    <input name="commentid" type="hidden" value="${comment.id}">
                    <input name="courseid" type="hidden" value="comments.idOfTypicalCourse1">
                    <input name="commentpage" type="hidden" value="true">
                    <input name="showcommentsto" type="hidden" value="TEAM">
                    <input name="showgiverto" type="hidden" value="TEAM">
                    <input name="showrecipientto" type="hidden" value="">
                    <input name="user" type="hidden" value="comments.idOfInstructor1OfCourse1">
                  </form>
                </li>
                <li class="list-group-item list-group-item-warning status_display-public">
                  <div id="commentBar-5">
                    <span class="text-muted">
                      To
                      <b>
                        student1 In Course1 (Team 1.1, comments.student1InCourse1@gmail.tmt)
                      </b>
                      [Fri, 04 May 2012, 08:52 AM UTC]
                    </span>
                    <span class="glyphicon glyphicon-eye-open" data-original-title="This comment is visible to recipient's team" data-placement="top" data-toggle="tooltip" style="margin-left: 5px;" title="">
                    </span>
                    <a class="btn btn-default btn-xs icon-button pull-right" data-original-title="Delete this comment" data-placement="top" data-toggle="tooltip" id="commentdelete-5" onclick="return deleteComment('5');" style="display: none;" title="" type="button">
                      <span class="glyphicon glyphicon-trash glyphicon-primary">
                      </span>
                    </a>
                    <a class="btn btn-default btn-xs icon-button pull-right" data-original-title="Edit this comment" data-placement="top" data-toggle="tooltip" id="commentedit-5" onclick="return enableEdit('5', '0');" style="display: none;" title="" type="button">
                      <span class="glyphicon glyphicon-pencil glyphicon-primary">
                      </span>
                    </a>
                  </div>
                  <div id="plainCommentText5" style="margin-left: 15px;">
                    teammates can see this comment without giver and recipient's name
                  </div>
                  <form action="/page/instructorStudentCommentEdit" class="form_comment" id="form_commentedit-5" method="post" name="form_commentedit">
                    <div id="commentTextEdit5" style="display: none;">
                      <div class="form-group form-inline">
                        <div class="form-group text-muted">
                          <p>
                            Comment about student1 In Course1 (Team 1.1, comments.student1InCourse1@gmail.tmt):
                          </p>
                          You may change comment's visibility using the visibility options on the right hand side.
                        </div>
                        <a class="btn btn-sm btn-info pull-right" id="visibility-options-trigger5">
                          <span class="glyphicon glyphicon-eye-close">
                          </span>
                          Show Visibility Options
                        </a>
                      </div>
                      <div class="panel panel-default" id="visibility-options5" style="display: none;">
                        <div class="panel-heading">
                          Visibility Options
                        </div>
                        <table class="table text-center" style="color: #000;">
                          <tbody>
                            <tr>
                              <th class="text-center">
                                User/Group
                              </th>
                              <th class="text-center">
                                Can see your comment
                              </th>
                              <th class="text-center">
                                Can see giver's name
                              </th>
                              <th class="text-center">
                                Can see recipient's name
                              </th>
                            </tr>
                            <tr id="recipient-person5">
                              <td class="text-left">
                                <div data-original-title="Control what comment recipient(s) can view" data-placement="top" data-toggle="tooltip" title="">
                                  Recipient(s)
                                </div>
                              </td>
                              <td>
                                <input class="visibilityCheckbox answerCheckbox centered" name="receiverLeaderCheckbox" type="checkbox" value="PERSON">
                              </td>
                              <td>
                                <input class="visibilityCheckbox giverCheckbox" type="checkbox" value="PERSON">
                              </td>
                              <td>
                                <input class="visibilityCheckbox recipientCheckbox" disabled="disabled" name="receiverFollowerCheckbox" type="checkbox" value="PERSON">
                              </td>
                            </tr>
                            <tr id="recipient-team5">
                              <td class="text-left">
                                <div data-original-title="Control what team members of comment recipients can view" data-placement="top" data-toggle="tooltip" title="">
                                  Recipient's Team
                                </div>
                              </td>
                              <td>
                                <input checked="checked" class="visibilityCheckbox answerCheckbox" type="checkbox" value="TEAM">
                              </td>
                              <td>
                                <input class="visibilityCheckbox giverCheckbox" type="checkbox" value="TEAM">
                              </td>
                              <td>
                                <input class="visibilityCheckbox recipientCheckbox" type="checkbox" value="TEAM">
                              </td>
                            </tr>
                            <tr id="recipient-section5">
                              <td class="text-left">
                                <div data-original-title="Control what other students in the same section can view" data-placement="top" data-toggle="tooltip" title="">
                                  Recipient's Section
                                </div>
                              </td>
                              <td>
                                <input class="visibilityCheckbox answerCheckbox" type="checkbox" value="SECTION">
                              </td>
                              <td>
                                <input class="visibilityCheckbox giverCheckbox" type="checkbox" value="SECTION">
                              </td>
                              <td>
                                <input class="visibilityCheckbox recipientCheckbox" type="checkbox" value="SECTION">
                              </td>
                            </tr>
                            <tr id="recipient-course5">
                              <td class="text-left">
                                <div data-original-title="Control what other students in this course can view" data-placement="top" data-toggle="tooltip" title="">
                                  Other students in this course
                                </div>
                              </td>
                              <td>
                                <input class="visibilityCheckbox answerCheckbox" type="checkbox" value="COURSE">
                              </td>
                              <td>
                                <input class="visibilityCheckbox giverCheckbox" type="checkbox" value="COURSE">
                              </td>
                              <td>
                                <input class="visibilityCheckbox recipientCheckbox" type="checkbox" value="COURSE">
                              </td>
                            </tr>
                            <tr>
                              <td class="text-left">
                                <div data-original-title="Control what instructors can view" data-placement="top" data-toggle="tooltip" title="">
                                  Instructors
                                </div>
                              </td>
                              <td>
                                <input class="visibilityCheckbox answerCheckbox" type="checkbox" value="INSTRUCTOR">
                              </td>
                              <td>
                                <input class="visibilityCheckbox giverCheckbox" type="checkbox" value="INSTRUCTOR">
                              </td>
                              <td>
                                <input class="visibilityCheckbox recipientCheckbox" type="checkbox" value="INSTRUCTOR">
                              </td>
                            </tr>
                          </tbody>
                        </table>
                      </div>
                      <div class="form-group">
                        <textarea class="form-control" id="commentText5" name="commenttext" placeholder="Your comment about this student" rows="3">
                          teammates can see this comment without giver and recipient's name
                        </textarea>
                      </div>
                      <div class="col-sm-offset-5">
                        <input class="btn btn-primary" id="commentsave-5" onclick="return submitCommentForm('5');" title="Save comment" type="submit" value="Save">
                        <input class="btn btn-default" onclick="return disableComment('5');" type="button" value="Cancel">
                      </div>
<<<<<<< HEAD
=======
                      <table class="table text-center" style="color: #000;">
                        <tbody>
                          <tr>
                            <th class="text-center">
                              User/Group
                            </th>
                            <th class="text-center">
                              Can see your comment
                            </th>
                            <th class="text-center">
                              Can see giver's name
                            </th>
                            <th class="text-center">
                              Can see recipient's name
                            </th>
                          </tr>
                          <tr id="recipient-person5">
                            <td class="text-left">
                              <div data-original-title="Control what comment recipient(s) can view" data-placement="top" data-toggle="tooltip" title="">
                                Recipient(s)
                              </div>
                            </td>
                            <td>
                              <input class="visibilityCheckbox answerCheckbox centered" name="receiverLeaderCheckbox" type="checkbox" value="PERSON">
                            </td>
                            <td>
                              <input class="visibilityCheckbox giverCheckbox" type="checkbox" value="PERSON">
                            </td>
                            <td>
                              <input class="visibilityCheckbox recipientCheckbox" disabled="" name="receiverFollowerCheckbox" type="checkbox" value="PERSON">
                            </td>
                          </tr>
                          <tr id="recipient-team5">
                            <td class="text-left">
                              <div data-original-title="Control what team members of comment recipients can view" data-placement="top" data-toggle="tooltip" title="">
                                Recipient's Team
                              </div>
                            </td>
                            <td>
                              <input checked="" class="visibilityCheckbox answerCheckbox" type="checkbox" value="TEAM">
                            </td>
                            <td>
                              <input class="visibilityCheckbox giverCheckbox" type="checkbox" value="TEAM">
                            </td>
                            <td>
                              <input class="visibilityCheckbox recipientCheckbox" type="checkbox" value="TEAM">
                            </td>
                          </tr>
                          <tr id="recipient-section5">
                            <td class="text-left">
                              <div data-original-title="Control what other students in the same section can view" data-placement="top" data-toggle="tooltip" title="">
                                Recipient's Section
                              </div>
                            </td>
                            <td>
                              <input class="visibilityCheckbox answerCheckbox" type="checkbox" value="SECTION">
                            </td>
                            <td>
                              <input class="visibilityCheckbox giverCheckbox" type="checkbox" value="SECTION">
                            </td>
                            <td>
                              <input class="visibilityCheckbox recipientCheckbox" type="checkbox" value="SECTION">
                            </td>
                          </tr>
                          <tr id="recipient-course5">
                            <td class="text-left">
                              <div data-original-title="Control what other students in this course can view" data-placement="top" data-toggle="tooltip" title="">
                                Other students in this course
                              </div>
                            </td>
                            <td>
                              <input class="visibilityCheckbox answerCheckbox" type="checkbox" value="COURSE">
                            </td>
                            <td>
                              <input class="visibilityCheckbox giverCheckbox" type="checkbox" value="COURSE">
                            </td>
                            <td>
                              <input class="visibilityCheckbox recipientCheckbox" type="checkbox" value="COURSE">
                            </td>
                          </tr>
                          <tr>
                            <td class="text-left">
                              <div data-original-title="Control what instructors can view" data-placement="top" data-toggle="tooltip" title="">
                                Instructors
                              </div>
                            </td>
                            <td>
                              <input class="visibilityCheckbox answerCheckbox" type="checkbox" value="INSTRUCTOR">
                            </td>
                            <td>
                              <input class="visibilityCheckbox giverCheckbox" type="checkbox" value="INSTRUCTOR">
                            </td>
                            <td>
                              <input class="visibilityCheckbox recipientCheckbox" type="checkbox" value="INSTRUCTOR">
                            </td>
                          </tr>
                        </tbody>
                      </table>
                    </div>
                    <div class="form-group">
                      <textarea class="form-control" id="commentText5" name="commenttext" placeholder="Your comment about this student" rows="3">
                        teammates can see this comment without giver and recipient's name
                      </textarea>
                    </div>
                    <div class="col-sm-offset-5">
                      <input class="btn btn-primary" id="commentsave-5" onclick="return submitCommentForm('5');" title="Save comment" type="submit" value="Save">
                      <input class="btn btn-default" onclick="return disableComment('5');" type="button" value="Cancel">
>>>>>>> 4369aa3d
                    </div>
                    <input id="commentedittype-5" name="commentedittype" type="hidden" value="edit">
                    <input name="commentid" type="hidden" value="${comment.id}">
                    <input name="courseid" type="hidden" value="comments.idOfTypicalCourse1">
                    <input name="commentpage" type="hidden" value="true">
                    <input name="showcommentsto" type="hidden" value="TEAM">
                    <input name="showgiverto" type="hidden" value="">
                    <input name="showrecipientto" type="hidden" value="">
                    <input name="user" type="hidden" value="comments.idOfInstructor1OfCourse1">
                  </form>
                </li>
                <li class="list-group-item list-group-item-warning status_display-public">
                  <div id="commentBar-6">
                    <span class="text-muted">
                      To
                      <b>
                        student1 In Course1 (Team 1.1, comments.student1InCourse1@gmail.tmt)
                      </b>
                      [Thu, 03 May 2012, 08:51 AM UTC]
                    </span>
                    <span class="glyphicon glyphicon-eye-open" data-original-title="This comment is visible to recipient's team" data-placement="top" data-toggle="tooltip" style="margin-left: 5px;" title="">
                    </span>
                    <a class="btn btn-default btn-xs icon-button pull-right" data-original-title="Delete this comment" data-placement="top" data-toggle="tooltip" id="commentdelete-6" onclick="return deleteComment('6');" style="display: none;" title="" type="button">
                      <span class="glyphicon glyphicon-trash glyphicon-primary">
                      </span>
                    </a>
                    <a class="btn btn-default btn-xs icon-button pull-right" data-original-title="Edit this comment" data-placement="top" data-toggle="tooltip" id="commentedit-6" onclick="return enableEdit('6', '0');" style="display: none;" title="" type="button">
                      <span class="glyphicon glyphicon-pencil glyphicon-primary">
                      </span>
                    </a>
                  </div>
                  <div id="plainCommentText6" style="margin-left: 15px;">
                    teammates can see this comment with giver and recipient's name
                  </div>
                  <form action="/page/instructorStudentCommentEdit" class="form_comment" id="form_commentedit-6" method="post" name="form_commentedit">
                    <div id="commentTextEdit6" style="display: none;">
                      <div class="form-group form-inline">
                        <div class="form-group text-muted">
                          <p>
                            Comment about student1 In Course1 (Team 1.1, comments.student1InCourse1@gmail.tmt):
                          </p>
                          You may change comment's visibility using the visibility options on the right hand side.
                        </div>
                        <a class="btn btn-sm btn-info pull-right" id="visibility-options-trigger6">
                          <span class="glyphicon glyphicon-eye-close">
                          </span>
                          Show Visibility Options
                        </a>
                      </div>
                      <div class="panel panel-default" id="visibility-options6" style="display: none;">
                        <div class="panel-heading">
                          Visibility Options
                        </div>
                        <table class="table text-center" style="color: #000;">
                          <tbody>
                            <tr>
                              <th class="text-center">
                                User/Group
                              </th>
                              <th class="text-center">
                                Can see your comment
                              </th>
                              <th class="text-center">
                                Can see giver's name
                              </th>
                              <th class="text-center">
                                Can see recipient's name
                              </th>
                            </tr>
                            <tr id="recipient-person6">
                              <td class="text-left">
                                <div data-original-title="Control what comment recipient(s) can view" data-placement="top" data-toggle="tooltip" title="">
                                  Recipient(s)
                                </div>
                              </td>
                              <td>
                                <input class="visibilityCheckbox answerCheckbox centered" name="receiverLeaderCheckbox" type="checkbox" value="PERSON">
                              </td>
                              <td>
                                <input class="visibilityCheckbox giverCheckbox" type="checkbox" value="PERSON">
                              </td>
                              <td>
                                <input class="visibilityCheckbox recipientCheckbox" disabled="disabled" name="receiverFollowerCheckbox" type="checkbox" value="PERSON">
                              </td>
                            </tr>
                            <tr id="recipient-team6">
                              <td class="text-left">
                                <div data-original-title="Control what team members of comment recipients can view" data-placement="top" data-toggle="tooltip" title="">
                                  Recipient's Team
                                </div>
                              </td>
                              <td>
                                <input checked="checked" class="visibilityCheckbox answerCheckbox" type="checkbox" value="TEAM">
                              </td>
                              <td>
                                <input checked="checked" class="visibilityCheckbox giverCheckbox" type="checkbox" value="TEAM">
                              </td>
                              <td>
                                <input checked="checked" class="visibilityCheckbox recipientCheckbox" type="checkbox" value="TEAM">
                              </td>
                            </tr>
                            <tr id="recipient-section6">
                              <td class="text-left">
                                <div data-original-title="Control what other students in the same section can view" data-placement="top" data-toggle="tooltip" title="">
                                  Recipient's Section
                                </div>
                              </td>
                              <td>
                                <input class="visibilityCheckbox answerCheckbox" type="checkbox" value="SECTION">
                              </td>
                              <td>
                                <input class="visibilityCheckbox giverCheckbox" type="checkbox" value="SECTION">
                              </td>
                              <td>
                                <input class="visibilityCheckbox recipientCheckbox" type="checkbox" value="SECTION">
                              </td>
                            </tr>
                            <tr id="recipient-course6">
                              <td class="text-left">
                                <div data-original-title="Control what other students in this course can view" data-placement="top" data-toggle="tooltip" title="">
                                  Other students in this course
                                </div>
                              </td>
                              <td>
                                <input class="visibilityCheckbox answerCheckbox" type="checkbox" value="COURSE">
                              </td>
                              <td>
                                <input class="visibilityCheckbox giverCheckbox" type="checkbox" value="COURSE">
                              </td>
                              <td>
                                <input class="visibilityCheckbox recipientCheckbox" type="checkbox" value="COURSE">
                              </td>
                            </tr>
                            <tr>
                              <td class="text-left">
                                <div data-original-title="Control what instructors can view" data-placement="top" data-toggle="tooltip" title="">
                                  Instructors
                                </div>
                              </td>
                              <td>
                                <input class="visibilityCheckbox answerCheckbox" type="checkbox" value="INSTRUCTOR">
                              </td>
                              <td>
                                <input class="visibilityCheckbox giverCheckbox" type="checkbox" value="INSTRUCTOR">
                              </td>
                              <td>
                                <input class="visibilityCheckbox recipientCheckbox" type="checkbox" value="INSTRUCTOR">
                              </td>
                            </tr>
                          </tbody>
                        </table>
                      </div>
                      <div class="form-group">
                        <textarea class="form-control" id="commentText6" name="commenttext" placeholder="Your comment about this student" rows="3">
                          teammates can see this comment with giver and recipient's name
                        </textarea>
                      </div>
                      <div class="col-sm-offset-5">
                        <input class="btn btn-primary" id="commentsave-6" onclick="return submitCommentForm('6');" title="Save comment" type="submit" value="Save">
                        <input class="btn btn-default" onclick="return disableComment('6');" type="button" value="Cancel">
                      </div>
<<<<<<< HEAD
=======
                      <table class="table text-center" style="color: #000;">
                        <tbody>
                          <tr>
                            <th class="text-center">
                              User/Group
                            </th>
                            <th class="text-center">
                              Can see your comment
                            </th>
                            <th class="text-center">
                              Can see giver's name
                            </th>
                            <th class="text-center">
                              Can see recipient's name
                            </th>
                          </tr>
                          <tr id="recipient-person6">
                            <td class="text-left">
                              <div data-original-title="Control what comment recipient(s) can view" data-placement="top" data-toggle="tooltip" title="">
                                Recipient(s)
                              </div>
                            </td>
                            <td>
                              <input class="visibilityCheckbox answerCheckbox centered" name="receiverLeaderCheckbox" type="checkbox" value="PERSON">
                            </td>
                            <td>
                              <input class="visibilityCheckbox giverCheckbox" type="checkbox" value="PERSON">
                            </td>
                            <td>
                              <input class="visibilityCheckbox recipientCheckbox" disabled="" name="receiverFollowerCheckbox" type="checkbox" value="PERSON">
                            </td>
                          </tr>
                          <tr id="recipient-team6">
                            <td class="text-left">
                              <div data-original-title="Control what team members of comment recipients can view" data-placement="top" data-toggle="tooltip" title="">
                                Recipient's Team
                              </div>
                            </td>
                            <td>
                              <input checked="" class="visibilityCheckbox answerCheckbox" type="checkbox" value="TEAM">
                            </td>
                            <td>
                              <input checked="" class="visibilityCheckbox giverCheckbox" type="checkbox" value="TEAM">
                            </td>
                            <td>
                              <input checked="" class="visibilityCheckbox recipientCheckbox" type="checkbox" value="TEAM">
                            </td>
                          </tr>
                          <tr id="recipient-section6">
                            <td class="text-left">
                              <div data-original-title="Control what other students in the same section can view" data-placement="top" data-toggle="tooltip" title="">
                                Recipient's Section
                              </div>
                            </td>
                            <td>
                              <input class="visibilityCheckbox answerCheckbox" type="checkbox" value="SECTION">
                            </td>
                            <td>
                              <input class="visibilityCheckbox giverCheckbox" type="checkbox" value="SECTION">
                            </td>
                            <td>
                              <input class="visibilityCheckbox recipientCheckbox" type="checkbox" value="SECTION">
                            </td>
                          </tr>
                          <tr id="recipient-course6">
                            <td class="text-left">
                              <div data-original-title="Control what other students in this course can view" data-placement="top" data-toggle="tooltip" title="">
                                Other students in this course
                              </div>
                            </td>
                            <td>
                              <input class="visibilityCheckbox answerCheckbox" type="checkbox" value="COURSE">
                            </td>
                            <td>
                              <input class="visibilityCheckbox giverCheckbox" type="checkbox" value="COURSE">
                            </td>
                            <td>
                              <input class="visibilityCheckbox recipientCheckbox" type="checkbox" value="COURSE">
                            </td>
                          </tr>
                          <tr>
                            <td class="text-left">
                              <div data-original-title="Control what instructors can view" data-placement="top" data-toggle="tooltip" title="">
                                Instructors
                              </div>
                            </td>
                            <td>
                              <input class="visibilityCheckbox answerCheckbox" type="checkbox" value="INSTRUCTOR">
                            </td>
                            <td>
                              <input class="visibilityCheckbox giverCheckbox" type="checkbox" value="INSTRUCTOR">
                            </td>
                            <td>
                              <input class="visibilityCheckbox recipientCheckbox" type="checkbox" value="INSTRUCTOR">
                            </td>
                          </tr>
                        </tbody>
                      </table>
                    </div>
                    <div class="form-group">
                      <textarea class="form-control" id="commentText6" name="commenttext" placeholder="Your comment about this student" rows="3">
                        teammates can see this comment with giver and recipient's name
                      </textarea>
                    </div>
                    <div class="col-sm-offset-5">
                      <input class="btn btn-primary" id="commentsave-6" onclick="return submitCommentForm('6');" title="Save comment" type="submit" value="Save">
                      <input class="btn btn-default" onclick="return disableComment('6');" type="button" value="Cancel">
>>>>>>> 4369aa3d
                    </div>
                    <input id="commentedittype-6" name="commentedittype" type="hidden" value="edit">
                    <input name="commentid" type="hidden" value="${comment.id}">
                    <input name="courseid" type="hidden" value="comments.idOfTypicalCourse1">
                    <input name="commentpage" type="hidden" value="true">
                    <input name="showcommentsto" type="hidden" value="TEAM">
                    <input name="showgiverto" type="hidden" value="TEAM">
                    <input name="showrecipientto" type="hidden" value="TEAM">
                    <input name="user" type="hidden" value="comments.idOfInstructor1OfCourse1">
                  </form>
                </li>
                <li class="list-group-item list-group-item-warning status_display-public">
                  <div id="commentBar-7">
                    <span class="text-muted">
                      To
                      <b>
                        student1 In Course1 (Team 1.1, comments.student1InCourse1@gmail.tmt)
                      </b>
                      [Wed, 02 May 2012, 08:50 AM UTC] (last edited by comments.instructor1@course1.tmt at Wed, 02 May 2012, 08:51 AM UTC)
                    </span>
                    <span class="glyphicon glyphicon-eye-open" data-original-title="This comment is visible to recipient" data-placement="top" data-toggle="tooltip" style="margin-left: 5px;" title="">
                    </span>
                    <a class="btn btn-default btn-xs icon-button pull-right" data-original-title="Delete this comment" data-placement="top" data-toggle="tooltip" id="commentdelete-7" onclick="return deleteComment('7');" style="display: none;" title="" type="button">
                      <span class="glyphicon glyphicon-trash glyphicon-primary">
                      </span>
                    </a>
                    <a class="btn btn-default btn-xs icon-button pull-right" data-original-title="Edit this comment" data-placement="top" data-toggle="tooltip" id="commentedit-7" onclick="return enableEdit('7', '0');" style="display: none;" title="" type="button">
                      <span class="glyphicon glyphicon-pencil glyphicon-primary">
                      </span>
                    </a>
                  </div>
                  <div id="plainCommentText7" style="margin-left: 15px;">
                    recipient can see this comment without giver's name
                  </div>
                  <form action="/page/instructorStudentCommentEdit" class="form_comment" id="form_commentedit-7" method="post" name="form_commentedit">
                    <div id="commentTextEdit7" style="display: none;">
                      <div class="form-group form-inline">
                        <div class="form-group text-muted">
                          <p>
                            Comment about student1 In Course1 (Team 1.1, comments.student1InCourse1@gmail.tmt):
                          </p>
                          You may change comment's visibility using the visibility options on the right hand side.
                        </div>
                        <a class="btn btn-sm btn-info pull-right" id="visibility-options-trigger7">
                          <span class="glyphicon glyphicon-eye-close">
                          </span>
                          Show Visibility Options
                        </a>
                      </div>
                      <div class="panel panel-default" id="visibility-options7" style="display: none;">
                        <div class="panel-heading">
                          Visibility Options
                        </div>
                        <table class="table text-center" style="color: #000;">
                          <tbody>
                            <tr>
                              <th class="text-center">
                                User/Group
                              </th>
                              <th class="text-center">
                                Can see your comment
                              </th>
                              <th class="text-center">
                                Can see giver's name
                              </th>
                              <th class="text-center">
                                Can see recipient's name
                              </th>
                            </tr>
                            <tr id="recipient-person7">
                              <td class="text-left">
                                <div data-original-title="Control what comment recipient(s) can view" data-placement="top" data-toggle="tooltip" title="">
                                  Recipient(s)
                                </div>
                              </td>
                              <td>
                                <input checked="checked" class="visibilityCheckbox answerCheckbox centered" name="receiverLeaderCheckbox" type="checkbox" value="PERSON">
                              </td>
                              <td>
                                <input class="visibilityCheckbox giverCheckbox" type="checkbox" value="PERSON">
                              </td>
                              <td>
                                <input class="visibilityCheckbox recipientCheckbox" disabled="disabled" name="receiverFollowerCheckbox" type="checkbox" value="PERSON">
                              </td>
                            </tr>
                            <tr id="recipient-team7">
                              <td class="text-left">
                                <div data-original-title="Control what team members of comment recipients can view" data-placement="top" data-toggle="tooltip" title="">
                                  Recipient's Team
                                </div>
                              </td>
                              <td>
                                <input class="visibilityCheckbox answerCheckbox" type="checkbox" value="TEAM">
                              </td>
                              <td>
                                <input class="visibilityCheckbox giverCheckbox" type="checkbox" value="TEAM">
                              </td>
                              <td>
                                <input class="visibilityCheckbox recipientCheckbox" type="checkbox" value="TEAM">
                              </td>
                            </tr>
                            <tr id="recipient-section7">
                              <td class="text-left">
                                <div data-original-title="Control what other students in the same section can view" data-placement="top" data-toggle="tooltip" title="">
                                  Recipient's Section
                                </div>
                              </td>
                              <td>
                                <input class="visibilityCheckbox answerCheckbox" type="checkbox" value="SECTION">
                              </td>
                              <td>
                                <input class="visibilityCheckbox giverCheckbox" type="checkbox" value="SECTION">
                              </td>
                              <td>
                                <input class="visibilityCheckbox recipientCheckbox" type="checkbox" value="SECTION">
                              </td>
                            </tr>
                            <tr id="recipient-course7">
                              <td class="text-left">
                                <div data-original-title="Control what other students in this course can view" data-placement="top" data-toggle="tooltip" title="">
                                  Other students in this course
                                </div>
                              </td>
                              <td>
                                <input class="visibilityCheckbox answerCheckbox" type="checkbox" value="COURSE">
                              </td>
                              <td>
                                <input class="visibilityCheckbox giverCheckbox" type="checkbox" value="COURSE">
                              </td>
                              <td>
                                <input class="visibilityCheckbox recipientCheckbox" type="checkbox" value="COURSE">
                              </td>
                            </tr>
                            <tr>
                              <td class="text-left">
                                <div data-original-title="Control what instructors can view" data-placement="top" data-toggle="tooltip" title="">
                                  Instructors
                                </div>
                              </td>
                              <td>
                                <input class="visibilityCheckbox answerCheckbox" type="checkbox" value="INSTRUCTOR">
                              </td>
                              <td>
                                <input class="visibilityCheckbox giverCheckbox" type="checkbox" value="INSTRUCTOR">
                              </td>
                              <td>
                                <input class="visibilityCheckbox recipientCheckbox" type="checkbox" value="INSTRUCTOR">
                              </td>
                            </tr>
                          </tbody>
                        </table>
                      </div>
                      <div class="form-group">
                        <textarea class="form-control" id="commentText7" name="commenttext" placeholder="Your comment about this student" rows="3">
                          recipient can see this comment without giver's name
                        </textarea>
                      </div>
                      <div class="col-sm-offset-5">
                        <input class="btn btn-primary" id="commentsave-7" onclick="return submitCommentForm('7');" title="Save comment" type="submit" value="Save">
                        <input class="btn btn-default" onclick="return disableComment('7');" type="button" value="Cancel">
                      </div>
<<<<<<< HEAD
=======
                      <table class="table text-center" style="color: #000;">
                        <tbody>
                          <tr>
                            <th class="text-center">
                              User/Group
                            </th>
                            <th class="text-center">
                              Can see your comment
                            </th>
                            <th class="text-center">
                              Can see giver's name
                            </th>
                            <th class="text-center">
                              Can see recipient's name
                            </th>
                          </tr>
                          <tr id="recipient-person7">
                            <td class="text-left">
                              <div data-original-title="Control what comment recipient(s) can view" data-placement="top" data-toggle="tooltip" title="">
                                Recipient(s)
                              </div>
                            </td>
                            <td>
                              <input checked="" class="visibilityCheckbox answerCheckbox centered" name="receiverLeaderCheckbox" type="checkbox" value="PERSON">
                            </td>
                            <td>
                              <input class="visibilityCheckbox giverCheckbox" type="checkbox" value="PERSON">
                            </td>
                            <td>
                              <input class="visibilityCheckbox recipientCheckbox" disabled="" name="receiverFollowerCheckbox" type="checkbox" value="PERSON">
                            </td>
                          </tr>
                          <tr id="recipient-team7">
                            <td class="text-left">
                              <div data-original-title="Control what team members of comment recipients can view" data-placement="top" data-toggle="tooltip" title="">
                                Recipient's Team
                              </div>
                            </td>
                            <td>
                              <input class="visibilityCheckbox answerCheckbox" type="checkbox" value="TEAM">
                            </td>
                            <td>
                              <input class="visibilityCheckbox giverCheckbox" type="checkbox" value="TEAM">
                            </td>
                            <td>
                              <input class="visibilityCheckbox recipientCheckbox" type="checkbox" value="TEAM">
                            </td>
                          </tr>
                          <tr id="recipient-section7">
                            <td class="text-left">
                              <div data-original-title="Control what other students in the same section can view" data-placement="top" data-toggle="tooltip" title="">
                                Recipient's Section
                              </div>
                            </td>
                            <td>
                              <input class="visibilityCheckbox answerCheckbox" type="checkbox" value="SECTION">
                            </td>
                            <td>
                              <input class="visibilityCheckbox giverCheckbox" type="checkbox" value="SECTION">
                            </td>
                            <td>
                              <input class="visibilityCheckbox recipientCheckbox" type="checkbox" value="SECTION">
                            </td>
                          </tr>
                          <tr id="recipient-course7">
                            <td class="text-left">
                              <div data-original-title="Control what other students in this course can view" data-placement="top" data-toggle="tooltip" title="">
                                Other students in this course
                              </div>
                            </td>
                            <td>
                              <input class="visibilityCheckbox answerCheckbox" type="checkbox" value="COURSE">
                            </td>
                            <td>
                              <input class="visibilityCheckbox giverCheckbox" type="checkbox" value="COURSE">
                            </td>
                            <td>
                              <input class="visibilityCheckbox recipientCheckbox" type="checkbox" value="COURSE">
                            </td>
                          </tr>
                          <tr>
                            <td class="text-left">
                              <div data-original-title="Control what instructors can view" data-placement="top" data-toggle="tooltip" title="">
                                Instructors
                              </div>
                            </td>
                            <td>
                              <input class="visibilityCheckbox answerCheckbox" type="checkbox" value="INSTRUCTOR">
                            </td>
                            <td>
                              <input class="visibilityCheckbox giverCheckbox" type="checkbox" value="INSTRUCTOR">
                            </td>
                            <td>
                              <input class="visibilityCheckbox recipientCheckbox" type="checkbox" value="INSTRUCTOR">
                            </td>
                          </tr>
                        </tbody>
                      </table>
                    </div>
                    <div class="form-group">
                      <textarea class="form-control" id="commentText7" name="commenttext" placeholder="Your comment about this student" rows="3">
                        recipient can see this comment without giver's name
                      </textarea>
                    </div>
                    <div class="col-sm-offset-5">
                      <input class="btn btn-primary" id="commentsave-7" onclick="return submitCommentForm('7');" title="Save comment" type="submit" value="Save">
                      <input class="btn btn-default" onclick="return disableComment('7');" type="button" value="Cancel">
>>>>>>> 4369aa3d
                    </div>
                    <input id="commentedittype-7" name="commentedittype" type="hidden" value="edit">
                    <input name="commentid" type="hidden" value="${comment.id}">
                    <input name="courseid" type="hidden" value="comments.idOfTypicalCourse1">
                    <input name="commentpage" type="hidden" value="true">
                    <input name="showcommentsto" type="hidden" value="PERSON">
                    <input name="showgiverto" type="hidden" value="">
                    <input name="showrecipientto" type="hidden" value="">
                    <input name="user" type="hidden" value="comments.idOfInstructor1OfCourse1">
                  </form>
                </li>
                <li class="list-group-item list-group-item-warning status_display-public">
                  <div id="commentBar-8">
                    <span class="text-muted">
                      To
                      <b>
                        student1 In Course1 (Team 1.1, comments.student1InCourse1@gmail.tmt)
                      </b>
                      [Tue, 01 May 2012, 08:49 AM UTC]
                    </span>
                    <span class="glyphicon glyphicon-eye-open" data-original-title="This comment is visible to recipient" data-placement="top" data-toggle="tooltip" style="margin-left: 5px;" title="">
                    </span>
                    <a class="btn btn-default btn-xs icon-button pull-right" data-original-title="Delete this comment" data-placement="top" data-toggle="tooltip" id="commentdelete-8" onclick="return deleteComment('8');" style="display: none;" title="" type="button">
                      <span class="glyphicon glyphicon-trash glyphicon-primary">
                      </span>
                    </a>
                    <a class="btn btn-default btn-xs icon-button pull-right" data-original-title="Edit this comment" data-placement="top" data-toggle="tooltip" id="commentedit-8" onclick="return enableEdit('8', '0');" style="display: none;" title="" type="button">
                      <span class="glyphicon glyphicon-pencil glyphicon-primary">
                      </span>
                    </a>
                  </div>
                  <div id="plainCommentText8" style="margin-left: 15px;">
                    recipient can see this comment with giver and recipient's name
                  </div>
                  <form action="/page/instructorStudentCommentEdit" class="form_comment" id="form_commentedit-8" method="post" name="form_commentedit">
                    <div id="commentTextEdit8" style="display: none;">
                      <div class="form-group form-inline">
                        <div class="form-group text-muted">
                          <p>
                            Comment about student1 In Course1 (Team 1.1, comments.student1InCourse1@gmail.tmt):
                          </p>
                          You may change comment's visibility using the visibility options on the right hand side.
                        </div>
                        <a class="btn btn-sm btn-info pull-right" id="visibility-options-trigger8">
                          <span class="glyphicon glyphicon-eye-close">
                          </span>
                          Show Visibility Options
                        </a>
                      </div>
                      <div class="panel panel-default" id="visibility-options8" style="display: none;">
                        <div class="panel-heading">
                          Visibility Options
                        </div>
                        <table class="table text-center" style="color: #000;">
                          <tbody>
                            <tr>
                              <th class="text-center">
                                User/Group
                              </th>
                              <th class="text-center">
                                Can see your comment
                              </th>
                              <th class="text-center">
                                Can see giver's name
                              </th>
                              <th class="text-center">
                                Can see recipient's name
                              </th>
                            </tr>
                            <tr id="recipient-person8">
                              <td class="text-left">
                                <div data-original-title="Control what comment recipient(s) can view" data-placement="top" data-toggle="tooltip" title="">
                                  Recipient(s)
                                </div>
                              </td>
                              <td>
                                <input checked="checked" class="visibilityCheckbox answerCheckbox centered" name="receiverLeaderCheckbox" type="checkbox" value="PERSON">
                              </td>
                              <td>
                                <input checked="checked" class="visibilityCheckbox giverCheckbox" type="checkbox" value="PERSON">
                              </td>
                              <td>
                                <input class="visibilityCheckbox recipientCheckbox" disabled="disabled" name="receiverFollowerCheckbox" type="checkbox" value="PERSON">
                              </td>
                            </tr>
                            <tr id="recipient-team8">
                              <td class="text-left">
                                <div data-original-title="Control what team members of comment recipients can view" data-placement="top" data-toggle="tooltip" title="">
                                  Recipient's Team
                                </div>
                              </td>
                              <td>
                                <input class="visibilityCheckbox answerCheckbox" type="checkbox" value="TEAM">
                              </td>
                              <td>
                                <input class="visibilityCheckbox giverCheckbox" type="checkbox" value="TEAM">
                              </td>
                              <td>
                                <input class="visibilityCheckbox recipientCheckbox" type="checkbox" value="TEAM">
                              </td>
                            </tr>
                            <tr id="recipient-section8">
                              <td class="text-left">
                                <div data-original-title="Control what other students in the same section can view" data-placement="top" data-toggle="tooltip" title="">
                                  Recipient's Section
                                </div>
                              </td>
                              <td>
                                <input class="visibilityCheckbox answerCheckbox" type="checkbox" value="SECTION">
                              </td>
                              <td>
                                <input class="visibilityCheckbox giverCheckbox" type="checkbox" value="SECTION">
                              </td>
                              <td>
                                <input class="visibilityCheckbox recipientCheckbox" type="checkbox" value="SECTION">
                              </td>
                            </tr>
                            <tr id="recipient-course8">
                              <td class="text-left">
                                <div data-original-title="Control what other students in this course can view" data-placement="top" data-toggle="tooltip" title="">
                                  Other students in this course
                                </div>
                              </td>
                              <td>
                                <input class="visibilityCheckbox answerCheckbox" type="checkbox" value="COURSE">
                              </td>
                              <td>
                                <input class="visibilityCheckbox giverCheckbox" type="checkbox" value="COURSE">
                              </td>
                              <td>
                                <input class="visibilityCheckbox recipientCheckbox" type="checkbox" value="COURSE">
                              </td>
                            </tr>
                            <tr>
                              <td class="text-left">
                                <div data-original-title="Control what instructors can view" data-placement="top" data-toggle="tooltip" title="">
                                  Instructors
                                </div>
                              </td>
                              <td>
                                <input class="visibilityCheckbox answerCheckbox" type="checkbox" value="INSTRUCTOR">
                              </td>
                              <td>
                                <input class="visibilityCheckbox giverCheckbox" type="checkbox" value="INSTRUCTOR">
                              </td>
                              <td>
                                <input class="visibilityCheckbox recipientCheckbox" type="checkbox" value="INSTRUCTOR">
                              </td>
                            </tr>
                          </tbody>
                        </table>
                      </div>
                      <div class="form-group">
                        <textarea class="form-control" id="commentText8" name="commenttext" placeholder="Your comment about this student" rows="3">
                          recipient can see this comment with giver and recipient's name
                        </textarea>
                      </div>
                      <div class="col-sm-offset-5">
                        <input class="btn btn-primary" id="commentsave-8" onclick="return submitCommentForm('8');" title="Save comment" type="submit" value="Save">
                        <input class="btn btn-default" onclick="return disableComment('8');" type="button" value="Cancel">
                      </div>
<<<<<<< HEAD
=======
                      <table class="table text-center" style="color: #000;">
                        <tbody>
                          <tr>
                            <th class="text-center">
                              User/Group
                            </th>
                            <th class="text-center">
                              Can see your comment
                            </th>
                            <th class="text-center">
                              Can see giver's name
                            </th>
                            <th class="text-center">
                              Can see recipient's name
                            </th>
                          </tr>
                          <tr id="recipient-person8">
                            <td class="text-left">
                              <div data-original-title="Control what comment recipient(s) can view" data-placement="top" data-toggle="tooltip" title="">
                                Recipient(s)
                              </div>
                            </td>
                            <td>
                              <input checked="" class="visibilityCheckbox answerCheckbox centered" name="receiverLeaderCheckbox" type="checkbox" value="PERSON">
                            </td>
                            <td>
                              <input checked="" class="visibilityCheckbox giverCheckbox" type="checkbox" value="PERSON">
                            </td>
                            <td>
                              <input class="visibilityCheckbox recipientCheckbox" disabled="" name="receiverFollowerCheckbox" type="checkbox" value="PERSON">
                            </td>
                          </tr>
                          <tr id="recipient-team8">
                            <td class="text-left">
                              <div data-original-title="Control what team members of comment recipients can view" data-placement="top" data-toggle="tooltip" title="">
                                Recipient's Team
                              </div>
                            </td>
                            <td>
                              <input class="visibilityCheckbox answerCheckbox" type="checkbox" value="TEAM">
                            </td>
                            <td>
                              <input class="visibilityCheckbox giverCheckbox" type="checkbox" value="TEAM">
                            </td>
                            <td>
                              <input class="visibilityCheckbox recipientCheckbox" type="checkbox" value="TEAM">
                            </td>
                          </tr>
                          <tr id="recipient-section8">
                            <td class="text-left">
                              <div data-original-title="Control what other students in the same section can view" data-placement="top" data-toggle="tooltip" title="">
                                Recipient's Section
                              </div>
                            </td>
                            <td>
                              <input class="visibilityCheckbox answerCheckbox" type="checkbox" value="SECTION">
                            </td>
                            <td>
                              <input class="visibilityCheckbox giverCheckbox" type="checkbox" value="SECTION">
                            </td>
                            <td>
                              <input class="visibilityCheckbox recipientCheckbox" type="checkbox" value="SECTION">
                            </td>
                          </tr>
                          <tr id="recipient-course8">
                            <td class="text-left">
                              <div data-original-title="Control what other students in this course can view" data-placement="top" data-toggle="tooltip" title="">
                                Other students in this course
                              </div>
                            </td>
                            <td>
                              <input class="visibilityCheckbox answerCheckbox" type="checkbox" value="COURSE">
                            </td>
                            <td>
                              <input class="visibilityCheckbox giverCheckbox" type="checkbox" value="COURSE">
                            </td>
                            <td>
                              <input class="visibilityCheckbox recipientCheckbox" type="checkbox" value="COURSE">
                            </td>
                          </tr>
                          <tr>
                            <td class="text-left">
                              <div data-original-title="Control what instructors can view" data-placement="top" data-toggle="tooltip" title="">
                                Instructors
                              </div>
                            </td>
                            <td>
                              <input class="visibilityCheckbox answerCheckbox" type="checkbox" value="INSTRUCTOR">
                            </td>
                            <td>
                              <input class="visibilityCheckbox giverCheckbox" type="checkbox" value="INSTRUCTOR">
                            </td>
                            <td>
                              <input class="visibilityCheckbox recipientCheckbox" type="checkbox" value="INSTRUCTOR">
                            </td>
                          </tr>
                        </tbody>
                      </table>
                    </div>
                    <div class="form-group">
                      <textarea class="form-control" id="commentText8" name="commenttext" placeholder="Your comment about this student" rows="3">
                        recipient can see this comment with giver and recipient's name
                      </textarea>
                    </div>
                    <div class="col-sm-offset-5">
                      <input class="btn btn-primary" id="commentsave-8" onclick="return submitCommentForm('8');" title="Save comment" type="submit" value="Save">
                      <input class="btn btn-default" onclick="return disableComment('8');" type="button" value="Cancel">
>>>>>>> 4369aa3d
                    </div>
                    <input id="commentedittype-8" name="commentedittype" type="hidden" value="edit">
                    <input name="commentid" type="hidden" value="${comment.id}">
                    <input name="courseid" type="hidden" value="comments.idOfTypicalCourse1">
                    <input name="commentpage" type="hidden" value="true">
                    <input name="showcommentsto" type="hidden" value="PERSON">
                    <input name="showgiverto" type="hidden" value="PERSON">
                    <input name="showrecipientto" type="hidden" value="">
                    <input name="user" type="hidden" value="comments.idOfInstructor1OfCourse1">
                  </form>
                </li>
                <li class="list-group-item list-group-item-warning status_display-private">
                  <div id="commentBar-9">
                    <span class="text-muted">
                      To
                      <b>
                        student1 In Course1 (Team 1.1, comments.student1InCourse1@gmail.tmt)
                      </b>
                      [Sun, 01 Apr 2012, 11:59 PM UTC]
                    </span>
                    <a class="btn btn-default btn-xs icon-button pull-right" data-original-title="Delete this comment" data-placement="top" data-toggle="tooltip" id="commentdelete-9" onclick="return deleteComment('9');" style="display: none;" title="" type="button">
                      <span class="glyphicon glyphicon-trash glyphicon-primary">
                      </span>
                    </a>
                    <a class="btn btn-default btn-xs icon-button pull-right" data-original-title="Edit this comment" data-placement="top" data-toggle="tooltip" id="commentedit-9" onclick="return enableEdit('9', '0');" style="display: none;" title="" type="button">
                      <span class="glyphicon glyphicon-pencil glyphicon-primary">
                      </span>
                    </a>
                  </div>
                  <div id="plainCommentText9" style="margin-left: 15px;">
                    private comment
                  </div>
                  <form action="/page/instructorStudentCommentEdit" class="form_comment" id="form_commentedit-9" method="post" name="form_commentedit">
                    <div id="commentTextEdit9" style="display: none;">
                      <div class="form-group form-inline">
                        <div class="form-group text-muted">
                          <p>
                            Comment about student1 In Course1 (Team 1.1, comments.student1InCourse1@gmail.tmt):
                          </p>
                          You may change comment's visibility using the visibility options on the right hand side.
                        </div>
                        <a class="btn btn-sm btn-info pull-right" id="visibility-options-trigger9">
                          <span class="glyphicon glyphicon-eye-close">
                          </span>
                          Show Visibility Options
                        </a>
                      </div>
                      <div class="panel panel-default" id="visibility-options9" style="display: none;">
                        <div class="panel-heading">
                          Visibility Options
                        </div>
                        <table class="table text-center" style="color: #000;">
                          <tbody>
                            <tr>
                              <th class="text-center">
                                User/Group
                              </th>
                              <th class="text-center">
                                Can see your comment
                              </th>
                              <th class="text-center">
                                Can see giver's name
                              </th>
                              <th class="text-center">
                                Can see recipient's name
                              </th>
                            </tr>
                            <tr id="recipient-person9">
                              <td class="text-left">
                                <div data-original-title="Control what comment recipient(s) can view" data-placement="top" data-toggle="tooltip" title="">
                                  Recipient(s)
                                </div>
                              </td>
                              <td>
                                <input class="visibilityCheckbox answerCheckbox centered" name="receiverLeaderCheckbox" type="checkbox" value="PERSON">
                              </td>
                              <td>
                                <input class="visibilityCheckbox giverCheckbox" type="checkbox" value="PERSON">
                              </td>
                              <td>
                                <input class="visibilityCheckbox recipientCheckbox" disabled="disabled" name="receiverFollowerCheckbox" type="checkbox" value="PERSON">
                              </td>
                            </tr>
                            <tr id="recipient-team9">
                              <td class="text-left">
                                <div data-original-title="Control what team members of comment recipients can view" data-placement="top" data-toggle="tooltip" title="">
                                  Recipient's Team
                                </div>
                              </td>
                              <td>
                                <input class="visibilityCheckbox answerCheckbox" type="checkbox" value="TEAM">
                              </td>
                              <td>
                                <input class="visibilityCheckbox giverCheckbox" type="checkbox" value="TEAM">
                              </td>
                              <td>
                                <input class="visibilityCheckbox recipientCheckbox" type="checkbox" value="TEAM">
                              </td>
                            </tr>
                            <tr id="recipient-section9">
                              <td class="text-left">
                                <div data-original-title="Control what other students in the same section can view" data-placement="top" data-toggle="tooltip" title="">
                                  Recipient's Section
                                </div>
                              </td>
                              <td>
                                <input class="visibilityCheckbox answerCheckbox" type="checkbox" value="SECTION">
                              </td>
                              <td>
                                <input class="visibilityCheckbox giverCheckbox" type="checkbox" value="SECTION">
                              </td>
                              <td>
                                <input class="visibilityCheckbox recipientCheckbox" type="checkbox" value="SECTION">
                              </td>
                            </tr>
                            <tr id="recipient-course9">
                              <td class="text-left">
                                <div data-original-title="Control what other students in this course can view" data-placement="top" data-toggle="tooltip" title="">
                                  Other students in this course
                                </div>
                              </td>
                              <td>
                                <input class="visibilityCheckbox answerCheckbox" type="checkbox" value="COURSE">
                              </td>
                              <td>
                                <input class="visibilityCheckbox giverCheckbox" type="checkbox" value="COURSE">
                              </td>
                              <td>
                                <input class="visibilityCheckbox recipientCheckbox" type="checkbox" value="COURSE">
                              </td>
                            </tr>
                            <tr>
                              <td class="text-left">
                                <div data-original-title="Control what instructors can view" data-placement="top" data-toggle="tooltip" title="">
                                  Instructors
                                </div>
                              </td>
                              <td>
                                <input class="visibilityCheckbox answerCheckbox" type="checkbox" value="INSTRUCTOR">
                              </td>
                              <td>
                                <input class="visibilityCheckbox giverCheckbox" type="checkbox" value="INSTRUCTOR">
                              </td>
                              <td>
                                <input class="visibilityCheckbox recipientCheckbox" type="checkbox" value="INSTRUCTOR">
                              </td>
                            </tr>
                          </tbody>
                        </table>
                      </div>
                      <div class="form-group">
                        <textarea class="form-control" id="commentText9" name="commenttext" placeholder="Your comment about this student" rows="3">
                          private comment
                        </textarea>
                      </div>
                      <div class="col-sm-offset-5">
                        <input class="btn btn-primary" id="commentsave-9" onclick="return submitCommentForm('9');" title="Save comment" type="submit" value="Save">
                        <input class="btn btn-default" onclick="return disableComment('9');" type="button" value="Cancel">
                      </div>
<<<<<<< HEAD
=======
                      <table class="table text-center" style="color: #000;">
                        <tbody>
                          <tr>
                            <th class="text-center">
                              User/Group
                            </th>
                            <th class="text-center">
                              Can see your comment
                            </th>
                            <th class="text-center">
                              Can see giver's name
                            </th>
                            <th class="text-center">
                              Can see recipient's name
                            </th>
                          </tr>
                          <tr id="recipient-person9">
                            <td class="text-left">
                              <div data-original-title="Control what comment recipient(s) can view" data-placement="top" data-toggle="tooltip" title="">
                                Recipient(s)
                              </div>
                            </td>
                            <td>
                              <input class="visibilityCheckbox answerCheckbox centered" name="receiverLeaderCheckbox" type="checkbox" value="PERSON">
                            </td>
                            <td>
                              <input class="visibilityCheckbox giverCheckbox" type="checkbox" value="PERSON">
                            </td>
                            <td>
                              <input class="visibilityCheckbox recipientCheckbox" disabled="" name="receiverFollowerCheckbox" type="checkbox" value="PERSON">
                            </td>
                          </tr>
                          <tr id="recipient-team9">
                            <td class="text-left">
                              <div data-original-title="Control what team members of comment recipients can view" data-placement="top" data-toggle="tooltip" title="">
                                Recipient's Team
                              </div>
                            </td>
                            <td>
                              <input class="visibilityCheckbox answerCheckbox" type="checkbox" value="TEAM">
                            </td>
                            <td>
                              <input class="visibilityCheckbox giverCheckbox" type="checkbox" value="TEAM">
                            </td>
                            <td>
                              <input class="visibilityCheckbox recipientCheckbox" type="checkbox" value="TEAM">
                            </td>
                          </tr>
                          <tr id="recipient-section9">
                            <td class="text-left">
                              <div data-original-title="Control what other students in the same section can view" data-placement="top" data-toggle="tooltip" title="">
                                Recipient's Section
                              </div>
                            </td>
                            <td>
                              <input class="visibilityCheckbox answerCheckbox" type="checkbox" value="SECTION">
                            </td>
                            <td>
                              <input class="visibilityCheckbox giverCheckbox" type="checkbox" value="SECTION">
                            </td>
                            <td>
                              <input class="visibilityCheckbox recipientCheckbox" type="checkbox" value="SECTION">
                            </td>
                          </tr>
                          <tr id="recipient-course9">
                            <td class="text-left">
                              <div data-original-title="Control what other students in this course can view" data-placement="top" data-toggle="tooltip" title="">
                                Other students in this course
                              </div>
                            </td>
                            <td>
                              <input class="visibilityCheckbox answerCheckbox" type="checkbox" value="COURSE">
                            </td>
                            <td>
                              <input class="visibilityCheckbox giverCheckbox" type="checkbox" value="COURSE">
                            </td>
                            <td>
                              <input class="visibilityCheckbox recipientCheckbox" type="checkbox" value="COURSE">
                            </td>
                          </tr>
                          <tr>
                            <td class="text-left">
                              <div data-original-title="Control what instructors can view" data-placement="top" data-toggle="tooltip" title="">
                                Instructors
                              </div>
                            </td>
                            <td>
                              <input class="visibilityCheckbox answerCheckbox" type="checkbox" value="INSTRUCTOR">
                            </td>
                            <td>
                              <input class="visibilityCheckbox giverCheckbox" type="checkbox" value="INSTRUCTOR">
                            </td>
                            <td>
                              <input class="visibilityCheckbox recipientCheckbox" type="checkbox" value="INSTRUCTOR">
                            </td>
                          </tr>
                        </tbody>
                      </table>
                    </div>
                    <div class="form-group">
                      <textarea class="form-control" id="commentText9" name="commenttext" placeholder="Your comment about this student" rows="3">
                        private comment
                      </textarea>
                    </div>
                    <div class="col-sm-offset-5">
                      <input class="btn btn-primary" id="commentsave-9" onclick="return submitCommentForm('9');" title="Save comment" type="submit" value="Save">
                      <input class="btn btn-default" onclick="return disableComment('9');" type="button" value="Cancel">
>>>>>>> 4369aa3d
                    </div>
                    <input id="commentedittype-9" name="commentedittype" type="hidden" value="edit">
                    <input name="commentid" type="hidden" value="${comment.id}">
                    <input name="courseid" type="hidden" value="comments.idOfTypicalCourse1">
                    <input name="commentpage" type="hidden" value="true">
                    <input name="showcommentsto" type="hidden" value="">
                    <input name="showgiverto" type="hidden" value="">
                    <input name="showrecipientto" type="hidden" value="">
                    <input name="user" type="hidden" value="comments.idOfInstructor1OfCourse1">
                  </form>
                </li>
              </ul>
            </div>
            <div class="panel panel-info student-record-comments giver_display-by-others" style="display: none;">
              <div class="panel-heading">
                From
                <b>
                  Anonymous (comments.idOfTypicalCourse1)
                </b>
              </div>
              <ul class="list-group comments">
                <li class="list-group-item list-group-item-warning status_display-public">
                  <div id="commentBar-10">
                    <span class="text-muted">
                      To
                      <b>
                        Anonymous
                      </b>
                      [Sat, 02 Jun 2012, 07:21 PM UTC] (last edited at Sat, 02 Jun 2012, 07:22 PM UTC)
                    </span>
                    <span class="glyphicon glyphicon-eye-open" data-original-title="This comment is visible to instructors" data-placement="top" data-toggle="tooltip" style="margin-left: 5px;" title="">
                    </span>
                    <a class="btn btn-default btn-xs icon-button pull-right" data-original-title="Delete this comment" data-placement="top" data-toggle="tooltip" id="commentdelete-10" onclick="return deleteComment('10');" style="display: none;" title="" type="button">
                      <span class="glyphicon glyphicon-trash glyphicon-primary">
                      </span>
                    </a>
                    <a class="btn btn-default btn-xs icon-button pull-right" data-original-title="Edit this comment" data-placement="top" data-toggle="tooltip" id="commentedit-10" onclick="return enableEdit('10', '0');" style="display: none;" title="" type="button">
                      <span class="glyphicon glyphicon-pencil glyphicon-primary">
                      </span>
                    </a>
                  </div>
                  <div id="plainCommentText10" style="margin-left: 15px;">
                    Other instructors in this course can see this comment without names
                  </div>
                  <form action="/page/instructorStudentCommentEdit" class="form_comment" id="form_commentedit-10" method="post" name="form_commentedit">
                    <div id="commentTextEdit10" style="display: none;">
                      <div class="form-group form-inline">
                        <div class="form-group text-muted">
                          <p>
                            Comment about Anonymous:
                          </p>
                          You may change comment's visibility using the visibility options on the right hand side.
                        </div>
                        <a class="btn btn-sm btn-info pull-right" id="visibility-options-trigger10">
                          <span class="glyphicon glyphicon-eye-close">
                          </span>
                          Show Visibility Options
                        </a>
                      </div>
                      <div class="panel panel-default" id="visibility-options10" style="display: none;">
                        <div class="panel-heading">
                          Visibility Options
                        </div>
                        <table class="table text-center" style="color: #000;">
                          <tbody>
                            <tr>
                              <th class="text-center">
                                User/Group
                              </th>
                              <th class="text-center">
                                Can see your comment
                              </th>
                              <th class="text-center">
                                Can see giver's name
                              </th>
                              <th class="text-center">
                                Can see recipient's name
                              </th>
                            </tr>
                            <tr id="recipient-course10">
                              <td class="text-left">
                                <div data-original-title="Control what other students in this course can view" data-placement="top" data-toggle="tooltip" title="">
                                  Students in this course
                                </div>
                              </td>
                              <td>
                                <input class="visibilityCheckbox answerCheckbox" type="checkbox" value="COURSE">
                              </td>
                              <td>
                                <input class="visibilityCheckbox giverCheckbox" type="checkbox" value="COURSE">
                              </td>
                              <td>
                                <input class="visibilityCheckbox recipientCheckbox" disabled="disabled" type="checkbox" value="COURSE">
                              </td>
                            </tr>
                            <tr>
                              <td class="text-left">
                                <div data-original-title="Control what instructors can view" data-placement="top" data-toggle="tooltip" title="">
                                  Instructors
                                </div>
                              </td>
                              <td>
                                <input checked="checked" class="visibilityCheckbox answerCheckbox" type="checkbox" value="INSTRUCTOR">
                              </td>
                              <td>
                                <input class="visibilityCheckbox giverCheckbox" type="checkbox" value="INSTRUCTOR">
                              </td>
                              <td>
                                <input class="visibilityCheckbox recipientCheckbox" type="checkbox" value="INSTRUCTOR">
                              </td>
                            </tr>
                          </tbody>
                        </table>
                      </div>
                      <div class="form-group">
                        <textarea class="form-control" id="commentText10" name="commenttext" placeholder="Your comment about this student" rows="3">
                          Other instructors in this course can see this comment without names
                        </textarea>
                      </div>
                      <div class="col-sm-offset-5">
                        <input class="btn btn-primary" id="commentsave-10" onclick="return submitCommentForm('10');" title="Save comment" type="submit" value="Save">
                        <input class="btn btn-default" onclick="return disableComment('10');" type="button" value="Cancel">
                      </div>
<<<<<<< HEAD
=======
                      <table class="table text-center" style="color: #000;">
                        <tbody>
                          <tr>
                            <th class="text-center">
                              User/Group
                            </th>
                            <th class="text-center">
                              Can see your comment
                            </th>
                            <th class="text-center">
                              Can see giver's name
                            </th>
                            <th class="text-center">
                              Can see recipient's name
                            </th>
                          </tr>
                          <tr id="recipient-course10">
                            <td class="text-left">
                              <div data-original-title="Control what other students in this course can view" data-placement="top" data-toggle="tooltip" title="">
                                Students in this course
                              </div>
                            </td>
                            <td>
                              <input class="visibilityCheckbox answerCheckbox" type="checkbox" value="COURSE">
                            </td>
                            <td>
                              <input class="visibilityCheckbox giverCheckbox" type="checkbox" value="COURSE">
                            </td>
                            <td>
                              <input class="visibilityCheckbox recipientCheckbox" disabled="" type="checkbox" value="COURSE">
                            </td>
                          </tr>
                          <tr>
                            <td class="text-left">
                              <div data-original-title="Control what instructors can view" data-placement="top" data-toggle="tooltip" title="">
                                Instructors
                              </div>
                            </td>
                            <td>
                              <input checked="" class="visibilityCheckbox answerCheckbox" type="checkbox" value="INSTRUCTOR">
                            </td>
                            <td>
                              <input class="visibilityCheckbox giverCheckbox" type="checkbox" value="INSTRUCTOR">
                            </td>
                            <td>
                              <input class="visibilityCheckbox recipientCheckbox" type="checkbox" value="INSTRUCTOR">
                            </td>
                          </tr>
                        </tbody>
                      </table>
                    </div>
                    <div class="form-group">
                      <textarea class="form-control" id="commentText10" name="commenttext" placeholder="Your comment about this student" rows="3">
                        Other instructors in this course can see this comment without names
                      </textarea>
                    </div>
                    <div class="col-sm-offset-5">
                      <input class="btn btn-primary" id="commentsave-10" onclick="return submitCommentForm('10');" title="Save comment" type="submit" value="Save">
                      <input class="btn btn-default" onclick="return disableComment('10');" type="button" value="Cancel">
>>>>>>> 4369aa3d
                    </div>
                    <input id="commentedittype-10" name="commentedittype" type="hidden" value="edit">
                    <input name="commentid" type="hidden" value="${comment.id}">
                    <input name="courseid" type="hidden" value="comments.idOfTypicalCourse1">
                    <input name="commentpage" type="hidden" value="true">
                    <input name="showcommentsto" type="hidden" value="INSTRUCTOR">
                    <input name="showgiverto" type="hidden" value="">
                    <input name="showrecipientto" type="hidden" value="">
                    <input name="user" type="hidden" value="comments.idOfInstructor1OfCourse1">
                  </form>
                </li>
              </ul>
            </div>
            <div class="panel panel-info student-record-comments giver_display-by-others" style="display: none;">
              <div class="panel-heading">
                From
                <b>
                  Instructor Instructor2 Course1 (comments.idOfTypicalCourse1)
                </b>
              </div>
              <ul class="list-group comments">
                <li class="list-group-item list-group-item-warning status_display-public">
                  <div id="commentBar-11">
                    <span class="text-muted">
                      To
                      <b>
                        all students in this course
                      </b>
                      [Sat, 02 Jun 2012, 07:20 PM UTC]
                    </span>
                    <span class="glyphicon glyphicon-eye-open" data-original-title="This comment is visible to instructors" data-placement="top" data-toggle="tooltip" style="margin-left: 5px;" title="">
                    </span>
                    <a class="btn btn-default btn-xs icon-button pull-right" data-original-title="Delete this comment" data-placement="top" data-toggle="tooltip" id="commentdelete-11" onclick="return deleteComment('11');" style="display: none;" title="" type="button">
                      <span class="glyphicon glyphicon-trash glyphicon-primary">
                      </span>
                    </a>
                    <a class="btn btn-default btn-xs icon-button pull-right" data-original-title="Edit this comment" data-placement="top" data-toggle="tooltip" id="commentedit-11" onclick="return enableEdit('11', '0');" style="display: none;" title="" type="button">
                      <span class="glyphicon glyphicon-pencil glyphicon-primary">
                      </span>
                    </a>
                  </div>
                  <div id="plainCommentText11" style="margin-left: 15px;">
                    Other instructors in this course can see this comment
                  </div>
                  <form action="/page/instructorStudentCommentEdit" class="form_comment" id="form_commentedit-11" method="post" name="form_commentedit">
                    <div id="commentTextEdit11" style="display: none;">
                      <div class="form-group form-inline">
                        <div class="form-group text-muted">
                          <p>
                            Comment about all students in this course:
                          </p>
                          You may change comment's visibility using the visibility options on the right hand side.
                        </div>
                        <a class="btn btn-sm btn-info pull-right" id="visibility-options-trigger11">
                          <span class="glyphicon glyphicon-eye-close">
                          </span>
                          Show Visibility Options
                        </a>
                      </div>
                      <div class="panel panel-default" id="visibility-options11" style="display: none;">
                        <div class="panel-heading">
                          Visibility Options
                        </div>
                        <table class="table text-center" style="color: #000;">
                          <tbody>
                            <tr>
                              <th class="text-center">
                                User/Group
                              </th>
                              <th class="text-center">
                                Can see your comment
                              </th>
                              <th class="text-center">
                                Can see giver's name
                              </th>
                              <th class="text-center">
                                Can see recipient's name
                              </th>
                            </tr>
                            <tr id="recipient-course11">
                              <td class="text-left">
                                <div data-original-title="Control what other students in this course can view" data-placement="top" data-toggle="tooltip" title="">
                                  Students in this course
                                </div>
                              </td>
                              <td>
                                <input class="visibilityCheckbox answerCheckbox" type="checkbox" value="COURSE">
                              </td>
                              <td>
                                <input class="visibilityCheckbox giverCheckbox" type="checkbox" value="COURSE">
                              </td>
                              <td>
                                <input class="visibilityCheckbox recipientCheckbox" disabled="disabled" type="checkbox" value="COURSE">
                              </td>
                            </tr>
                            <tr>
                              <td class="text-left">
                                <div data-original-title="Control what instructors can view" data-placement="top" data-toggle="tooltip" title="">
                                  Instructors
                                </div>
                              </td>
                              <td>
                                <input checked="checked" class="visibilityCheckbox answerCheckbox" type="checkbox" value="INSTRUCTOR">
                              </td>
                              <td>
                                <input checked="checked" class="visibilityCheckbox giverCheckbox" type="checkbox" value="INSTRUCTOR">
                              </td>
                              <td>
                                <input checked="checked" class="visibilityCheckbox recipientCheckbox" type="checkbox" value="INSTRUCTOR">
                              </td>
                            </tr>
                          </tbody>
                        </table>
                      </div>
                      <div class="form-group">
                        <textarea class="form-control" id="commentText11" name="commenttext" placeholder="Your comment about this student" rows="3">
                          Other instructors in this course can see this comment
                        </textarea>
                      </div>
                      <div class="col-sm-offset-5">
                        <input class="btn btn-primary" id="commentsave-11" onclick="return submitCommentForm('11');" title="Save comment" type="submit" value="Save">
                        <input class="btn btn-default" onclick="return disableComment('11');" type="button" value="Cancel">
                      </div>
<<<<<<< HEAD
=======
                      <table class="table text-center" style="color: #000;">
                        <tbody>
                          <tr>
                            <th class="text-center">
                              User/Group
                            </th>
                            <th class="text-center">
                              Can see your comment
                            </th>
                            <th class="text-center">
                              Can see giver's name
                            </th>
                            <th class="text-center">
                              Can see recipient's name
                            </th>
                          </tr>
                          <tr id="recipient-course11">
                            <td class="text-left">
                              <div data-original-title="Control what other students in this course can view" data-placement="top" data-toggle="tooltip" title="">
                                Students in this course
                              </div>
                            </td>
                            <td>
                              <input class="visibilityCheckbox answerCheckbox" type="checkbox" value="COURSE">
                            </td>
                            <td>
                              <input class="visibilityCheckbox giverCheckbox" type="checkbox" value="COURSE">
                            </td>
                            <td>
                              <input class="visibilityCheckbox recipientCheckbox" disabled="" type="checkbox" value="COURSE">
                            </td>
                          </tr>
                          <tr>
                            <td class="text-left">
                              <div data-original-title="Control what instructors can view" data-placement="top" data-toggle="tooltip" title="">
                                Instructors
                              </div>
                            </td>
                            <td>
                              <input checked="" class="visibilityCheckbox answerCheckbox" type="checkbox" value="INSTRUCTOR">
                            </td>
                            <td>
                              <input checked="" class="visibilityCheckbox giverCheckbox" type="checkbox" value="INSTRUCTOR">
                            </td>
                            <td>
                              <input checked="" class="visibilityCheckbox recipientCheckbox" type="checkbox" value="INSTRUCTOR">
                            </td>
                          </tr>
                        </tbody>
                      </table>
                    </div>
                    <div class="form-group">
                      <textarea class="form-control" id="commentText11" name="commenttext" placeholder="Your comment about this student" rows="3">
                        Other instructors in this course can see this comment
                      </textarea>
                    </div>
                    <div class="col-sm-offset-5">
                      <input class="btn btn-primary" id="commentsave-11" onclick="return submitCommentForm('11');" title="Save comment" type="submit" value="Save">
                      <input class="btn btn-default" onclick="return disableComment('11');" type="button" value="Cancel">
>>>>>>> 4369aa3d
                    </div>
                    <input id="commentedittype-11" name="commentedittype" type="hidden" value="edit">
                    <input name="commentid" type="hidden" value="${comment.id}">
                    <input name="courseid" type="hidden" value="comments.idOfTypicalCourse1">
                    <input name="commentpage" type="hidden" value="true">
                    <input name="showcommentsto" type="hidden" value="INSTRUCTOR">
                    <input name="showgiverto" type="hidden" value="INSTRUCTOR">
                    <input name="showrecipientto" type="hidden" value="INSTRUCTOR">
                    <input name="user" type="hidden" value="comments.idOfInstructor1OfCourse1">
                  </form>
                </li>
              </ul>
            </div>
          </div>
        </div>
      </div>
    </div>
    <div id="panel_display-2" style="display: block;">
      <br>
      <div class="panel panel-primary">
        <div class="panel-heading loaded" onclick="loadFeedbackResponseComments('comments.idOfInstructor1OfCourse1','comments.idOfTypicalCourse1','comments.First feedback session', '1', this);" style="cursor: pointer;">
          <strong>
            Comments in session: comments.First feedback session
          </strong>
          <div class="pull-right">
            <div class="placeholder-img-loading" style="display:inline-block;">
            </div>
            <div class="display-icon" style="display:inline-block; margin-left:5px;">
              <span class="glyphicon glyphicon-chevron-up">
              </span>
            </div>
          </div>
        </div>
        <div class="panel-collapse collapse in" style="height: auto;">
          <div class="panel-body">
            <div class="panel panel-info">
              <div class="panel-heading">
                <b>
                  Question 1
                </b>
                : What is the best selling point of your product?
              </div>
              <table class="table">
                <tbody>
                  <tr style="display: none;">
                    <td>
                      <b>
                        From:
                      </b>
                      student1 In Course1 (Team 1.1)
                      <b>
                        To:
                      </b>
                      student1 In Course1 (Team 1.1)
                    </td>
                  </tr>
                  <tr style="display: none;">
                    <td>
                      <strong>
                        Response:
                      </strong>
                      Student 1 self feedback.
                    </td>
                  </tr>
                  <tr class="active" style="display: none;">
                    <td>
                      Comment(s):
                      <button class="btn btn-default btn-xs icon-button pull-right" data-original-title="Add comment" data-placement="top" data-toggle="tooltip" id="button_add_comment-1-1-1" onclick="showResponseCommentAddForm(1,1,1)" title="" type="button">
                        <span class="glyphicon glyphicon-comment glyphicon-primary">
                        </span>
                      </button>
                    </td>
                  </tr>
                  <tr style="display: none;">
                    <td>
                      <ul class="list-group comments" id="responseCommentTable-1-1-1">
                        <li class="list-group-item list-group-item-warning giver_display-by-you status_display-private" id="responseCommentRow-1-1-1-1" style="display: none;">
                          <div id="commentBar-1-1-1-1">
                            <span class="text-muted">
                              From: comments.instructor1@course1.tmt [Sun, 01 Mar 2026, 11:59 PM UTC] (last edited by comments.instructor1@course1.tmt at Mon, 02 Mar 2026, 11:59 PM UTC)
                            </span>
                            <form class="responseCommentDeleteForm pull-right">
                              <a class="btn btn-default btn-xs icon-button" data-original-title="Delete this comment" data-placement="top" data-toggle="tooltip" href="/page/instructorFeedbackResponseCommentDelete" id="commentdelete-1-1-1-1" style="display: none;" title="" type="button">
                                <span class="glyphicon glyphicon-trash glyphicon-primary">
                                </span>
                              </a>
                              <input name="responseid" type="hidden" value="${question.id}%comments.student1InCourse1@gmail.tmt%comments.student1InCourse1@gmail.tmt">
                              <input name="responsecommentid" type="hidden" value="${comment.id}">
                              <input name="courseid" type="hidden" value="comments.idOfTypicalCourse1">
                              <input name="fsname" type="hidden" value="comments.First feedback session">
                              <input name="user" type="hidden" value="comments.idOfInstructor1OfCourse1">
                            </form>
                            <a class="btn btn-default btn-xs icon-button pull-right" data-original-title="Edit this comment" data-placement="top" data-toggle="tooltip" id="commentedit-1-1-1-1" onclick="showResponseCommentEditForm(1,1,1,1)" style="display: none;" title="" type="button">
                              <span class="glyphicon glyphicon-pencil glyphicon-primary">
                              </span>
                            </a>
                          </div>
                          <div id="plainCommentText-1-1-1-1" style="margin-left: 15px;">
                            Instructor 1 comment to student 1 self feedback
                          </div>
                          <form class="responseCommentEditForm" id="responseCommentEditForm-1-1-1-1" style="display: none;">
                            <div class="form-group form-inline">
                              <div class="form-group text-muted">
                                <p>
                                  Giver: student1 In Course1 (Team 1.1)
                                  <br>
                                  Recipient: student1 In Course1 (Team 1.1)
                                </p>
                                You may change comment's visibility using the visibility options on the right hand side.
                              </div>
                              <a class="btn btn-sm btn-info pull-right" id="frComment-visibility-options-trigger-1-1-1-1" onclick="toggleVisibilityEditForm(1,1,1,1)">
                                <span class="glyphicon glyphicon-eye-close">
                                </span>
                                Show Visibility Options
                              </a>
                            </div>
                            <div class="panel panel-default" id="visibility-options-1-1-1-1" style="display: none;">
                              <div class="panel-heading">
                                Visibility Options
                              </div>
                              <table class="table text-center" style="color: #000;">
                                <tbody>
                                  <tr>
                                    <th class="text-center">
                                      User/Group
                                    </th>
                                    <th class="text-center">
                                      Can see your comment
                                    </th>
                                    <th class="text-center">
                                      Can see your name
                                    </th>
                                  </tr>
                                  <tr id="response-giver-1-1-1-1">
                                    <td class="text-left">
                                      <div data-original-title="Control what response giver can view" data-placement="top" data-toggle="tooltip" title="">
                                        Response Giver
                                      </div>
                                    </td>
                                    <td>
                                      <input class="visibilityCheckbox answerCheckbox centered" name="receiverLeaderCheckbox" type="checkbox" value="GIVER">
                                    </td>
                                    <td>
                                      <input class="visibilityCheckbox giverCheckbox" type="checkbox" value="GIVER">
                                    </td>
                                  </tr>
                                  <tr id="response-instructors-1-1-1-1">
                                    <td class="text-left">
                                      <div data-original-title="Control what instructors can view" data-placement="top" data-toggle="tooltip" title="">
                                        Instructors
                                      </div>
                                    </td>
                                    <td>
                                      <input class="visibilityCheckbox answerCheckbox" type="checkbox" value="INSTRUCTORS">
                                    </td>
                                    <td>
                                      <input class="visibilityCheckbox giverCheckbox" type="checkbox" value="INSTRUCTORS">
                                    </td>
                                  </tr>
                                </tbody>
                              </table>
                            </div>
                            <div class="form-group">
                              <textarea class="form-control" id="responsecommenttext-1-1-1-1" name="responsecommenttext" placeholder="Your comment about this response" rows="3">
                                Instructor 1 comment to student 1 self feedback
                              </textarea>
                            </div>
                            <div class="col-sm-offset-5">
                              <a class="btn btn-primary" href="/page/instructorFeedbackResponseCommentEdit" id="button_save_comment_for_edit-1-1-1-1" type="button">
                                Save
                              </a>
                              <input class="btn btn-default" onclick="return hideResponseCommentEditForm(1,1,1,1);" type="button" value="Cancel">
                            </div>
                            <input name="responsecommentid" type="hidden" value="${comment.id}">
                            <input name="responseid" type="hidden" value="${question.id}%comments.student1InCourse1@gmail.tmt%comments.student1InCourse1@gmail.tmt">
                            <input name="courseid" type="hidden" value="comments.idOfTypicalCourse1">
                            <input name="fsname" type="hidden" value="comments.First feedback session">
                            <input name="user" type="hidden" value="comments.idOfInstructor1OfCourse1">
                            <input name="showresponsecommentsto" type="hidden" value="">
                            <input name="showresponsegiverto" type="hidden" value="">
                          </form>
                        </li>
                        <li class="list-group-item list-group-item-warning" id="showResponseCommentAddForm-1-1-1" style="display: none;">
                          <form class="responseCommentAddForm">
                            <div class="form-group form-inline">
                              <div class="form-group text-muted">
                                <p>
                                  Giver: student1 In Course1 (Team 1.1)
                                  <br>
                                  Recipient: student1 In Course1 (Team 1.1)
                                </p>
                                You may change comment's visibility using the visibility options on the right hand side.
                              </div>
                              <a class="btn btn-sm btn-info pull-right" id="frComment-visibility-options-trigger-1-1-1" onclick="toggleVisibilityEditForm(1,1,1)">
                                <span class="glyphicon glyphicon-eye-close">
                                </span>
                                Show Visibility Options
                              </a>
                            </div>
                            <div class="panel panel-default" id="visibility-options-1-1-1" style="display: none;">
                              <div class="panel-heading">
                                Visibility Options
                              </div>
                              <table class="table text-center" style="color: #000;">
                                <tbody>
                                  <tr>
                                    <th class="text-center">
                                      User/Group
                                    </th>
                                    <th class="text-center">
                                      Can see your comment
                                    </th>
                                    <th class="text-center">
                                      Can see your name
                                    </th>
                                  </tr>
                                  <tr id="response-giver-1-1-1">
                                    <td class="text-left">
                                      <div data-original-title="Control what response giver can view" data-placement="top" data-toggle="tooltip" title="">
                                        Response Giver
                                      </div>
                                    </td>
                                    <td>
                                      <input checked="" class="visibilityCheckbox answerCheckbox centered" name="receiverLeaderCheckbox" type="checkbox" value="GIVER">
                                    </td>
                                    <td>
                                      <input checked="" class="visibilityCheckbox giverCheckbox" type="checkbox" value="GIVER">
                                    </td>
                                  </tr>
                                  <tr id="response-instructors-1-1-1">
                                    <td class="text-left">
                                      <div data-original-title="Control what instructors can view" data-placement="top" data-toggle="tooltip" title="">
                                        Instructors
                                      </div>
                                    </td>
                                    <td>
                                      <input checked="" class="visibilityCheckbox answerCheckbox" type="checkbox" value="INSTRUCTORS">
                                    </td>
                                    <td>
                                      <input checked="" class="visibilityCheckbox giverCheckbox" type="checkbox" value="INSTRUCTORS">
                                    </td>
                                  </tr>
                                </tbody>
                              </table>
                            </div>
                            <div class="form-group">
                              <textarea class="form-control" id="responseCommentAddForm-1-1-1" name="responsecommenttext" placeholder="Your comment about this response" rows="3">
                              </textarea>
                            </div>
                            <div class="col-sm-offset-5">
                              <a class="btn btn-primary" href="/page/instructorFeedbackResponseCommentAdd" id="button_save_comment_for_add-1-1-1" type="button">
                                Add
                              </a>
                              <input class="btn btn-default" onclick="return hideResponseCommentAddForm(1,1,1);" type="button" value="Cancel">
                            </div>
                            <input name="questionid" type="hidden" value="${question.id}">
                            <input name="responseid" type="hidden" value="${question.id}%comments.student1InCourse1@gmail.tmt%comments.student1InCourse1@gmail.tmt">
                            <input name="courseid" type="hidden" value="comments.idOfTypicalCourse1">
                            <input name="fsname" type="hidden" value="comments.First feedback session">
                            <input name="user" type="hidden" value="comments.idOfInstructor1OfCourse1">
                            <input name="showresponsecommentsto" type="hidden" value="GIVER,INSTRUCTORS">
                            <input name="showresponsegiverto" type="hidden" value="GIVER,INSTRUCTORS">
                          </form>
                        </li>
                      </ul>
                    </td>
                  </tr>
                </tbody>
              </table>
            </div>
            <div class="panel panel-info">
              <div class="panel-heading">
                <b>
                  Question 2
                </b>
                : Rate 1 other student's product
              </div>
              <table class="table">
                <tbody>
                  <tr style="display: none;">
                    <td>
                      <b>
                        From:
                      </b>
                      student3 In Course1 (Team 1.2)
                      <b>
                        To:
                      </b>
                      student2 In Course1 (Team 1.1)
                    </td>
                  </tr>
                  <tr style="display: none;">
                    <td>
                      <strong>
                        Response:
                      </strong>
                      Response from student 3 "to" student 2. Multiline test.
                    </td>
                  </tr>
                  <tr class="active" style="display: none;">
                    <td>
                      Comment(s):
                      <button class="btn btn-default btn-xs icon-button pull-right" data-original-title="Add comment" data-placement="top" data-toggle="tooltip" id="button_add_comment-1-2-1" onclick="showResponseCommentAddForm(1,2,1)" title="" type="button">
                        <span class="glyphicon glyphicon-comment glyphicon-primary">
                        </span>
                      </button>
                    </td>
                  </tr>
                  <tr style="display: none;">
                    <td>
                      <ul class="list-group comments" id="responseCommentTable-1-2-1">
                        <li class="list-group-item list-group-item-warning giver_display-by-you status_display-private" id="responseCommentRow-1-2-1-1" style="display: none;">
                          <div id="commentBar-1-2-1-1">
                            <span class="text-muted">
                              From: comments.instructor1@course1.tmt [Sun, 01 Feb 2015, 11:59 PM UTC]
                            </span>
                            <form class="responseCommentDeleteForm pull-right">
                              <a class="btn btn-default btn-xs icon-button" data-original-title="Delete this comment" data-placement="top" data-toggle="tooltip" href="/page/instructorFeedbackResponseCommentDelete" id="commentdelete-1-2-1-1" style="display: none;" title="" type="button">
                                <span class="glyphicon glyphicon-trash glyphicon-primary">
                                </span>
                              </a>
                              <input name="responseid" type="hidden" value="${question.id}%comments.student3InCourse1@gmail.tmt%comments.student2InCourse1@gmail.tmt">
                              <input name="responsecommentid" type="hidden" value="${comment.id}">
                              <input name="courseid" type="hidden" value="comments.idOfTypicalCourse1">
                              <input name="fsname" type="hidden" value="comments.First feedback session">
                              <input name="user" type="hidden" value="comments.idOfInstructor1OfCourse1">
                            </form>
                            <a class="btn btn-default btn-xs icon-button pull-right" data-original-title="Edit this comment" data-placement="top" data-toggle="tooltip" id="commentedit-1-2-1-1" onclick="showResponseCommentEditForm(1,2,1,1)" style="display: none;" title="" type="button">
                              <span class="glyphicon glyphicon-pencil glyphicon-primary">
                              </span>
                            </a>
                          </div>
                          <div id="plainCommentText-1-2-1-1" style="margin-left: 15px;">
                            Instructor 1 comment to feedback Question 2
                          </div>
                          <form class="responseCommentEditForm" id="responseCommentEditForm-1-2-1-1" style="display: none;">
                            <div class="form-group form-inline">
                              <div class="form-group text-muted">
                                <p>
                                  Giver: student3 In Course1 (Team 1.2)
                                  <br>
                                  Recipient: student2 In Course1 (Team 1.1)
                                </p>
                                You may change comment's visibility using the visibility options on the right hand side.
                              </div>
                              <a class="btn btn-sm btn-info pull-right" id="frComment-visibility-options-trigger-1-2-1-1" onclick="toggleVisibilityEditForm(1,2,1,1)">
                                <span class="glyphicon glyphicon-eye-close">
                                </span>
                                Show Visibility Options
                              </a>
                            </div>
                            <div class="panel panel-default" id="visibility-options-1-2-1-1" style="display: none;">
                              <div class="panel-heading">
                                Visibility Options
                              </div>
                              <table class="table text-center" style="color: #000;">
                                <tbody>
                                  <tr>
                                    <th class="text-center">
                                      User/Group
                                    </th>
                                    <th class="text-center">
                                      Can see your comment
                                    </th>
                                    <th class="text-center">
                                      Can see your name
                                    </th>
                                  </tr>
                                  <tr id="response-giver-1-2-1-1">
                                    <td class="text-left">
                                      <div data-original-title="Control what response giver can view" data-placement="top" data-toggle="tooltip" title="">
                                        Response Giver
                                      </div>
                                    </td>
                                    <td>
                                      <input class="visibilityCheckbox answerCheckbox centered" name="receiverLeaderCheckbox" type="checkbox" value="GIVER">
                                    </td>
                                    <td>
                                      <input class="visibilityCheckbox giverCheckbox" type="checkbox" value="GIVER">
                                    </td>
                                  </tr>
                                  <tr id="response-recipient-1-2-1-1">
                                    <td class="text-left">
                                      <div data-original-title="Control what response recipient(s) can view" data-placement="top" data-toggle="tooltip" title="">
                                        Response Recipient(s)
                                      </div>
                                    </td>
                                    <td>
                                      <input class="visibilityCheckbox answerCheckbox centered" name="receiverLeaderCheckbox" type="checkbox" value="RECEIVER">
                                    </td>
                                    <td>
                                      <input class="visibilityCheckbox giverCheckbox" type="checkbox" value="RECEIVER">
                                    </td>
                                  </tr>
                                  <tr id="response-recipient-team-1-2-1-1">
                                    <td class="text-left">
                                      <div data-original-title="Control what team members of response recipient(s) can view" data-placement="top" data-toggle="tooltip" title="">
                                        Response Recipient's Team Members
                                      </div>
                                    </td>
                                    <td>
                                      <input class="visibilityCheckbox answerCheckbox" type="checkbox" value="RECEIVER_TEAM_MEMBERS">
                                    </td>
                                    <td>
                                      <input class="visibilityCheckbox giverCheckbox" type="checkbox" value="RECEIVER_TEAM_MEMBERS">
                                    </td>
                                  </tr>
                                  <tr id="response-students-1-2-1-1">
                                    <td class="text-left">
                                      <div data-original-title="Control what other students in this course can view" data-placement="top" data-toggle="tooltip" title="">
                                        Other students in this course
                                      </div>
                                    </td>
                                    <td>
                                      <input class="visibilityCheckbox answerCheckbox" type="checkbox" value="STUDENTS">
                                    </td>
                                    <td>
                                      <input class="visibilityCheckbox giverCheckbox" type="checkbox" value="STUDENTS">
                                    </td>
                                  </tr>
                                  <tr id="response-instructors-1-2-1-1">
                                    <td class="text-left">
                                      <div data-original-title="Control what instructors can view" data-placement="top" data-toggle="tooltip" title="">
                                        Instructors
                                      </div>
                                    </td>
                                    <td>
                                      <input class="visibilityCheckbox answerCheckbox" type="checkbox" value="INSTRUCTORS">
                                    </td>
                                    <td>
                                      <input class="visibilityCheckbox giverCheckbox" type="checkbox" value="INSTRUCTORS">
                                    </td>
                                  </tr>
                                </tbody>
                              </table>
                            </div>
                            <div class="form-group">
                              <textarea class="form-control" id="responsecommenttext-1-2-1-1" name="responsecommenttext" placeholder="Your comment about this response" rows="3">
                                Instructor 1 comment to feedback Question 2
                              </textarea>
                            </div>
                            <div class="col-sm-offset-5">
                              <a class="btn btn-primary" href="/page/instructorFeedbackResponseCommentEdit" id="button_save_comment_for_edit-1-2-1-1" type="button">
                                Save
                              </a>
                              <input class="btn btn-default" onclick="return hideResponseCommentEditForm(1,2,1,1);" type="button" value="Cancel">
                            </div>
                            <input name="responsecommentid" type="hidden" value="${comment.id}">
                            <input name="responseid" type="hidden" value="${question.id}%comments.student3InCourse1@gmail.tmt%comments.student2InCourse1@gmail.tmt">
                            <input name="courseid" type="hidden" value="comments.idOfTypicalCourse1">
                            <input name="fsname" type="hidden" value="comments.First feedback session">
                            <input name="user" type="hidden" value="comments.idOfInstructor1OfCourse1">
                            <input name="showresponsecommentsto" type="hidden" value="">
                            <input name="showresponsegiverto" type="hidden" value="">
                          </form>
                        </li>
                        <li class="list-group-item list-group-item-warning giver_display-by-others status_display-public" id="responseCommentRow-1-2-1-2" style="display: none;">
                          <div id="commentBar-1-2-1-2">
                            <span class="text-muted">
                              From: Anonymous [Mon, 02 Feb 2015, 11:59 PM UTC]
                            </span>
                            <span class="glyphicon glyphicon-eye-open" data-original-title="This response comment is visible to other students in this course, and instructors" data-placement="top" data-toggle="tooltip" style="margin-left: 5px;" title="">
                            </span>
                            <form class="responseCommentDeleteForm pull-right">
                              <a class="btn btn-default btn-xs icon-button" data-original-title="Delete this comment" data-placement="top" data-toggle="tooltip" href="/page/instructorFeedbackResponseCommentDelete" id="commentdelete-1-2-1-2" style="display: none;" title="" type="button">
                                <span class="glyphicon glyphicon-trash glyphicon-primary">
                                </span>
                              </a>
                              <input name="responseid" type="hidden" value="${question.id}%comments.student3InCourse1@gmail.tmt%comments.student2InCourse1@gmail.tmt">
                              <input name="responsecommentid" type="hidden" value="${comment.id}">
                              <input name="courseid" type="hidden" value="comments.idOfTypicalCourse1">
                              <input name="fsname" type="hidden" value="comments.First feedback session">
                              <input name="user" type="hidden" value="comments.idOfInstructor1OfCourse1">
                            </form>
                            <a class="btn btn-default btn-xs icon-button pull-right" data-original-title="Edit this comment" data-placement="top" data-toggle="tooltip" id="commentedit-1-2-1-2" onclick="showResponseCommentEditForm(1,2,1,2)" style="display: none;" title="" type="button">
                              <span class="glyphicon glyphicon-pencil glyphicon-primary">
                              </span>
                            </a>
                          </div>
                          <div id="plainCommentText-1-2-1-2" style="margin-left: 15px;">
                            Anonymous comment to feedback Question 2
                          </div>
                          <form class="responseCommentEditForm" id="responseCommentEditForm-1-2-1-2" style="display: none;">
                            <div class="form-group form-inline">
                              <div class="form-group text-muted">
                                <p>
                                  Giver: student3 In Course1 (Team 1.2)
                                  <br>
                                  Recipient: student2 In Course1 (Team 1.1)
                                </p>
                                You may change comment's visibility using the visibility options on the right hand side.
                              </div>
                              <a class="btn btn-sm btn-info pull-right" id="frComment-visibility-options-trigger-1-2-1-2" onclick="toggleVisibilityEditForm(1,2,1,2)">
                                <span class="glyphicon glyphicon-eye-close">
                                </span>
                                Show Visibility Options
                              </a>
                            </div>
                            <div class="panel panel-default" id="visibility-options-1-2-1-2" style="display: none;">
                              <div class="panel-heading">
                                Visibility Options
                              </div>
                              <table class="table text-center" style="color: #000;">
                                <tbody>
                                  <tr>
                                    <th class="text-center">
                                      User/Group
                                    </th>
                                    <th class="text-center">
                                      Can see your comment
                                    </th>
                                    <th class="text-center">
                                      Can see your name
                                    </th>
                                  </tr>
                                  <tr id="response-giver-1-2-1-2">
                                    <td class="text-left">
                                      <div data-original-title="Control what response giver can view" data-placement="top" data-toggle="tooltip" title="">
                                        Response Giver
                                      </div>
                                    </td>
                                    <td>
                                      <input class="visibilityCheckbox answerCheckbox centered" name="receiverLeaderCheckbox" type="checkbox" value="GIVER">
                                    </td>
                                    <td>
                                      <input class="visibilityCheckbox giverCheckbox" type="checkbox" value="GIVER">
                                    </td>
                                  </tr>
                                  <tr id="response-recipient-1-2-1-2">
                                    <td class="text-left">
                                      <div data-original-title="Control what response recipient(s) can view" data-placement="top" data-toggle="tooltip" title="">
                                        Response Recipient(s)
                                      </div>
                                    </td>
                                    <td>
                                      <input class="visibilityCheckbox answerCheckbox centered" name="receiverLeaderCheckbox" type="checkbox" value="RECEIVER">
                                    </td>
                                    <td>
                                      <input class="visibilityCheckbox giverCheckbox" type="checkbox" value="RECEIVER">
                                    </td>
                                  </tr>
                                  <tr id="response-recipient-team-1-2-1-2">
                                    <td class="text-left">
                                      <div data-original-title="Control what team members of response recipient(s) can view" data-placement="top" data-toggle="tooltip" title="">
                                        Response Recipient's Team Members
                                      </div>
                                    </td>
                                    <td>
                                      <input class="visibilityCheckbox answerCheckbox" type="checkbox" value="RECEIVER_TEAM_MEMBERS">
                                    </td>
                                    <td>
                                      <input class="visibilityCheckbox giverCheckbox" type="checkbox" value="RECEIVER_TEAM_MEMBERS">
                                    </td>
                                  </tr>
                                  <tr id="response-students-1-2-1-2">
                                    <td class="text-left">
                                      <div data-original-title="Control what other students in this course can view" data-placement="top" data-toggle="tooltip" title="">
                                        Other students in this course
                                      </div>
                                    </td>
                                    <td>
                                      <input checked="" class="visibilityCheckbox answerCheckbox" type="checkbox" value="STUDENTS">
                                    </td>
                                    <td>
                                      <input class="visibilityCheckbox giverCheckbox" type="checkbox" value="STUDENTS">
                                    </td>
                                  </tr>
                                  <tr id="response-instructors-1-2-1-2">
                                    <td class="text-left">
                                      <div data-original-title="Control what instructors can view" data-placement="top" data-toggle="tooltip" title="">
                                        Instructors
                                      </div>
                                    </td>
                                    <td>
                                      <input checked="" class="visibilityCheckbox answerCheckbox" type="checkbox" value="INSTRUCTORS">
                                    </td>
                                    <td>
                                      <input class="visibilityCheckbox giverCheckbox" type="checkbox" value="INSTRUCTORS">
                                    </td>
                                  </tr>
                                </tbody>
                              </table>
                            </div>
                            <div class="form-group">
                              <textarea class="form-control" id="responsecommenttext-1-2-1-2" name="responsecommenttext" placeholder="Your comment about this response" rows="3">
                                Anonymous comment to feedback Question 2
                              </textarea>
                            </div>
                            <div class="col-sm-offset-5">
                              <a class="btn btn-primary" href="/page/instructorFeedbackResponseCommentEdit" id="button_save_comment_for_edit-1-2-1-2" type="button">
                                Save
                              </a>
                              <input class="btn btn-default" onclick="return hideResponseCommentEditForm(1,2,1,2);" type="button" value="Cancel">
                            </div>
                            <input name="responsecommentid" type="hidden" value="${comment.id}">
                            <input name="responseid" type="hidden" value="${question.id}%comments.student3InCourse1@gmail.tmt%comments.student2InCourse1@gmail.tmt">
                            <input name="courseid" type="hidden" value="comments.idOfTypicalCourse1">
                            <input name="fsname" type="hidden" value="comments.First feedback session">
                            <input name="user" type="hidden" value="comments.idOfInstructor1OfCourse1">
                            <input name="showresponsecommentsto" type="hidden" value="STUDENTS, INSTRUCTORS">
                            <input name="showresponsegiverto" type="hidden" value="">
                          </form>
                        </li>
                        <li class="list-group-item list-group-item-warning giver_display-by-others status_display-public" id="responseCommentRow-1-2-1-3" style="display: none;">
                          <div id="commentBar-1-2-1-3">
                            <span class="text-muted">
                              From: comments.instructor2@course1.tmt [Tue, 03 Feb 2015, 11:59 PM UTC]
                            </span>
                            <span class="glyphicon glyphicon-eye-open" data-original-title="This response comment is visible to response giver, response recipient, other students in this course, and instructors" data-placement="top" data-toggle="tooltip" style="margin-left: 5px;" title="">
                            </span>
                            <form class="responseCommentDeleteForm pull-right">
                              <a class="btn btn-default btn-xs icon-button" data-original-title="Delete this comment" data-placement="top" data-toggle="tooltip" href="/page/instructorFeedbackResponseCommentDelete" id="commentdelete-1-2-1-3" style="display: none;" title="" type="button">
                                <span class="glyphicon glyphicon-trash glyphicon-primary">
                                </span>
                              </a>
                              <input name="responseid" type="hidden" value="${question.id}%comments.student3InCourse1@gmail.tmt%comments.student2InCourse1@gmail.tmt">
                              <input name="responsecommentid" type="hidden" value="${comment.id}">
                              <input name="courseid" type="hidden" value="comments.idOfTypicalCourse1">
                              <input name="fsname" type="hidden" value="comments.First feedback session">
                              <input name="user" type="hidden" value="comments.idOfInstructor1OfCourse1">
                            </form>
                            <a class="btn btn-default btn-xs icon-button pull-right" data-original-title="Edit this comment" data-placement="top" data-toggle="tooltip" id="commentedit-1-2-1-3" onclick="showResponseCommentEditForm(1,2,1,3)" style="display: none;" title="" type="button">
                              <span class="glyphicon glyphicon-pencil glyphicon-primary">
                              </span>
                            </a>
                          </div>
                          <div id="plainCommentText-1-2-1-3" style="margin-left: 15px;">
                            Instructor 2 comment to feedback Question 2 (Student 3 see this as anonymous comment)
                          </div>
                          <form class="responseCommentEditForm" id="responseCommentEditForm-1-2-1-3" style="display: none;">
                            <div class="form-group form-inline">
                              <div class="form-group text-muted">
                                <p>
                                  Giver: student3 In Course1 (Team 1.2)
                                  <br>
                                  Recipient: student2 In Course1 (Team 1.1)
                                </p>
                                You may change comment's visibility using the visibility options on the right hand side.
                              </div>
                              <a class="btn btn-sm btn-info pull-right" id="frComment-visibility-options-trigger-1-2-1-3" onclick="toggleVisibilityEditForm(1,2,1,3)">
                                <span class="glyphicon glyphicon-eye-close">
                                </span>
                                Show Visibility Options
                              </a>
                            </div>
                            <div class="panel panel-default" id="visibility-options-1-2-1-3" style="display: none;">
                              <div class="panel-heading">
                                Visibility Options
                              </div>
                              <table class="table text-center" style="color: #000;">
                                <tbody>
                                  <tr>
                                    <th class="text-center">
                                      User/Group
                                    </th>
                                    <th class="text-center">
                                      Can see your comment
                                    </th>
                                    <th class="text-center">
                                      Can see your name
                                    </th>
                                  </tr>
                                  <tr id="response-giver-1-2-1-3">
                                    <td class="text-left">
                                      <div data-original-title="Control what response giver can view" data-placement="top" data-toggle="tooltip" title="">
                                        Response Giver
                                      </div>
                                    </td>
                                    <td>
                                      <input checked="" class="visibilityCheckbox answerCheckbox centered" name="receiverLeaderCheckbox" type="checkbox" value="GIVER">
                                    </td>
                                    <td>
                                      <input class="visibilityCheckbox giverCheckbox" type="checkbox" value="GIVER">
                                    </td>
                                  </tr>
                                  <tr id="response-recipient-1-2-1-3">
                                    <td class="text-left">
                                      <div data-original-title="Control what response recipient(s) can view" data-placement="top" data-toggle="tooltip" title="">
                                        Response Recipient(s)
                                      </div>
                                    </td>
                                    <td>
                                      <input checked="" class="visibilityCheckbox answerCheckbox centered" name="receiverLeaderCheckbox" type="checkbox" value="RECEIVER">
                                    </td>
                                    <td>
                                      <input class="visibilityCheckbox giverCheckbox" type="checkbox" value="RECEIVER">
                                    </td>
                                  </tr>
                                  <tr id="response-recipient-team-1-2-1-3">
                                    <td class="text-left">
                                      <div data-original-title="Control what team members of response recipient(s) can view" data-placement="top" data-toggle="tooltip" title="">
                                        Response Recipient's Team Members
                                      </div>
                                    </td>
                                    <td>
                                      <input class="visibilityCheckbox answerCheckbox" type="checkbox" value="RECEIVER_TEAM_MEMBERS">
                                    </td>
                                    <td>
                                      <input checked="" class="visibilityCheckbox giverCheckbox" type="checkbox" value="RECEIVER_TEAM_MEMBERS">
                                    </td>
                                  </tr>
                                  <tr id="response-students-1-2-1-3">
                                    <td class="text-left">
                                      <div data-original-title="Control what other students in this course can view" data-placement="top" data-toggle="tooltip" title="">
                                        Other students in this course
                                      </div>
                                    </td>
                                    <td>
                                      <input checked="" class="visibilityCheckbox answerCheckbox" type="checkbox" value="STUDENTS">
                                    </td>
                                    <td>
                                      <input class="visibilityCheckbox giverCheckbox" type="checkbox" value="STUDENTS">
                                    </td>
                                  </tr>
                                  <tr id="response-instructors-1-2-1-3">
                                    <td class="text-left">
                                      <div data-original-title="Control what instructors can view" data-placement="top" data-toggle="tooltip" title="">
                                        Instructors
                                      </div>
                                    </td>
                                    <td>
                                      <input checked="" class="visibilityCheckbox answerCheckbox" type="checkbox" value="INSTRUCTORS">
                                    </td>
                                    <td>
                                      <input checked="" class="visibilityCheckbox giverCheckbox" type="checkbox" value="INSTRUCTORS">
                                    </td>
                                  </tr>
                                </tbody>
                              </table>
                            </div>
                            <div class="form-group">
                              <textarea class="form-control" id="responsecommenttext-1-2-1-3" name="responsecommenttext" placeholder="Your comment about this response" rows="3">
                                Instructor 2 comment to feedback Question 2 (Student 3 see this as anonymous comment)
                              </textarea>
                            </div>
                            <div class="col-sm-offset-5">
                              <a class="btn btn-primary" href="/page/instructorFeedbackResponseCommentEdit" id="button_save_comment_for_edit-1-2-1-3" type="button">
                                Save
                              </a>
                              <input class="btn btn-default" onclick="return hideResponseCommentEditForm(1,2,1,3);" type="button" value="Cancel">
                            </div>
                            <input name="responsecommentid" type="hidden" value="${comment.id}">
                            <input name="responseid" type="hidden" value="${question.id}%comments.student3InCourse1@gmail.tmt%comments.student2InCourse1@gmail.tmt">
                            <input name="courseid" type="hidden" value="comments.idOfTypicalCourse1">
                            <input name="fsname" type="hidden" value="comments.First feedback session">
                            <input name="user" type="hidden" value="comments.idOfInstructor1OfCourse1">
                            <input name="showresponsecommentsto" type="hidden" value="GIVER, RECEIVER, STUDENTS, INSTRUCTORS">
                            <input name="showresponsegiverto" type="hidden" value="INSTRUCTORS, RECEIVER_TEAM_MEMBERS">
                          </form>
                        </li>
                        <li class="list-group-item list-group-item-warning" id="showResponseCommentAddForm-1-2-1" style="display: none;">
                          <form class="responseCommentAddForm">
                            <div class="form-group form-inline">
                              <div class="form-group text-muted">
                                <p>
                                  Giver: student3 In Course1 (Team 1.2)
                                  <br>
                                  Recipient: student2 In Course1 (Team 1.1)
                                </p>
                                You may change comment's visibility using the visibility options on the right hand side.
                              </div>
                              <a class="btn btn-sm btn-info pull-right" id="frComment-visibility-options-trigger-1-2-1" onclick="toggleVisibilityEditForm(1,2,1)">
                                <span class="glyphicon glyphicon-eye-close">
                                </span>
                                Show Visibility Options
                              </a>
                            </div>
                            <div class="panel panel-default" id="visibility-options-1-2-1" style="display: none;">
                              <div class="panel-heading">
                                Visibility Options
                              </div>
                              <table class="table text-center" style="color: #000;">
                                <tbody>
                                  <tr>
                                    <th class="text-center">
                                      User/Group
                                    </th>
                                    <th class="text-center">
                                      Can see your comment
                                    </th>
                                    <th class="text-center">
                                      Can see your name
                                    </th>
                                  </tr>
                                  <tr id="response-giver-1-2-1">
                                    <td class="text-left">
                                      <div data-original-title="Control what response giver can view" data-placement="top" data-toggle="tooltip" title="">
                                        Response Giver
                                      </div>
                                    </td>
                                    <td>
                                      <input checked="" class="visibilityCheckbox answerCheckbox centered" name="receiverLeaderCheckbox" type="checkbox" value="GIVER">
                                    </td>
                                    <td>
                                      <input checked="" class="visibilityCheckbox giverCheckbox" type="checkbox" value="GIVER">
                                    </td>
                                  </tr>
                                  <tr id="response-recipient-1-2-1">
                                    <td class="text-left">
                                      <div data-original-title="Control what response recipient(s) can view" data-placement="top" data-toggle="tooltip" title="">
                                        Response Recipient(s)
                                      </div>
                                    </td>
                                    <td>
                                      <input checked="" class="visibilityCheckbox answerCheckbox centered" name="receiverLeaderCheckbox" type="checkbox" value="RECEIVER">
                                    </td>
                                    <td>
                                      <input checked="" class="visibilityCheckbox giverCheckbox" type="checkbox" value="RECEIVER">
                                    </td>
                                  </tr>
                                  <tr id="response-recipient-team-1-2-1">
                                    <td class="text-left">
                                      <div data-original-title="Control what team members of response recipient(s) can view" data-placement="top" data-toggle="tooltip" title="">
                                        Response Recipient's Team Members
                                      </div>
                                    </td>
                                    <td>
                                      <input checked="" class="visibilityCheckbox answerCheckbox" type="checkbox" value="RECEIVER_TEAM_MEMBERS">
                                    </td>
                                    <td>
                                      <input checked="" class="visibilityCheckbox giverCheckbox" type="checkbox" value="RECEIVER_TEAM_MEMBERS">
                                    </td>
                                  </tr>
                                  <tr id="response-students-1-2-1">
                                    <td class="text-left">
                                      <div data-original-title="Control what other students in this course can view" data-placement="top" data-toggle="tooltip" title="">
                                        Other students in this course
                                      </div>
                                    </td>
                                    <td>
                                      <input checked="" class="visibilityCheckbox answerCheckbox" type="checkbox" value="STUDENTS">
                                    </td>
                                    <td>
                                      <input checked="" class="visibilityCheckbox giverCheckbox" type="checkbox" value="STUDENTS">
                                    </td>
                                  </tr>
                                  <tr id="response-instructors-1-2-1">
                                    <td class="text-left">
                                      <div data-original-title="Control what instructors can view" data-placement="top" data-toggle="tooltip" title="">
                                        Instructors
                                      </div>
                                    </td>
                                    <td>
                                      <input checked="" class="visibilityCheckbox answerCheckbox" type="checkbox" value="INSTRUCTORS">
                                    </td>
                                    <td>
                                      <input checked="" class="visibilityCheckbox giverCheckbox" type="checkbox" value="INSTRUCTORS">
                                    </td>
                                  </tr>
                                </tbody>
                              </table>
                            </div>
                            <div class="form-group">
                              <textarea class="form-control" id="responseCommentAddForm-1-2-1" name="responsecommenttext" placeholder="Your comment about this response" rows="3">
                              </textarea>
                            </div>
                            <div class="col-sm-offset-5">
                              <a class="btn btn-primary" href="/page/instructorFeedbackResponseCommentAdd" id="button_save_comment_for_add-1-2-1" type="button">
                                Add
                              </a>
                              <input class="btn btn-default" onclick="return hideResponseCommentAddForm(1,2,1);" type="button" value="Cancel">
                            </div>
                            <input name="questionid" type="hidden" value="${question.id}">
                            <input name="responseid" type="hidden" value="${question.id}%comments.student3InCourse1@gmail.tmt%comments.student2InCourse1@gmail.tmt">
                            <input name="courseid" type="hidden" value="comments.idOfTypicalCourse1">
                            <input name="fsname" type="hidden" value="comments.First feedback session">
                            <input name="user" type="hidden" value="comments.idOfInstructor1OfCourse1">
                            <input name="showresponsecommentsto" type="hidden" value="GIVER,INSTRUCTORS, RECEIVER, RECEIVER_TEAM_MEMBERS, STUDENTS">
                            <input name="showresponsegiverto" type="hidden" value="GIVER,INSTRUCTORS, RECEIVER, RECEIVER_TEAM_MEMBERS, STUDENTS">
                          </form>
                        </li>
                      </ul>
                    </td>
                  </tr>
                </tbody>
              </table>
            </div>
          </div>
        </div>
      </div>
    </div>
  </div>
  <ul class="pagination">
    <li>
      <a href="javascript:;">
        «
      </a>
    </li>
    <li class="active">
      <a href="/page/instructorCommentsPage?user=comments.idOfInstructor1OfCourse1&courseid=comments.idOfTypicalCourse1">
        comments.idOfTypicalCourse1
      </a>
    </li>
    <li>
      <a href="javascript:;">
        »
      </a>
    </li>
  </ul>
</div><|MERGE_RESOLUTION|>--- conflicted
+++ resolved
@@ -282,13 +282,13 @@
                                 </div>
                               </td>
                               <td>
-                                <input checked="checked" class="visibilityCheckbox answerCheckbox" type="checkbox" value="COURSE">
-                              </td>
-                              <td>
-                                <input checked="checked" class="visibilityCheckbox giverCheckbox" type="checkbox" value="COURSE">
-                              </td>
-                              <td>
-                                <input class="visibilityCheckbox recipientCheckbox" disabled="disabled" type="checkbox" value="COURSE">
+                              <input checked="" class="visibilityCheckbox answerCheckbox" type="checkbox" value="COURSE">
+                              </td>
+                              <td>
+                              <input checked="" class="visibilityCheckbox giverCheckbox" type="checkbox" value="COURSE">
+                              </td>
+                              <td>
+                              <input class="visibilityCheckbox recipientCheckbox" disabled="" type="checkbox" value="COURSE">
                               </td>
                             </tr>
                             <tr>
@@ -319,68 +319,6 @@
                         <input class="btn btn-primary" id="commentsave-1" onclick="return submitCommentForm('1');" title="Save comment" type="submit" value="Save">
                         <input class="btn btn-default" onclick="return disableComment('1');" type="button" value="Cancel">
                       </div>
-<<<<<<< HEAD
-=======
-                      <table class="table text-center" style="color: #000;">
-                        <tbody>
-                          <tr>
-                            <th class="text-center">
-                              User/Group
-                            </th>
-                            <th class="text-center">
-                              Can see your comment
-                            </th>
-                            <th class="text-center">
-                              Can see giver's name
-                            </th>
-                            <th class="text-center">
-                              Can see recipient's name
-                            </th>
-                          </tr>
-                          <tr id="recipient-course1">
-                            <td class="text-left">
-                              <div data-original-title="Control what other students in this course can view" data-placement="top" data-toggle="tooltip" title="">
-                                Students in this course
-                              </div>
-                            </td>
-                            <td>
-                              <input checked="" class="visibilityCheckbox answerCheckbox" type="checkbox" value="COURSE">
-                            </td>
-                            <td>
-                              <input checked="" class="visibilityCheckbox giverCheckbox" type="checkbox" value="COURSE">
-                            </td>
-                            <td>
-                              <input class="visibilityCheckbox recipientCheckbox" disabled="" type="checkbox" value="COURSE">
-                            </td>
-                          </tr>
-                          <tr>
-                            <td class="text-left">
-                              <div data-original-title="Control what instructors can view" data-placement="top" data-toggle="tooltip" title="">
-                                Instructors
-                              </div>
-                            </td>
-                            <td>
-                              <input class="visibilityCheckbox answerCheckbox" type="checkbox" value="INSTRUCTOR">
-                            </td>
-                            <td>
-                              <input class="visibilityCheckbox giverCheckbox" type="checkbox" value="INSTRUCTOR">
-                            </td>
-                            <td>
-                              <input class="visibilityCheckbox recipientCheckbox" type="checkbox" value="INSTRUCTOR">
-                            </td>
-                          </tr>
-                        </tbody>
-                      </table>
-                    </div>
-                    <div class="form-group">
-                      <textarea class="form-control" id="commentText1" name="commenttext" placeholder="Your comment about this student" rows="3">
-                        Students in this course can see this comment
-                      </textarea>
-                    </div>
-                    <div class="col-sm-offset-5">
-                      <input class="btn btn-primary" id="commentsave-1" onclick="return submitCommentForm('1');" title="Save comment" type="submit" value="Save">
-                      <input class="btn btn-default" onclick="return disableComment('1');" type="button" value="Cancel">
->>>>>>> 4369aa3d
                     </div>
                     <input id="commentedittype-1" name="commentedittype" type="hidden" value="edit">
                     <input name="commentid" type="hidden" value="${comment.id}">
@@ -457,13 +395,13 @@
                                 </div>
                               </td>
                               <td>
-                                <input checked="checked" class="visibilityCheckbox answerCheckbox" type="checkbox" value="TEAM">
+                              <input checked="" class="visibilityCheckbox answerCheckbox" type="checkbox" value="TEAM">
                               </td>
                               <td>
                                 <input class="visibilityCheckbox giverCheckbox" type="checkbox" value="TEAM">
                               </td>
                               <td>
-                                <input class="visibilityCheckbox recipientCheckbox" disabled="disabled" type="checkbox" value="TEAM">
+                              <input class="visibilityCheckbox recipientCheckbox" disabled="" type="checkbox" value="TEAM">
                               </td>
                             </tr>
                             <tr id="recipient-section2">
@@ -526,100 +464,6 @@
                         <input class="btn btn-primary" id="commentsave-2" onclick="return submitCommentForm('2');" title="Save comment" type="submit" value="Save">
                         <input class="btn btn-default" onclick="return disableComment('2');" type="button" value="Cancel">
                       </div>
-<<<<<<< HEAD
-=======
-                      <table class="table text-center" style="color: #000;">
-                        <tbody>
-                          <tr>
-                            <th class="text-center">
-                              User/Group
-                            </th>
-                            <th class="text-center">
-                              Can see your comment
-                            </th>
-                            <th class="text-center">
-                              Can see giver's name
-                            </th>
-                            <th class="text-center">
-                              Can see recipient's name
-                            </th>
-                          </tr>
-                          <tr id="recipient-team2">
-                            <td class="text-left">
-                              <div data-original-title="Control what team members of comment recipients can view" data-placement="top" data-toggle="tooltip" title="">
-                                Recipient Team
-                              </div>
-                            </td>
-                            <td>
-                              <input checked="" class="visibilityCheckbox answerCheckbox" type="checkbox" value="TEAM">
-                            </td>
-                            <td>
-                              <input class="visibilityCheckbox giverCheckbox" type="checkbox" value="TEAM">
-                            </td>
-                            <td>
-                              <input class="visibilityCheckbox recipientCheckbox" disabled="" type="checkbox" value="TEAM">
-                            </td>
-                          </tr>
-                          <tr id="recipient-section2">
-                            <td class="text-left">
-                              <div data-original-title="Control what other students in the same section can view" data-placement="top" data-toggle="tooltip" title="">
-                                Recipient's Section
-                              </div>
-                            </td>
-                            <td>
-                              <input class="visibilityCheckbox answerCheckbox" type="checkbox" value="SECTION">
-                            </td>
-                            <td>
-                              <input class="visibilityCheckbox giverCheckbox" type="checkbox" value="SECTION">
-                            </td>
-                            <td>
-                              <input class="visibilityCheckbox recipientCheckbox" type="checkbox" value="SECTION">
-                            </td>
-                          </tr>
-                          <tr id="recipient-course2">
-                            <td class="text-left">
-                              <div data-original-title="Control what other students in this course can view" data-placement="top" data-toggle="tooltip" title="">
-                                Other students in this course
-                              </div>
-                            </td>
-                            <td>
-                              <input class="visibilityCheckbox answerCheckbox" type="checkbox" value="COURSE">
-                            </td>
-                            <td>
-                              <input class="visibilityCheckbox giverCheckbox" type="checkbox" value="COURSE">
-                            </td>
-                            <td>
-                              <input class="visibilityCheckbox recipientCheckbox" type="checkbox" value="COURSE">
-                            </td>
-                          </tr>
-                          <tr>
-                            <td class="text-left">
-                              <div data-original-title="Control what instructors can view" data-placement="top" data-toggle="tooltip" title="">
-                                Instructors
-                              </div>
-                            </td>
-                            <td>
-                              <input class="visibilityCheckbox answerCheckbox" type="checkbox" value="INSTRUCTOR">
-                            </td>
-                            <td>
-                              <input class="visibilityCheckbox giverCheckbox" type="checkbox" value="INSTRUCTOR">
-                            </td>
-                            <td>
-                              <input class="visibilityCheckbox recipientCheckbox" type="checkbox" value="INSTRUCTOR">
-                            </td>
-                          </tr>
-                        </tbody>
-                      </table>
-                    </div>
-                    <div class="form-group">
-                      <textarea class="form-control" id="commentText2" name="commenttext" placeholder="Your comment about this student" rows="3">
-                        team can see this comment without giver's name
-                      </textarea>
-                    </div>
-                    <div class="col-sm-offset-5">
-                      <input class="btn btn-primary" id="commentsave-2" onclick="return submitCommentForm('2');" title="Save comment" type="submit" value="Save">
-                      <input class="btn btn-default" onclick="return disableComment('2');" type="button" value="Cancel">
->>>>>>> 4369aa3d
                     </div>
                     <input id="commentedittype-2" name="commentedittype" type="hidden" value="edit">
                     <input name="commentid" type="hidden" value="${comment.id}">
@@ -702,7 +546,7 @@
                                 <input class="visibilityCheckbox giverCheckbox" type="checkbox" value="PERSON">
                               </td>
                               <td>
-                                <input class="visibilityCheckbox recipientCheckbox" disabled="disabled" name="receiverFollowerCheckbox" type="checkbox" value="PERSON">
+                              <input class="visibilityCheckbox recipientCheckbox" disabled="" name="receiverFollowerCheckbox" type="checkbox" value="PERSON">
                               </td>
                             </tr>
                             <tr id="recipient-team3">
@@ -744,7 +588,7 @@
                                 </div>
                               </td>
                               <td>
-                                <input checked="checked" class="visibilityCheckbox answerCheckbox" type="checkbox" value="COURSE">
+                              <input checked="" class="visibilityCheckbox answerCheckbox" type="checkbox" value="COURSE">
                               </td>
                               <td>
                                 <input class="visibilityCheckbox giverCheckbox" type="checkbox" value="COURSE">
@@ -781,116 +625,6 @@
                         <input class="btn btn-primary" id="commentsave-3" onclick="return submitCommentForm('3');" title="Save comment" type="submit" value="Save">
                         <input class="btn btn-default" onclick="return disableComment('3');" type="button" value="Cancel">
                       </div>
-<<<<<<< HEAD
-=======
-                      <table class="table text-center" style="color: #000;">
-                        <tbody>
-                          <tr>
-                            <th class="text-center">
-                              User/Group
-                            </th>
-                            <th class="text-center">
-                              Can see your comment
-                            </th>
-                            <th class="text-center">
-                              Can see giver's name
-                            </th>
-                            <th class="text-center">
-                              Can see recipient's name
-                            </th>
-                          </tr>
-                          <tr id="recipient-person3">
-                            <td class="text-left">
-                              <div data-original-title="Control what comment recipient(s) can view" data-placement="top" data-toggle="tooltip" title="">
-                                Recipient(s)
-                              </div>
-                            </td>
-                            <td>
-                              <input class="visibilityCheckbox answerCheckbox centered" name="receiverLeaderCheckbox" type="checkbox" value="PERSON">
-                            </td>
-                            <td>
-                              <input class="visibilityCheckbox giverCheckbox" type="checkbox" value="PERSON">
-                            </td>
-                            <td>
-                              <input class="visibilityCheckbox recipientCheckbox" disabled="" name="receiverFollowerCheckbox" type="checkbox" value="PERSON">
-                            </td>
-                          </tr>
-                          <tr id="recipient-team3">
-                            <td class="text-left">
-                              <div data-original-title="Control what team members of comment recipients can view" data-placement="top" data-toggle="tooltip" title="">
-                                Recipient's Team
-                              </div>
-                            </td>
-                            <td>
-                              <input class="visibilityCheckbox answerCheckbox" type="checkbox" value="TEAM">
-                            </td>
-                            <td>
-                              <input class="visibilityCheckbox giverCheckbox" type="checkbox" value="TEAM">
-                            </td>
-                            <td>
-                              <input class="visibilityCheckbox recipientCheckbox" type="checkbox" value="TEAM">
-                            </td>
-                          </tr>
-                          <tr id="recipient-section3">
-                            <td class="text-left">
-                              <div data-original-title="Control what other students in the same section can view" data-placement="top" data-toggle="tooltip" title="">
-                                Recipient's Section
-                              </div>
-                            </td>
-                            <td>
-                              <input class="visibilityCheckbox answerCheckbox" type="checkbox" value="SECTION">
-                            </td>
-                            <td>
-                              <input class="visibilityCheckbox giverCheckbox" type="checkbox" value="SECTION">
-                            </td>
-                            <td>
-                              <input class="visibilityCheckbox recipientCheckbox" type="checkbox" value="SECTION">
-                            </td>
-                          </tr>
-                          <tr id="recipient-course3">
-                            <td class="text-left">
-                              <div data-original-title="Control what other students in this course can view" data-placement="top" data-toggle="tooltip" title="">
-                                Other students in this course
-                              </div>
-                            </td>
-                            <td>
-                              <input checked="" class="visibilityCheckbox answerCheckbox" type="checkbox" value="COURSE">
-                            </td>
-                            <td>
-                              <input class="visibilityCheckbox giverCheckbox" type="checkbox" value="COURSE">
-                            </td>
-                            <td>
-                              <input class="visibilityCheckbox recipientCheckbox" type="checkbox" value="COURSE">
-                            </td>
-                          </tr>
-                          <tr>
-                            <td class="text-left">
-                              <div data-original-title="Control what instructors can view" data-placement="top" data-toggle="tooltip" title="">
-                                Instructors
-                              </div>
-                            </td>
-                            <td>
-                              <input class="visibilityCheckbox answerCheckbox" type="checkbox" value="INSTRUCTOR">
-                            </td>
-                            <td>
-                              <input class="visibilityCheckbox giverCheckbox" type="checkbox" value="INSTRUCTOR">
-                            </td>
-                            <td>
-                              <input class="visibilityCheckbox recipientCheckbox" type="checkbox" value="INSTRUCTOR">
-                            </td>
-                          </tr>
-                        </tbody>
-                      </table>
-                    </div>
-                    <div class="form-group">
-                      <textarea class="form-control" id="commentText3" name="commenttext" placeholder="Your comment about this student" rows="3">
-                        Other students in this course can see this comment without giver and recipient's name
-                      </textarea>
-                    </div>
-                    <div class="col-sm-offset-5">
-                      <input class="btn btn-primary" id="commentsave-3" onclick="return submitCommentForm('3');" title="Save comment" type="submit" value="Save">
-                      <input class="btn btn-default" onclick="return disableComment('3');" type="button" value="Cancel">
->>>>>>> 4369aa3d
                     </div>
                     <input id="commentedittype-3" name="commentedittype" type="hidden" value="edit">
                     <input name="commentid" type="hidden" value="${comment.id}">
@@ -967,13 +701,13 @@
                                 </div>
                               </td>
                               <td>
-                                <input checked="checked" class="visibilityCheckbox answerCheckbox" type="checkbox" value="TEAM">
-                              </td>
-                              <td>
-                                <input checked="checked" class="visibilityCheckbox giverCheckbox" type="checkbox" value="TEAM">
-                              </td>
-                              <td>
-                                <input class="visibilityCheckbox recipientCheckbox" disabled="disabled" type="checkbox" value="TEAM">
+                              <input checked="" class="visibilityCheckbox answerCheckbox" type="checkbox" value="TEAM">
+                              </td>
+                              <td>
+                              <input checked="" class="visibilityCheckbox giverCheckbox" type="checkbox" value="TEAM">
+                              </td>
+                              <td>
+                              <input class="visibilityCheckbox recipientCheckbox" disabled="" type="checkbox" value="TEAM">
                               </td>
                             </tr>
                             <tr id="recipient-section4">
@@ -1036,100 +770,6 @@
                         <input class="btn btn-primary" id="commentsave-4" onclick="return submitCommentForm('4');" title="Save comment" type="submit" value="Save">
                         <input class="btn btn-default" onclick="return disableComment('4');" type="button" value="Cancel">
                       </div>
-<<<<<<< HEAD
-=======
-                      <table class="table text-center" style="color: #000;">
-                        <tbody>
-                          <tr>
-                            <th class="text-center">
-                              User/Group
-                            </th>
-                            <th class="text-center">
-                              Can see your comment
-                            </th>
-                            <th class="text-center">
-                              Can see giver's name
-                            </th>
-                            <th class="text-center">
-                              Can see recipient's name
-                            </th>
-                          </tr>
-                          <tr id="recipient-team4">
-                            <td class="text-left">
-                              <div data-original-title="Control what team members of comment recipients can view" data-placement="top" data-toggle="tooltip" title="">
-                                Recipient Team
-                              </div>
-                            </td>
-                            <td>
-                              <input checked="" class="visibilityCheckbox answerCheckbox" type="checkbox" value="TEAM">
-                            </td>
-                            <td>
-                              <input checked="" class="visibilityCheckbox giverCheckbox" type="checkbox" value="TEAM">
-                            </td>
-                            <td>
-                              <input class="visibilityCheckbox recipientCheckbox" disabled="" type="checkbox" value="TEAM">
-                            </td>
-                          </tr>
-                          <tr id="recipient-section4">
-                            <td class="text-left">
-                              <div data-original-title="Control what other students in the same section can view" data-placement="top" data-toggle="tooltip" title="">
-                                Recipient's Section
-                              </div>
-                            </td>
-                            <td>
-                              <input class="visibilityCheckbox answerCheckbox" type="checkbox" value="SECTION">
-                            </td>
-                            <td>
-                              <input class="visibilityCheckbox giverCheckbox" type="checkbox" value="SECTION">
-                            </td>
-                            <td>
-                              <input class="visibilityCheckbox recipientCheckbox" type="checkbox" value="SECTION">
-                            </td>
-                          </tr>
-                          <tr id="recipient-course4">
-                            <td class="text-left">
-                              <div data-original-title="Control what other students in this course can view" data-placement="top" data-toggle="tooltip" title="">
-                                Other students in this course
-                              </div>
-                            </td>
-                            <td>
-                              <input class="visibilityCheckbox answerCheckbox" type="checkbox" value="COURSE">
-                            </td>
-                            <td>
-                              <input class="visibilityCheckbox giverCheckbox" type="checkbox" value="COURSE">
-                            </td>
-                            <td>
-                              <input class="visibilityCheckbox recipientCheckbox" type="checkbox" value="COURSE">
-                            </td>
-                          </tr>
-                          <tr>
-                            <td class="text-left">
-                              <div data-original-title="Control what instructors can view" data-placement="top" data-toggle="tooltip" title="">
-                                Instructors
-                              </div>
-                            </td>
-                            <td>
-                              <input class="visibilityCheckbox answerCheckbox" type="checkbox" value="INSTRUCTOR">
-                            </td>
-                            <td>
-                              <input class="visibilityCheckbox giverCheckbox" type="checkbox" value="INSTRUCTOR">
-                            </td>
-                            <td>
-                              <input class="visibilityCheckbox recipientCheckbox" type="checkbox" value="INSTRUCTOR">
-                            </td>
-                          </tr>
-                        </tbody>
-                      </table>
-                    </div>
-                    <div class="form-group">
-                      <textarea class="form-control" id="commentText4" name="commenttext" placeholder="Your comment about this student" rows="3">
-                        team can see this comment with giver and recipient's name
-                      </textarea>
-                    </div>
-                    <div class="col-sm-offset-5">
-                      <input class="btn btn-primary" id="commentsave-4" onclick="return submitCommentForm('4');" title="Save comment" type="submit" value="Save">
-                      <input class="btn btn-default" onclick="return disableComment('4');" type="button" value="Cancel">
->>>>>>> 4369aa3d
                     </div>
                     <input id="commentedittype-4" name="commentedittype" type="hidden" value="edit">
                     <input name="commentid" type="hidden" value="${comment.id}">
@@ -1212,7 +852,7 @@
                                 <input class="visibilityCheckbox giverCheckbox" type="checkbox" value="PERSON">
                               </td>
                               <td>
-                                <input class="visibilityCheckbox recipientCheckbox" disabled="disabled" name="receiverFollowerCheckbox" type="checkbox" value="PERSON">
+                              <input class="visibilityCheckbox recipientCheckbox" disabled="" name="receiverFollowerCheckbox" type="checkbox" value="PERSON">
                               </td>
                             </tr>
                             <tr id="recipient-team5">
@@ -1222,7 +862,7 @@
                                 </div>
                               </td>
                               <td>
-                                <input checked="checked" class="visibilityCheckbox answerCheckbox" type="checkbox" value="TEAM">
+                              <input checked="" class="visibilityCheckbox answerCheckbox" type="checkbox" value="TEAM">
                               </td>
                               <td>
                                 <input class="visibilityCheckbox giverCheckbox" type="checkbox" value="TEAM">
@@ -1291,116 +931,6 @@
                         <input class="btn btn-primary" id="commentsave-5" onclick="return submitCommentForm('5');" title="Save comment" type="submit" value="Save">
                         <input class="btn btn-default" onclick="return disableComment('5');" type="button" value="Cancel">
                       </div>
-<<<<<<< HEAD
-=======
-                      <table class="table text-center" style="color: #000;">
-                        <tbody>
-                          <tr>
-                            <th class="text-center">
-                              User/Group
-                            </th>
-                            <th class="text-center">
-                              Can see your comment
-                            </th>
-                            <th class="text-center">
-                              Can see giver's name
-                            </th>
-                            <th class="text-center">
-                              Can see recipient's name
-                            </th>
-                          </tr>
-                          <tr id="recipient-person5">
-                            <td class="text-left">
-                              <div data-original-title="Control what comment recipient(s) can view" data-placement="top" data-toggle="tooltip" title="">
-                                Recipient(s)
-                              </div>
-                            </td>
-                            <td>
-                              <input class="visibilityCheckbox answerCheckbox centered" name="receiverLeaderCheckbox" type="checkbox" value="PERSON">
-                            </td>
-                            <td>
-                              <input class="visibilityCheckbox giverCheckbox" type="checkbox" value="PERSON">
-                            </td>
-                            <td>
-                              <input class="visibilityCheckbox recipientCheckbox" disabled="" name="receiverFollowerCheckbox" type="checkbox" value="PERSON">
-                            </td>
-                          </tr>
-                          <tr id="recipient-team5">
-                            <td class="text-left">
-                              <div data-original-title="Control what team members of comment recipients can view" data-placement="top" data-toggle="tooltip" title="">
-                                Recipient's Team
-                              </div>
-                            </td>
-                            <td>
-                              <input checked="" class="visibilityCheckbox answerCheckbox" type="checkbox" value="TEAM">
-                            </td>
-                            <td>
-                              <input class="visibilityCheckbox giverCheckbox" type="checkbox" value="TEAM">
-                            </td>
-                            <td>
-                              <input class="visibilityCheckbox recipientCheckbox" type="checkbox" value="TEAM">
-                            </td>
-                          </tr>
-                          <tr id="recipient-section5">
-                            <td class="text-left">
-                              <div data-original-title="Control what other students in the same section can view" data-placement="top" data-toggle="tooltip" title="">
-                                Recipient's Section
-                              </div>
-                            </td>
-                            <td>
-                              <input class="visibilityCheckbox answerCheckbox" type="checkbox" value="SECTION">
-                            </td>
-                            <td>
-                              <input class="visibilityCheckbox giverCheckbox" type="checkbox" value="SECTION">
-                            </td>
-                            <td>
-                              <input class="visibilityCheckbox recipientCheckbox" type="checkbox" value="SECTION">
-                            </td>
-                          </tr>
-                          <tr id="recipient-course5">
-                            <td class="text-left">
-                              <div data-original-title="Control what other students in this course can view" data-placement="top" data-toggle="tooltip" title="">
-                                Other students in this course
-                              </div>
-                            </td>
-                            <td>
-                              <input class="visibilityCheckbox answerCheckbox" type="checkbox" value="COURSE">
-                            </td>
-                            <td>
-                              <input class="visibilityCheckbox giverCheckbox" type="checkbox" value="COURSE">
-                            </td>
-                            <td>
-                              <input class="visibilityCheckbox recipientCheckbox" type="checkbox" value="COURSE">
-                            </td>
-                          </tr>
-                          <tr>
-                            <td class="text-left">
-                              <div data-original-title="Control what instructors can view" data-placement="top" data-toggle="tooltip" title="">
-                                Instructors
-                              </div>
-                            </td>
-                            <td>
-                              <input class="visibilityCheckbox answerCheckbox" type="checkbox" value="INSTRUCTOR">
-                            </td>
-                            <td>
-                              <input class="visibilityCheckbox giverCheckbox" type="checkbox" value="INSTRUCTOR">
-                            </td>
-                            <td>
-                              <input class="visibilityCheckbox recipientCheckbox" type="checkbox" value="INSTRUCTOR">
-                            </td>
-                          </tr>
-                        </tbody>
-                      </table>
-                    </div>
-                    <div class="form-group">
-                      <textarea class="form-control" id="commentText5" name="commenttext" placeholder="Your comment about this student" rows="3">
-                        teammates can see this comment without giver and recipient's name
-                      </textarea>
-                    </div>
-                    <div class="col-sm-offset-5">
-                      <input class="btn btn-primary" id="commentsave-5" onclick="return submitCommentForm('5');" title="Save comment" type="submit" value="Save">
-                      <input class="btn btn-default" onclick="return disableComment('5');" type="button" value="Cancel">
->>>>>>> 4369aa3d
                     </div>
                     <input id="commentedittype-5" name="commentedittype" type="hidden" value="edit">
                     <input name="commentid" type="hidden" value="${comment.id}">
@@ -1483,7 +1013,7 @@
                                 <input class="visibilityCheckbox giverCheckbox" type="checkbox" value="PERSON">
                               </td>
                               <td>
-                                <input class="visibilityCheckbox recipientCheckbox" disabled="disabled" name="receiverFollowerCheckbox" type="checkbox" value="PERSON">
+                              <input class="visibilityCheckbox recipientCheckbox" disabled="" name="receiverFollowerCheckbox" type="checkbox" value="PERSON">
                               </td>
                             </tr>
                             <tr id="recipient-team6">
@@ -1493,13 +1023,13 @@
                                 </div>
                               </td>
                               <td>
-                                <input checked="checked" class="visibilityCheckbox answerCheckbox" type="checkbox" value="TEAM">
-                              </td>
-                              <td>
-                                <input checked="checked" class="visibilityCheckbox giverCheckbox" type="checkbox" value="TEAM">
-                              </td>
-                              <td>
-                                <input checked="checked" class="visibilityCheckbox recipientCheckbox" type="checkbox" value="TEAM">
+                              <input checked="" class="visibilityCheckbox answerCheckbox" type="checkbox" value="TEAM">
+                              </td>
+                              <td>
+                              <input checked="" class="visibilityCheckbox giverCheckbox" type="checkbox" value="TEAM">
+                              </td>
+                              <td>
+                              <input checked="" class="visibilityCheckbox recipientCheckbox" type="checkbox" value="TEAM">
                               </td>
                             </tr>
                             <tr id="recipient-section6">
@@ -1562,116 +1092,6 @@
                         <input class="btn btn-primary" id="commentsave-6" onclick="return submitCommentForm('6');" title="Save comment" type="submit" value="Save">
                         <input class="btn btn-default" onclick="return disableComment('6');" type="button" value="Cancel">
                       </div>
-<<<<<<< HEAD
-=======
-                      <table class="table text-center" style="color: #000;">
-                        <tbody>
-                          <tr>
-                            <th class="text-center">
-                              User/Group
-                            </th>
-                            <th class="text-center">
-                              Can see your comment
-                            </th>
-                            <th class="text-center">
-                              Can see giver's name
-                            </th>
-                            <th class="text-center">
-                              Can see recipient's name
-                            </th>
-                          </tr>
-                          <tr id="recipient-person6">
-                            <td class="text-left">
-                              <div data-original-title="Control what comment recipient(s) can view" data-placement="top" data-toggle="tooltip" title="">
-                                Recipient(s)
-                              </div>
-                            </td>
-                            <td>
-                              <input class="visibilityCheckbox answerCheckbox centered" name="receiverLeaderCheckbox" type="checkbox" value="PERSON">
-                            </td>
-                            <td>
-                              <input class="visibilityCheckbox giverCheckbox" type="checkbox" value="PERSON">
-                            </td>
-                            <td>
-                              <input class="visibilityCheckbox recipientCheckbox" disabled="" name="receiverFollowerCheckbox" type="checkbox" value="PERSON">
-                            </td>
-                          </tr>
-                          <tr id="recipient-team6">
-                            <td class="text-left">
-                              <div data-original-title="Control what team members of comment recipients can view" data-placement="top" data-toggle="tooltip" title="">
-                                Recipient's Team
-                              </div>
-                            </td>
-                            <td>
-                              <input checked="" class="visibilityCheckbox answerCheckbox" type="checkbox" value="TEAM">
-                            </td>
-                            <td>
-                              <input checked="" class="visibilityCheckbox giverCheckbox" type="checkbox" value="TEAM">
-                            </td>
-                            <td>
-                              <input checked="" class="visibilityCheckbox recipientCheckbox" type="checkbox" value="TEAM">
-                            </td>
-                          </tr>
-                          <tr id="recipient-section6">
-                            <td class="text-left">
-                              <div data-original-title="Control what other students in the same section can view" data-placement="top" data-toggle="tooltip" title="">
-                                Recipient's Section
-                              </div>
-                            </td>
-                            <td>
-                              <input class="visibilityCheckbox answerCheckbox" type="checkbox" value="SECTION">
-                            </td>
-                            <td>
-                              <input class="visibilityCheckbox giverCheckbox" type="checkbox" value="SECTION">
-                            </td>
-                            <td>
-                              <input class="visibilityCheckbox recipientCheckbox" type="checkbox" value="SECTION">
-                            </td>
-                          </tr>
-                          <tr id="recipient-course6">
-                            <td class="text-left">
-                              <div data-original-title="Control what other students in this course can view" data-placement="top" data-toggle="tooltip" title="">
-                                Other students in this course
-                              </div>
-                            </td>
-                            <td>
-                              <input class="visibilityCheckbox answerCheckbox" type="checkbox" value="COURSE">
-                            </td>
-                            <td>
-                              <input class="visibilityCheckbox giverCheckbox" type="checkbox" value="COURSE">
-                            </td>
-                            <td>
-                              <input class="visibilityCheckbox recipientCheckbox" type="checkbox" value="COURSE">
-                            </td>
-                          </tr>
-                          <tr>
-                            <td class="text-left">
-                              <div data-original-title="Control what instructors can view" data-placement="top" data-toggle="tooltip" title="">
-                                Instructors
-                              </div>
-                            </td>
-                            <td>
-                              <input class="visibilityCheckbox answerCheckbox" type="checkbox" value="INSTRUCTOR">
-                            </td>
-                            <td>
-                              <input class="visibilityCheckbox giverCheckbox" type="checkbox" value="INSTRUCTOR">
-                            </td>
-                            <td>
-                              <input class="visibilityCheckbox recipientCheckbox" type="checkbox" value="INSTRUCTOR">
-                            </td>
-                          </tr>
-                        </tbody>
-                      </table>
-                    </div>
-                    <div class="form-group">
-                      <textarea class="form-control" id="commentText6" name="commenttext" placeholder="Your comment about this student" rows="3">
-                        teammates can see this comment with giver and recipient's name
-                      </textarea>
-                    </div>
-                    <div class="col-sm-offset-5">
-                      <input class="btn btn-primary" id="commentsave-6" onclick="return submitCommentForm('6');" title="Save comment" type="submit" value="Save">
-                      <input class="btn btn-default" onclick="return disableComment('6');" type="button" value="Cancel">
->>>>>>> 4369aa3d
                     </div>
                     <input id="commentedittype-6" name="commentedittype" type="hidden" value="edit">
                     <input name="commentid" type="hidden" value="${comment.id}">
@@ -1748,13 +1168,13 @@
                                 </div>
                               </td>
                               <td>
-                                <input checked="checked" class="visibilityCheckbox answerCheckbox centered" name="receiverLeaderCheckbox" type="checkbox" value="PERSON">
+                              <input checked="" class="visibilityCheckbox answerCheckbox centered" name="receiverLeaderCheckbox" type="checkbox" value="PERSON">
                               </td>
                               <td>
                                 <input class="visibilityCheckbox giverCheckbox" type="checkbox" value="PERSON">
                               </td>
                               <td>
-                                <input class="visibilityCheckbox recipientCheckbox" disabled="disabled" name="receiverFollowerCheckbox" type="checkbox" value="PERSON">
+                              <input class="visibilityCheckbox recipientCheckbox" disabled="" name="receiverFollowerCheckbox" type="checkbox" value="PERSON">
                               </td>
                             </tr>
                             <tr id="recipient-team7">
@@ -1833,116 +1253,6 @@
                         <input class="btn btn-primary" id="commentsave-7" onclick="return submitCommentForm('7');" title="Save comment" type="submit" value="Save">
                         <input class="btn btn-default" onclick="return disableComment('7');" type="button" value="Cancel">
                       </div>
-<<<<<<< HEAD
-=======
-                      <table class="table text-center" style="color: #000;">
-                        <tbody>
-                          <tr>
-                            <th class="text-center">
-                              User/Group
-                            </th>
-                            <th class="text-center">
-                              Can see your comment
-                            </th>
-                            <th class="text-center">
-                              Can see giver's name
-                            </th>
-                            <th class="text-center">
-                              Can see recipient's name
-                            </th>
-                          </tr>
-                          <tr id="recipient-person7">
-                            <td class="text-left">
-                              <div data-original-title="Control what comment recipient(s) can view" data-placement="top" data-toggle="tooltip" title="">
-                                Recipient(s)
-                              </div>
-                            </td>
-                            <td>
-                              <input checked="" class="visibilityCheckbox answerCheckbox centered" name="receiverLeaderCheckbox" type="checkbox" value="PERSON">
-                            </td>
-                            <td>
-                              <input class="visibilityCheckbox giverCheckbox" type="checkbox" value="PERSON">
-                            </td>
-                            <td>
-                              <input class="visibilityCheckbox recipientCheckbox" disabled="" name="receiverFollowerCheckbox" type="checkbox" value="PERSON">
-                            </td>
-                          </tr>
-                          <tr id="recipient-team7">
-                            <td class="text-left">
-                              <div data-original-title="Control what team members of comment recipients can view" data-placement="top" data-toggle="tooltip" title="">
-                                Recipient's Team
-                              </div>
-                            </td>
-                            <td>
-                              <input class="visibilityCheckbox answerCheckbox" type="checkbox" value="TEAM">
-                            </td>
-                            <td>
-                              <input class="visibilityCheckbox giverCheckbox" type="checkbox" value="TEAM">
-                            </td>
-                            <td>
-                              <input class="visibilityCheckbox recipientCheckbox" type="checkbox" value="TEAM">
-                            </td>
-                          </tr>
-                          <tr id="recipient-section7">
-                            <td class="text-left">
-                              <div data-original-title="Control what other students in the same section can view" data-placement="top" data-toggle="tooltip" title="">
-                                Recipient's Section
-                              </div>
-                            </td>
-                            <td>
-                              <input class="visibilityCheckbox answerCheckbox" type="checkbox" value="SECTION">
-                            </td>
-                            <td>
-                              <input class="visibilityCheckbox giverCheckbox" type="checkbox" value="SECTION">
-                            </td>
-                            <td>
-                              <input class="visibilityCheckbox recipientCheckbox" type="checkbox" value="SECTION">
-                            </td>
-                          </tr>
-                          <tr id="recipient-course7">
-                            <td class="text-left">
-                              <div data-original-title="Control what other students in this course can view" data-placement="top" data-toggle="tooltip" title="">
-                                Other students in this course
-                              </div>
-                            </td>
-                            <td>
-                              <input class="visibilityCheckbox answerCheckbox" type="checkbox" value="COURSE">
-                            </td>
-                            <td>
-                              <input class="visibilityCheckbox giverCheckbox" type="checkbox" value="COURSE">
-                            </td>
-                            <td>
-                              <input class="visibilityCheckbox recipientCheckbox" type="checkbox" value="COURSE">
-                            </td>
-                          </tr>
-                          <tr>
-                            <td class="text-left">
-                              <div data-original-title="Control what instructors can view" data-placement="top" data-toggle="tooltip" title="">
-                                Instructors
-                              </div>
-                            </td>
-                            <td>
-                              <input class="visibilityCheckbox answerCheckbox" type="checkbox" value="INSTRUCTOR">
-                            </td>
-                            <td>
-                              <input class="visibilityCheckbox giverCheckbox" type="checkbox" value="INSTRUCTOR">
-                            </td>
-                            <td>
-                              <input class="visibilityCheckbox recipientCheckbox" type="checkbox" value="INSTRUCTOR">
-                            </td>
-                          </tr>
-                        </tbody>
-                      </table>
-                    </div>
-                    <div class="form-group">
-                      <textarea class="form-control" id="commentText7" name="commenttext" placeholder="Your comment about this student" rows="3">
-                        recipient can see this comment without giver's name
-                      </textarea>
-                    </div>
-                    <div class="col-sm-offset-5">
-                      <input class="btn btn-primary" id="commentsave-7" onclick="return submitCommentForm('7');" title="Save comment" type="submit" value="Save">
-                      <input class="btn btn-default" onclick="return disableComment('7');" type="button" value="Cancel">
->>>>>>> 4369aa3d
                     </div>
                     <input id="commentedittype-7" name="commentedittype" type="hidden" value="edit">
                     <input name="commentid" type="hidden" value="${comment.id}">
@@ -2019,13 +1329,13 @@
                                 </div>
                               </td>
                               <td>
-                                <input checked="checked" class="visibilityCheckbox answerCheckbox centered" name="receiverLeaderCheckbox" type="checkbox" value="PERSON">
-                              </td>
-                              <td>
-                                <input checked="checked" class="visibilityCheckbox giverCheckbox" type="checkbox" value="PERSON">
-                              </td>
-                              <td>
-                                <input class="visibilityCheckbox recipientCheckbox" disabled="disabled" name="receiverFollowerCheckbox" type="checkbox" value="PERSON">
+                              <input checked="" class="visibilityCheckbox answerCheckbox centered" name="receiverLeaderCheckbox" type="checkbox" value="PERSON">
+                              </td>
+                              <td>
+                              <input checked="" class="visibilityCheckbox giverCheckbox" type="checkbox" value="PERSON">
+                              </td>
+                              <td>
+                              <input class="visibilityCheckbox recipientCheckbox" disabled="" name="receiverFollowerCheckbox" type="checkbox" value="PERSON">
                               </td>
                             </tr>
                             <tr id="recipient-team8">
@@ -2104,116 +1414,6 @@
                         <input class="btn btn-primary" id="commentsave-8" onclick="return submitCommentForm('8');" title="Save comment" type="submit" value="Save">
                         <input class="btn btn-default" onclick="return disableComment('8');" type="button" value="Cancel">
                       </div>
-<<<<<<< HEAD
-=======
-                      <table class="table text-center" style="color: #000;">
-                        <tbody>
-                          <tr>
-                            <th class="text-center">
-                              User/Group
-                            </th>
-                            <th class="text-center">
-                              Can see your comment
-                            </th>
-                            <th class="text-center">
-                              Can see giver's name
-                            </th>
-                            <th class="text-center">
-                              Can see recipient's name
-                            </th>
-                          </tr>
-                          <tr id="recipient-person8">
-                            <td class="text-left">
-                              <div data-original-title="Control what comment recipient(s) can view" data-placement="top" data-toggle="tooltip" title="">
-                                Recipient(s)
-                              </div>
-                            </td>
-                            <td>
-                              <input checked="" class="visibilityCheckbox answerCheckbox centered" name="receiverLeaderCheckbox" type="checkbox" value="PERSON">
-                            </td>
-                            <td>
-                              <input checked="" class="visibilityCheckbox giverCheckbox" type="checkbox" value="PERSON">
-                            </td>
-                            <td>
-                              <input class="visibilityCheckbox recipientCheckbox" disabled="" name="receiverFollowerCheckbox" type="checkbox" value="PERSON">
-                            </td>
-                          </tr>
-                          <tr id="recipient-team8">
-                            <td class="text-left">
-                              <div data-original-title="Control what team members of comment recipients can view" data-placement="top" data-toggle="tooltip" title="">
-                                Recipient's Team
-                              </div>
-                            </td>
-                            <td>
-                              <input class="visibilityCheckbox answerCheckbox" type="checkbox" value="TEAM">
-                            </td>
-                            <td>
-                              <input class="visibilityCheckbox giverCheckbox" type="checkbox" value="TEAM">
-                            </td>
-                            <td>
-                              <input class="visibilityCheckbox recipientCheckbox" type="checkbox" value="TEAM">
-                            </td>
-                          </tr>
-                          <tr id="recipient-section8">
-                            <td class="text-left">
-                              <div data-original-title="Control what other students in the same section can view" data-placement="top" data-toggle="tooltip" title="">
-                                Recipient's Section
-                              </div>
-                            </td>
-                            <td>
-                              <input class="visibilityCheckbox answerCheckbox" type="checkbox" value="SECTION">
-                            </td>
-                            <td>
-                              <input class="visibilityCheckbox giverCheckbox" type="checkbox" value="SECTION">
-                            </td>
-                            <td>
-                              <input class="visibilityCheckbox recipientCheckbox" type="checkbox" value="SECTION">
-                            </td>
-                          </tr>
-                          <tr id="recipient-course8">
-                            <td class="text-left">
-                              <div data-original-title="Control what other students in this course can view" data-placement="top" data-toggle="tooltip" title="">
-                                Other students in this course
-                              </div>
-                            </td>
-                            <td>
-                              <input class="visibilityCheckbox answerCheckbox" type="checkbox" value="COURSE">
-                            </td>
-                            <td>
-                              <input class="visibilityCheckbox giverCheckbox" type="checkbox" value="COURSE">
-                            </td>
-                            <td>
-                              <input class="visibilityCheckbox recipientCheckbox" type="checkbox" value="COURSE">
-                            </td>
-                          </tr>
-                          <tr>
-                            <td class="text-left">
-                              <div data-original-title="Control what instructors can view" data-placement="top" data-toggle="tooltip" title="">
-                                Instructors
-                              </div>
-                            </td>
-                            <td>
-                              <input class="visibilityCheckbox answerCheckbox" type="checkbox" value="INSTRUCTOR">
-                            </td>
-                            <td>
-                              <input class="visibilityCheckbox giverCheckbox" type="checkbox" value="INSTRUCTOR">
-                            </td>
-                            <td>
-                              <input class="visibilityCheckbox recipientCheckbox" type="checkbox" value="INSTRUCTOR">
-                            </td>
-                          </tr>
-                        </tbody>
-                      </table>
-                    </div>
-                    <div class="form-group">
-                      <textarea class="form-control" id="commentText8" name="commenttext" placeholder="Your comment about this student" rows="3">
-                        recipient can see this comment with giver and recipient's name
-                      </textarea>
-                    </div>
-                    <div class="col-sm-offset-5">
-                      <input class="btn btn-primary" id="commentsave-8" onclick="return submitCommentForm('8');" title="Save comment" type="submit" value="Save">
-                      <input class="btn btn-default" onclick="return disableComment('8');" type="button" value="Cancel">
->>>>>>> 4369aa3d
                     </div>
                     <input id="commentedittype-8" name="commentedittype" type="hidden" value="edit">
                     <input name="commentid" type="hidden" value="${comment.id}">
@@ -2294,7 +1494,7 @@
                                 <input class="visibilityCheckbox giverCheckbox" type="checkbox" value="PERSON">
                               </td>
                               <td>
-                                <input class="visibilityCheckbox recipientCheckbox" disabled="disabled" name="receiverFollowerCheckbox" type="checkbox" value="PERSON">
+                              <input class="visibilityCheckbox recipientCheckbox" disabled="" name="receiverFollowerCheckbox" type="checkbox" value="PERSON">
                               </td>
                             </tr>
                             <tr id="recipient-team9">
@@ -2373,116 +1573,6 @@
                         <input class="btn btn-primary" id="commentsave-9" onclick="return submitCommentForm('9');" title="Save comment" type="submit" value="Save">
                         <input class="btn btn-default" onclick="return disableComment('9');" type="button" value="Cancel">
                       </div>
-<<<<<<< HEAD
-=======
-                      <table class="table text-center" style="color: #000;">
-                        <tbody>
-                          <tr>
-                            <th class="text-center">
-                              User/Group
-                            </th>
-                            <th class="text-center">
-                              Can see your comment
-                            </th>
-                            <th class="text-center">
-                              Can see giver's name
-                            </th>
-                            <th class="text-center">
-                              Can see recipient's name
-                            </th>
-                          </tr>
-                          <tr id="recipient-person9">
-                            <td class="text-left">
-                              <div data-original-title="Control what comment recipient(s) can view" data-placement="top" data-toggle="tooltip" title="">
-                                Recipient(s)
-                              </div>
-                            </td>
-                            <td>
-                              <input class="visibilityCheckbox answerCheckbox centered" name="receiverLeaderCheckbox" type="checkbox" value="PERSON">
-                            </td>
-                            <td>
-                              <input class="visibilityCheckbox giverCheckbox" type="checkbox" value="PERSON">
-                            </td>
-                            <td>
-                              <input class="visibilityCheckbox recipientCheckbox" disabled="" name="receiverFollowerCheckbox" type="checkbox" value="PERSON">
-                            </td>
-                          </tr>
-                          <tr id="recipient-team9">
-                            <td class="text-left">
-                              <div data-original-title="Control what team members of comment recipients can view" data-placement="top" data-toggle="tooltip" title="">
-                                Recipient's Team
-                              </div>
-                            </td>
-                            <td>
-                              <input class="visibilityCheckbox answerCheckbox" type="checkbox" value="TEAM">
-                            </td>
-                            <td>
-                              <input class="visibilityCheckbox giverCheckbox" type="checkbox" value="TEAM">
-                            </td>
-                            <td>
-                              <input class="visibilityCheckbox recipientCheckbox" type="checkbox" value="TEAM">
-                            </td>
-                          </tr>
-                          <tr id="recipient-section9">
-                            <td class="text-left">
-                              <div data-original-title="Control what other students in the same section can view" data-placement="top" data-toggle="tooltip" title="">
-                                Recipient's Section
-                              </div>
-                            </td>
-                            <td>
-                              <input class="visibilityCheckbox answerCheckbox" type="checkbox" value="SECTION">
-                            </td>
-                            <td>
-                              <input class="visibilityCheckbox giverCheckbox" type="checkbox" value="SECTION">
-                            </td>
-                            <td>
-                              <input class="visibilityCheckbox recipientCheckbox" type="checkbox" value="SECTION">
-                            </td>
-                          </tr>
-                          <tr id="recipient-course9">
-                            <td class="text-left">
-                              <div data-original-title="Control what other students in this course can view" data-placement="top" data-toggle="tooltip" title="">
-                                Other students in this course
-                              </div>
-                            </td>
-                            <td>
-                              <input class="visibilityCheckbox answerCheckbox" type="checkbox" value="COURSE">
-                            </td>
-                            <td>
-                              <input class="visibilityCheckbox giverCheckbox" type="checkbox" value="COURSE">
-                            </td>
-                            <td>
-                              <input class="visibilityCheckbox recipientCheckbox" type="checkbox" value="COURSE">
-                            </td>
-                          </tr>
-                          <tr>
-                            <td class="text-left">
-                              <div data-original-title="Control what instructors can view" data-placement="top" data-toggle="tooltip" title="">
-                                Instructors
-                              </div>
-                            </td>
-                            <td>
-                              <input class="visibilityCheckbox answerCheckbox" type="checkbox" value="INSTRUCTOR">
-                            </td>
-                            <td>
-                              <input class="visibilityCheckbox giverCheckbox" type="checkbox" value="INSTRUCTOR">
-                            </td>
-                            <td>
-                              <input class="visibilityCheckbox recipientCheckbox" type="checkbox" value="INSTRUCTOR">
-                            </td>
-                          </tr>
-                        </tbody>
-                      </table>
-                    </div>
-                    <div class="form-group">
-                      <textarea class="form-control" id="commentText9" name="commenttext" placeholder="Your comment about this student" rows="3">
-                        private comment
-                      </textarea>
-                    </div>
-                    <div class="col-sm-offset-5">
-                      <input class="btn btn-primary" id="commentsave-9" onclick="return submitCommentForm('9');" title="Save comment" type="submit" value="Save">
-                      <input class="btn btn-default" onclick="return disableComment('9');" type="button" value="Cancel">
->>>>>>> 4369aa3d
                     </div>
                     <input id="commentedittype-9" name="commentedittype" type="hidden" value="edit">
                     <input name="commentid" type="hidden" value="${comment.id}">
@@ -2575,7 +1665,7 @@
                                 <input class="visibilityCheckbox giverCheckbox" type="checkbox" value="COURSE">
                               </td>
                               <td>
-                                <input class="visibilityCheckbox recipientCheckbox" disabled="disabled" type="checkbox" value="COURSE">
+                              <input class="visibilityCheckbox recipientCheckbox" disabled="" type="checkbox" value="COURSE">
                               </td>
                             </tr>
                             <tr>
@@ -2585,7 +1675,7 @@
                                 </div>
                               </td>
                               <td>
-                                <input checked="checked" class="visibilityCheckbox answerCheckbox" type="checkbox" value="INSTRUCTOR">
+                              <input checked="" class="visibilityCheckbox answerCheckbox" type="checkbox" value="INSTRUCTOR">
                               </td>
                               <td>
                                 <input class="visibilityCheckbox giverCheckbox" type="checkbox" value="INSTRUCTOR">
@@ -2606,68 +1696,6 @@
                         <input class="btn btn-primary" id="commentsave-10" onclick="return submitCommentForm('10');" title="Save comment" type="submit" value="Save">
                         <input class="btn btn-default" onclick="return disableComment('10');" type="button" value="Cancel">
                       </div>
-<<<<<<< HEAD
-=======
-                      <table class="table text-center" style="color: #000;">
-                        <tbody>
-                          <tr>
-                            <th class="text-center">
-                              User/Group
-                            </th>
-                            <th class="text-center">
-                              Can see your comment
-                            </th>
-                            <th class="text-center">
-                              Can see giver's name
-                            </th>
-                            <th class="text-center">
-                              Can see recipient's name
-                            </th>
-                          </tr>
-                          <tr id="recipient-course10">
-                            <td class="text-left">
-                              <div data-original-title="Control what other students in this course can view" data-placement="top" data-toggle="tooltip" title="">
-                                Students in this course
-                              </div>
-                            </td>
-                            <td>
-                              <input class="visibilityCheckbox answerCheckbox" type="checkbox" value="COURSE">
-                            </td>
-                            <td>
-                              <input class="visibilityCheckbox giverCheckbox" type="checkbox" value="COURSE">
-                            </td>
-                            <td>
-                              <input class="visibilityCheckbox recipientCheckbox" disabled="" type="checkbox" value="COURSE">
-                            </td>
-                          </tr>
-                          <tr>
-                            <td class="text-left">
-                              <div data-original-title="Control what instructors can view" data-placement="top" data-toggle="tooltip" title="">
-                                Instructors
-                              </div>
-                            </td>
-                            <td>
-                              <input checked="" class="visibilityCheckbox answerCheckbox" type="checkbox" value="INSTRUCTOR">
-                            </td>
-                            <td>
-                              <input class="visibilityCheckbox giverCheckbox" type="checkbox" value="INSTRUCTOR">
-                            </td>
-                            <td>
-                              <input class="visibilityCheckbox recipientCheckbox" type="checkbox" value="INSTRUCTOR">
-                            </td>
-                          </tr>
-                        </tbody>
-                      </table>
-                    </div>
-                    <div class="form-group">
-                      <textarea class="form-control" id="commentText10" name="commenttext" placeholder="Your comment about this student" rows="3">
-                        Other instructors in this course can see this comment without names
-                      </textarea>
-                    </div>
-                    <div class="col-sm-offset-5">
-                      <input class="btn btn-primary" id="commentsave-10" onclick="return submitCommentForm('10');" title="Save comment" type="submit" value="Save">
-                      <input class="btn btn-default" onclick="return disableComment('10');" type="button" value="Cancel">
->>>>>>> 4369aa3d
                     </div>
                     <input id="commentedittype-10" name="commentedittype" type="hidden" value="edit">
                     <input name="commentid" type="hidden" value="${comment.id}">
@@ -2760,7 +1788,7 @@
                                 <input class="visibilityCheckbox giverCheckbox" type="checkbox" value="COURSE">
                               </td>
                               <td>
-                                <input class="visibilityCheckbox recipientCheckbox" disabled="disabled" type="checkbox" value="COURSE">
+                              <input class="visibilityCheckbox recipientCheckbox" disabled="" type="checkbox" value="COURSE">
                               </td>
                             </tr>
                             <tr>
@@ -2770,13 +1798,13 @@
                                 </div>
                               </td>
                               <td>
-                                <input checked="checked" class="visibilityCheckbox answerCheckbox" type="checkbox" value="INSTRUCTOR">
-                              </td>
-                              <td>
-                                <input checked="checked" class="visibilityCheckbox giverCheckbox" type="checkbox" value="INSTRUCTOR">
-                              </td>
-                              <td>
-                                <input checked="checked" class="visibilityCheckbox recipientCheckbox" type="checkbox" value="INSTRUCTOR">
+                              <input checked="" class="visibilityCheckbox answerCheckbox" type="checkbox" value="INSTRUCTOR">
+                              </td>
+                              <td>
+                              <input checked="" class="visibilityCheckbox giverCheckbox" type="checkbox" value="INSTRUCTOR">
+                              </td>
+                              <td>
+                              <input checked="" class="visibilityCheckbox recipientCheckbox" type="checkbox" value="INSTRUCTOR">
                               </td>
                             </tr>
                           </tbody>
@@ -2791,68 +1819,6 @@
                         <input class="btn btn-primary" id="commentsave-11" onclick="return submitCommentForm('11');" title="Save comment" type="submit" value="Save">
                         <input class="btn btn-default" onclick="return disableComment('11');" type="button" value="Cancel">
                       </div>
-<<<<<<< HEAD
-=======
-                      <table class="table text-center" style="color: #000;">
-                        <tbody>
-                          <tr>
-                            <th class="text-center">
-                              User/Group
-                            </th>
-                            <th class="text-center">
-                              Can see your comment
-                            </th>
-                            <th class="text-center">
-                              Can see giver's name
-                            </th>
-                            <th class="text-center">
-                              Can see recipient's name
-                            </th>
-                          </tr>
-                          <tr id="recipient-course11">
-                            <td class="text-left">
-                              <div data-original-title="Control what other students in this course can view" data-placement="top" data-toggle="tooltip" title="">
-                                Students in this course
-                              </div>
-                            </td>
-                            <td>
-                              <input class="visibilityCheckbox answerCheckbox" type="checkbox" value="COURSE">
-                            </td>
-                            <td>
-                              <input class="visibilityCheckbox giverCheckbox" type="checkbox" value="COURSE">
-                            </td>
-                            <td>
-                              <input class="visibilityCheckbox recipientCheckbox" disabled="" type="checkbox" value="COURSE">
-                            </td>
-                          </tr>
-                          <tr>
-                            <td class="text-left">
-                              <div data-original-title="Control what instructors can view" data-placement="top" data-toggle="tooltip" title="">
-                                Instructors
-                              </div>
-                            </td>
-                            <td>
-                              <input checked="" class="visibilityCheckbox answerCheckbox" type="checkbox" value="INSTRUCTOR">
-                            </td>
-                            <td>
-                              <input checked="" class="visibilityCheckbox giverCheckbox" type="checkbox" value="INSTRUCTOR">
-                            </td>
-                            <td>
-                              <input checked="" class="visibilityCheckbox recipientCheckbox" type="checkbox" value="INSTRUCTOR">
-                            </td>
-                          </tr>
-                        </tbody>
-                      </table>
-                    </div>
-                    <div class="form-group">
-                      <textarea class="form-control" id="commentText11" name="commenttext" placeholder="Your comment about this student" rows="3">
-                        Other instructors in this course can see this comment
-                      </textarea>
-                    </div>
-                    <div class="col-sm-offset-5">
-                      <input class="btn btn-primary" id="commentsave-11" onclick="return submitCommentForm('11');" title="Save comment" type="submit" value="Save">
-                      <input class="btn btn-default" onclick="return disableComment('11');" type="button" value="Cancel">
->>>>>>> 4369aa3d
                     </div>
                     <input id="commentedittype-11" name="commentedittype" type="hidden" value="edit">
                     <input name="commentid" type="hidden" value="${comment.id}">
