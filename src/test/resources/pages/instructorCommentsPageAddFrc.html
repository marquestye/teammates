--- conflicted
+++ resolved
@@ -1883,15 +1883,11 @@
                         <li class="list-group-item list-group-item-warning giver_display-by-you status_display-public" id="responseCommentRow-1-1-1-2">
                           <div id="commentBar-1-1-1-2">
                             <span class="text-muted">
-<<<<<<< HEAD
-                              From: comments.instructor1@course1.tmt [Sun, 01 Mar 2026, 11:59 PM UTC] (last edited by comments.instructor1@course1.tmt at Mon, 02 Mar 2026, 11:59 PM UTC)
-=======
                               From: comments.instructor1@course1.tmt [${datetime.now}]
                             </span>
                             <span class="glyphicon glyphicon-eye-open" data-original-title="This response comment is visible to response giver, and instructors" data-placement="top" data-toggle="tooltip" style="margin-left: 5px;" title="">
                             </span>
                             <span class="glyphicon glyphicon-bell" data-original-title="This comment is pending to notify recipients" data-placement="top" data-toggle="tooltip" title="">
->>>>>>> 47a08dd9
                             </span>
                             <form class="responseCommentDeleteForm pull-right">
                               <a class="btn btn-default btn-xs icon-button" data-original-title="Delete this comment" data-placement="top" data-toggle="tooltip" href="/page/instructorFeedbackResponseCommentDelete" id="commentdelete-1-1-1-2" style="display: none;" title="" type="button">
