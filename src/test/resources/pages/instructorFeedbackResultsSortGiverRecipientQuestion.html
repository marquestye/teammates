--- conflicted
+++ resolved
@@ -4408,88 +4408,7 @@
                                 </div>                
         
 
-<<<<<<< HEAD
-            
-            <div class="panel panel-warning">
-                <div style="cursor: pointer;" id="panelHeading-19" data-target="#panelBodyCollapse-19" class="panel-heading">
-                    <form style="display:none;" id="responseRate" class="responseRateForm" action="/page/instructorFeedbackResultsAjaxResponseRate">
-                        <input name="courseid" value="CFResultsUiT.CS2104" type="hidden">
-                        <input name="fsname" value="First Session" type="hidden">
-                        <input name="user" value="CFResultsUiT.instr" type="hidden">
-                    </form>
-                    <div class="display-icon pull-right">
-                    <span class="glyphicon glyphicon-chevron-up pull-right"></span>
-                    </div>
-                    Participants who have not responded to any question</div>
-                <div id="panelBodyCollapse-19" class="panel-collapse collapse in">
-                      
-                    <div class="panel-body padding-0">
-                        <table class="table table-striped table-bordered margin-0">
-                            <thead class="background-color-medium-gray text-color-gray font-weight-normal">
-                                <tr>
-                                <th id="button_sortFromTeam" class="button-sort-ascending" onclick="toggleSort(this,1)" style="width: 15%;">Team<span class="icon-sort unsorted"></span>
-                                </th>
-                                <th id="button_sortTo" class="button-sort-none" onclick="toggleSort(this,2)" style="width: 15%;">Name<span class="icon-sort unsorted"></span>
-                                </th>                            
-                                </tr>
-                            </thead>
-                            <tbody>
-                            
-                                <tr>
-                                    <td>
-                                    
-                                        <i>Instructors </i>
-                                    
-                                    </td>
-                                    <td>Teammates Helper1</td>                              
-                                </tr>
-                            
-                                <tr>
-                                    <td>
-                                    
-                                        <i>Instructors </i>
-                                    
-                                    </td>
-                                    <td>Teammates Helper2</td>                              
-                                </tr>
-                            
-                                <tr>
-                                    <td>
-                                    
-                                        Team 2
-                                    
-                                    </td>
-                                    <td>Danny Engrid</td>                              
-                                </tr>
-                            
-                                <tr>
-                                    <td>
-                                    
-                                        Team 2
-                                    
-                                    </td>
-                                    <td>Extra guy</td>                              
-                                </tr>
-                            
-                                <tr>
-                                    <td>
-                                    
-                                        Team 3
-                                    
-                                    </td>
-                                    <td>Emily</td>                              
-                                </tr>
-                            
-                            </tbody>
-                        </table>
-                    </div>
-            
-                </div>
-                </div>
-            
-=======
         
->>>>>>> 68241f13
 
 
 
