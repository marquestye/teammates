
   <html>
      <head>
         <title>
            TEAMMATES - Administrator
         </title>
         <link href="/favicon.png" rel="shortcut icon"/>
                  <meta content="text/html; charset=UTF-8" http-equiv="Content-Type"/>
                  <meta content="width=device-width, initial-scale=1.0" name="viewport"/>
                  <link href="/bootstrap/css/bootstrap.min.css" rel="stylesheet" type="text/css"/>
                  <link href="/bootstrap/css/bootstrap-theme.min.css" rel="stylesheet" type="text/css"/>
                  <link href="/stylesheets/teammatesCommon.css" rel="stylesheet" type="text/css"/>
                  <!---->
         <script async="" src="https://ssl.google-analytics.com/ga.js" type="text/javascript">
         </script>
         <script src="/js/googleAnalytics.js" type="text/javascript">
         </script>
         <script src="{*}/jquery.min.js" type="text/javascript">
         </script>
         <script src="{*}/jquery-ui.min.js" type="text/javascript">
         </script>
         <script src="/js/common.js" type="text/javascript">
         </script>
         <script src="/bootstrap/js/bootstrap.min.js" type="text/javascript">
         </script>
         <script src="/js/adminEmailLog.js" type="text/javascript">
         </script>
      </head>
      <body>
         <div class="navbar navbar-inverse navbar-fixed-top" role="navigation">
            <div class="container">
               <div class="navbar-header">
                  <button class="navbar-toggle" data-target=".navbar-collapse" data-toggle="collapse" type="button">
                     <span class="sr-only">
                        Toggle navigation
                     </span>
                     <span class="icon-bar">
                     </span>
                     <span class="icon-bar">
                     </span>
                     <span class="icon-bar">
                     </span>
                  </button>
                  <a class="navbar-brand" href="/index.html">
                     TEAMMATES
                  </a>
               </div>
               <div class="collapse navbar-collapse" id="contentLinks">
                  <ul class="nav navbar-nav">
                     <li>
                        <a href="/admin/adminHomePage">
                           Create Instructor
                        </a>
                     </li>
                     <li>
                        <a href="/admin/adminAccountManagementPage">
                           Account Management
                        </a>
                     </li>
                     <li>
                        <a href="/admin/adminSearchPage">
                           Search
                        </a>
                     </li>
                     <li>
                        <a href="/admin/adminActivityLogPage">
                           Activity Log
                        </a>
                     </li>
                     <li>
                        <a href="/admin/adminSessionsPage">
                           Sessions
                        </a>
                     </li>
                     <li class="active dropdown">
                        <a aria-expanded="false" class="dropdown-toggle" data-toggle="dropdown" href="#" role="button">
                           Email
                           <span class="caret">
                           </span>
                        </a>
                        <ul class="dropdown-menu" role="menu">
                           <li>
                              <a href="/admin/adminEmailComposePage">
                                 Email
                              </a>
                           </li>
                           <li class="divider">
                           </li>
                           <li>
                              <a href="/admin/adminEmailLogPage">
                                 Email Log
                              </a>
                           </li>
                        </ul>
                     </li>
                  </ul>
                  <ul class="nav navbar-nav pull-right">
                     <li>
                        <a class="nav logout" href="/logout.jsp">
                           <span class="glyphicon glyphicon-user">
                           </span>
                           Logout
                        
<<<<<<< HEAD
                        (
                           <span class="text-info" data-original-title="defaultAdmin" data-placement="bottom" data-toggle="tooltip" title="">
                              defaultAdmin
                           </span>
                           )
                        </a>
                     </li>
                  </ul>
               </div>
=======
                        (<span title="" data-placement="bottom" data-toggle="tooltip" class="text-info" data-original-title="${test.admin}">
                                ${test.truncatedAdmin}
                        </span>)
                    </a>  
                </li>
            </ul>
        </div>
    </div>
</div>
    <div id="mainContent" class="container">
        


<div id="topOfPage"></div>

    <h1>Admin Email Log</h1>
    <br />

        
        
    


<div class="well well-plain">
    <form role="form" id="activityLogFilter" action="/admin/adminEmailLogPage" method="post" class="form-horizontal">

        <div id="filterForm" class="panel-heading">

            <div class="form-group">
                <div class="row">
                    <div class="col-md-12">
                        <div class="input-group">
                            <span class="input-group-btn">
                                <button name="search_submit" type="submit" class="btn btn-default">Filter</button>
                            </span> 
                            
                            <input type="text" value="" name="filterQuery" id="filterQuery" class="form-control" />
                        
                            <input type="text" style="display:none;" value="true" name="pageChange" />
                                    
                        </div>
                    </div>
                </div>
>>>>>>> 36128dad
            </div>
         </div>
         <div class="container" id="mainContent">
            <div id="topOfPage">
            </div>
            <h1>
               Admin Email Log
            </h1>
            <br/>
                        <div class="well well-plain">
               <form action="/admin/adminEmailLogPage" class="form-horizontal" id="activityLogFilter" method="post" role="form">
                  <div class="panel-heading" id="filterForm">
                     <div class="form-group">
                        <div class="row">
                           <div class="col-md-12">
                              <div class="input-group">
                                 <span class="input-group-btn">
                                    <button class="btn btn-default" name="search_submit" type="submit">
                                       Filter
                                    </button>
                                 </span>
                                 <input class="form-control" id="filterQuery" name="filterQuery" type="text" value=""/>
                                                                  <input name="pageChange" style="display:none;" type="text" value="true"/>
                                                               </div>
                           </div>
                        </div>
                     </div>
                     <div class="form-group">
                        <a class="btn btn-link center-block" href="#" onclick="toggleReference()">
                           <span id="referenceText">
                              Show Reference
                           </span>
                           <br/>
                                                      <span class="glyphicon glyphicon-chevron-down" id="detailButton">
                           </span>
                        </a>
                     </div>
                     <div id="filterReference" style="display: none;">
                        <div class="form-group">
                           <div class="col-md-12">
                              <div class="alert alert-success">
                                 <p class="text-center">
                                    <span class="glyphicon glyphicon-filter">
                                    </span>
                                    A query is formed by a
                                list of filters. Each
                                filter is in the format
                                    <strong>
                                        [filter label]: [value1, value2, value3....]
                                    </strong>
                                    <br/>
                                                                     </p>
                              </div>
                              <p class="text-center">
                                 <span class="glyphicon glyphicon-hand-right">
                                 </span>
                                 Combine filters with the
                                 <span class="label label-warning">
                                    AND
                                 </span>
                                 keyword or the
                                 <span class="label label-warning">
                                    |
                                 </span>
                                 separator.
                              </p>
                           </div>
                        </div>
                        <small>
                           <div class="form-group">
                              <div class="col-md-12">
                                 <div class="form-control-static">
                                    <strong>
                                       Sample Queries:
                                    </strong>
                                    <br/>
                                                                        <ul>
                                       <li>
                                          E.g. receiver:
                                        alice@gmail.com AND
                                        subject:
                                        welcome,TEAMMATES
                                        AND after:
                                        15/03/15
                                       </li>
                                       <li>
                                          E.g. after:
                                        13/3/15 AND before:
                                        17/3/15 AND
                                        Receiver:
                                        teammates@test.com
                                        AND info:click,join link
                                       </li>
                                    </ul>
                                 </div>
                              </div>
                           </div>
                           <div class="form-group">
                              <div class="col-md-12">
                                 <div class="form-control-static">
                                    <strong>
                                       Possible Labels:
                                    </strong>
                                     after,
                                    before, receiver, subject,
                                    info, version
                                    <br/>
                                                                        <ul>
                                       <li>
                                          E.g. after: 13/03/15
                                       </li>
                                       <li>
                                          E.g. before: 13/03/15
                                       </li>
                                       <li>
                                          E.g. receiver: alice@gmail.com
                                       </li>
                                       <li>
                                          E.g. subject: Welcome,teammates
                                       </li>
                                       <li>
                                          E.g. info: you can click the link below
                                       </li>
                                       <li>
                                          E.g. info: link,cs1010 (Use "," to search multiple key strings)
                                       </li>
                                       <li>
                                          E.g. version: 4.15,4.16
                                       </li>
                                       <li>
                                          E.g. version: 4-15,4.16 (both "." and "-" are acceptable)
                                       </li>
                                    </ul>
                                 </div>
                              </div>
                           </div>
                        </small>
                     </div>
                  </div>
               </form>
            </div>
            <form id="ajaxLoaderDataForm">
               <input name="offset" type="hidden" value="{*}"/>
                              <input id="filterQuery" name="filterQuery" type="hidden" value=""/>
                           </form>
            <br/>
                        <br/>
                        <div class="panel panel-primary">
               <div class="panel-heading">
                  <strong>
                     Email Log
                  </strong>
               </div>
               <div class="table-responsive">
                  <table class="table dataTable" id="emailLogsTable">
                     <thead>
                        <tr>
                           <td>
                              <strong>
                                 Receiver
                              </strong>
                           </td>
                           <td>
                              <strong>
                                 Subject
                              </strong>
                           </td>
                           <td>
                              <strong>
                                 Date
                              </strong>
                           </td>
                        </tr>
                     </thead>
                     {*}
                  </table>
               </div>
            </div>
            <div class="alert alert-info" id="statusMessage">
                 Total Logs gone through in last search: {*}
               <br/>
                           </div>
         </div>
         <div class="container-fluid" id="footerComponent">
            <div class="container">
               <div class="row">
                  <div class="col-md-2">
                     <span>
                        [
                        <a href="/index.html">
                           TEAMMATES
                        </a>
                        V${version}]
                     </span>
                  </div>
                  <div class="col-md-8">
                  </div>
                  <div class="col-md-2">
                     <span>
                        [Send
                        <a class="link" href="../contact.html" target="_blank">
                           Feedback
                        </a>
                        ]
                     </span>
                  </div>
               </div>
            </div>
         </div>
      </body>
   </html>
<|MERGE_RESOLUTION|>--- conflicted
+++ resolved
@@ -101,61 +101,14 @@
                            </span>
                            Logout
                         
-<<<<<<< HEAD
-                        (
-                           <span class="text-info" data-original-title="defaultAdmin" data-placement="bottom" data-toggle="tooltip" title="">
-                              defaultAdmin
-                           </span>
-                           )
-                        </a>
-                     </li>
-                  </ul>
-               </div>
-=======
                         (<span title="" data-placement="bottom" data-toggle="tooltip" class="text-info" data-original-title="${test.admin}">
                                 ${test.truncatedAdmin}
-                        </span>)
-                    </a>  
-                </li>
-            </ul>
-        </div>
-    </div>
-</div>
-    <div id="mainContent" class="container">
-        
-
-
-<div id="topOfPage"></div>
-
-    <h1>Admin Email Log</h1>
-    <br />
-
-        
-        
-    
-
-
-<div class="well well-plain">
-    <form role="form" id="activityLogFilter" action="/admin/adminEmailLogPage" method="post" class="form-horizontal">
-
-        <div id="filterForm" class="panel-heading">
-
-            <div class="form-group">
-                <div class="row">
-                    <div class="col-md-12">
-                        <div class="input-group">
-                            <span class="input-group-btn">
-                                <button name="search_submit" type="submit" class="btn btn-default">Filter</button>
-                            </span> 
-                            
-                            <input type="text" value="" name="filterQuery" id="filterQuery" class="form-control" />
-                        
-                            <input type="text" style="display:none;" value="true" name="pageChange" />
-                                    
-                        </div>
-                    </div>
-                </div>
->>>>>>> 36128dad
+                           </span>
+                           )
+                        </a>
+                     </li>
+                  </ul>
+               </div>
             </div>
          </div>
          <div class="container" id="mainContent">
