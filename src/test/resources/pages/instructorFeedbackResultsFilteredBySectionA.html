--- conflicted
+++ resolved
@@ -344,23 +344,14 @@
             
             <div class="panel panel-info">
                 <div style="cursor: pointer;" data-target="#panelBodyCollapse-3" class="panel-heading">
-<<<<<<< HEAD
-                    <form style="display:none;" id="seeMore-4" class="seeMoreForm-4" action="/page/instructorFeedbackResultsPage">
-=======
                     <form style="display:none;" id="seeMore-3" class="seeMoreForm-3" action="/page/instructorFeedbackResultsPage">
->>>>>>> 7a17ad72
                         <input name="courseid" value="CFResultsUiT.CS2104" type="hidden">
                         <input name="fsname" value="First Session" type="hidden">
                         <input name="user" value="CFResultsUiT.instr" type="hidden">
                         <input name="frgroupbyteam" value="null" type="hidden">
                         <input name="frsorttype" value="question" type="hidden">
-<<<<<<< HEAD
-                        <input name="frshowstats" value="on" id="showStats-4" type="hidden">
-                        <input name="questionnum" value="4" type="hidden">
-=======
                         <input name="frshowstats" value="on" id="showStats-3" type="hidden">
                         <input name="questionnum" value="3" type="hidden">
->>>>>>> 7a17ad72
                     </form>
                     <div class="display-icon pull-right">
                     <span class="glyphicon glyphicon-chevron-up pull-right"></span>
@@ -369,8 +360,6 @@
                 </div>
                 <div id="panelBodyCollapse-3" class="panel-collapse collapse in">
                 <div class="panel-body padding-0" id="questionBody-2">
-<<<<<<< HEAD
-=======
                     
                         <div class="col-sm-12">
                             <i class="text-muted">There are no responses for this question.</i>
@@ -398,7 +387,6 @@
                 </div>
                 <div id="panelBodyCollapse-4" class="panel-collapse collapse in">
                 <div class="panel-body padding-0" id="questionBody-3">
->>>>>>> 7a17ad72
                                     
                     <div class="resultStatistics">
                         
@@ -449,25 +437,15 @@
             </div>
             
             <div class="panel panel-info">
-<<<<<<< HEAD
-                <div style="cursor: pointer;" data-target="#panelBodyCollapse-4" class="panel-heading">
-                    <form style="display:none;" id="seeMore-7" class="seeMoreForm-7" action="/page/instructorFeedbackResultsPage">
-=======
                 <div style="cursor: pointer;" data-target="#panelBodyCollapse-5" class="panel-heading">
                     <form style="display:none;" id="seeMore-5" class="seeMoreForm-5" action="/page/instructorFeedbackResultsPage">
->>>>>>> 7a17ad72
                         <input name="courseid" value="CFResultsUiT.CS2104" type="hidden">
                         <input name="fsname" value="First Session" type="hidden">
                         <input name="user" value="CFResultsUiT.instr" type="hidden">
                         <input name="frgroupbyteam" value="null" type="hidden">
                         <input name="frsorttype" value="question" type="hidden">
-<<<<<<< HEAD
-                        <input name="frshowstats" value="on" id="showStats-7" type="hidden">
-                        <input name="questionnum" value="7" type="hidden">
-=======
                         <input name="frshowstats" value="on" id="showStats-5" type="hidden">
                         <input name="questionnum" value="5" type="hidden">
->>>>>>> 7a17ad72
                     </form>
                     <div class="display-icon pull-right">
                     <span class="glyphicon glyphicon-chevron-up pull-right"></span>
@@ -533,13 +511,8 @@
 <ul style="list-style-type: disc;margin-left: 20px;"><li>FlexiCommand</li><li>PowerSearch</li><li>GoodUI</li><li>Google Integration</li></ul></span>
 </span></span>
                 </div>
-<<<<<<< HEAD
-                <div id="panelBodyCollapse-4" class="panel-collapse collapse in">
-                <div class="panel-body padding-0" id="questionBody-3">
-=======
                 <div id="panelBodyCollapse-7" class="panel-collapse collapse in">
                 <div class="panel-body padding-0" id="questionBody-6">
->>>>>>> 7a17ad72
                                     
                     <div class="resultStatistics">
                         <div class="panel-body">
@@ -660,11 +633,7 @@
             </div>
             
             <div class="panel panel-info">
-<<<<<<< HEAD
-                <div style="cursor: pointer;" data-target="#panelBodyCollapse-5" class="panel-heading">
-=======
                 <div style="cursor: pointer;" data-target="#panelBodyCollapse-8" class="panel-heading">
->>>>>>> 7a17ad72
                     <form style="display:none;" id="seeMore-8" class="seeMoreForm-8" action="/page/instructorFeedbackResultsPage">
                         <input name="courseid" value="CFResultsUiT.CS2104" type="hidden">
                         <input name="fsname" value="First Session" type="hidden">
@@ -684,13 +653,8 @@
 <ul style="list-style-type: disc;margin-left: 20px;"><li>FlexiCommand</li><li>PowerSearch</li><li>GoodUI</li><li>Google Integration</li></ul></span>
 </span></span>
                 </div>
-<<<<<<< HEAD
-                <div id="panelBodyCollapse-5" class="panel-collapse collapse in">
-                <div class="panel-body padding-0" id="questionBody-4">
-=======
                 <div id="panelBodyCollapse-8" class="panel-collapse collapse in">
                 <div class="panel-body padding-0" id="questionBody-7">
->>>>>>> 7a17ad72
                                     
                     <div class="resultStatistics">
                         <div class="panel-body">
@@ -811,11 +775,7 @@
             </div>
             
             <div class="panel panel-info">
-<<<<<<< HEAD
-                <div style="cursor: pointer;" data-target="#panelBodyCollapse-6" class="panel-heading">
-=======
                 <div style="cursor: pointer;" data-target="#panelBodyCollapse-9" class="panel-heading">
->>>>>>> 7a17ad72
                     <form style="display:none;" id="seeMore-9" class="seeMoreForm-9" action="/page/instructorFeedbackResultsPage">
                         <input name="courseid" value="CFResultsUiT.CS2104" type="hidden">
                         <input name="fsname" value="First Session" type="hidden">
@@ -835,13 +795,8 @@
 <br>The options for this question is automatically generated from the list of all students in this course.</span>
 </span></span>
                 </div>
-<<<<<<< HEAD
-                <div id="panelBodyCollapse-6" class="panel-collapse collapse in">
-                <div class="panel-body padding-0" id="questionBody-5">
-=======
                 <div id="panelBodyCollapse-9" class="panel-collapse collapse in">
                 <div class="panel-body padding-0" id="questionBody-8">
->>>>>>> 7a17ad72
                                     
                     <div class="resultStatistics">
                         <div class="panel-body">
@@ -932,11 +887,7 @@
             </div>
             
             <div class="panel panel-info">
-<<<<<<< HEAD
-                <div style="cursor: pointer;" data-target="#panelBodyCollapse-7" class="panel-heading">
-=======
                 <div style="cursor: pointer;" data-target="#panelBodyCollapse-10" class="panel-heading">
->>>>>>> 7a17ad72
                     <form style="display:none;" id="seeMore-10" class="seeMoreForm-10" action="/page/instructorFeedbackResultsPage">
                         <input name="courseid" value="CFResultsUiT.CS2104" type="hidden">
                         <input name="fsname" value="First Session" type="hidden">
@@ -956,13 +907,8 @@
 <br>The options for this question is automatically generated from the list of all teams in this course.</span>
 </span></span>
                 </div>
-<<<<<<< HEAD
-                <div id="panelBodyCollapse-7" class="panel-collapse collapse in">
-                <div class="panel-body padding-0" id="questionBody-6">
-=======
                 <div id="panelBodyCollapse-10" class="panel-collapse collapse in">
                 <div class="panel-body padding-0" id="questionBody-9">
->>>>>>> 7a17ad72
                                     
                     <div class="resultStatistics">
                         <div class="panel-body">
@@ -1053,11 +999,7 @@
             </div>
             
             <div class="panel panel-info">
-<<<<<<< HEAD
-                <div style="cursor: pointer;" data-target="#panelBodyCollapse-8" class="panel-heading">
-=======
                 <div style="cursor: pointer;" data-target="#panelBodyCollapse-11" class="panel-heading">
->>>>>>> 7a17ad72
                     <form style="display:none;" id="seeMore-11" class="seeMoreForm-11" action="/page/instructorFeedbackResultsPage">
                         <input name="courseid" value="CFResultsUiT.CS2104" type="hidden">
                         <input name="fsname" value="First Session" type="hidden">
@@ -1077,13 +1019,8 @@
 <br>The options for this question is automatically generated from the list of all students in this course.</span>
 </span></span>
                 </div>
-<<<<<<< HEAD
-                <div id="panelBodyCollapse-8" class="panel-collapse collapse in">
-                <div class="panel-body padding-0" id="questionBody-7">
-=======
                 <div id="panelBodyCollapse-11" class="panel-collapse collapse in">
                 <div class="panel-body padding-0" id="questionBody-10">
->>>>>>> 7a17ad72
                                     
                     <div class="resultStatistics">
                         <div class="panel-body">
@@ -1174,11 +1111,7 @@
             </div>
             
             <div class="panel panel-info">
-<<<<<<< HEAD
-                <div style="cursor: pointer;" data-target="#panelBodyCollapse-9" class="panel-heading">
-=======
                 <div style="cursor: pointer;" data-target="#panelBodyCollapse-12" class="panel-heading">
->>>>>>> 7a17ad72
                     <form style="display:none;" id="seeMore-12" class="seeMoreForm-12" action="/page/instructorFeedbackResultsPage">
                         <input name="courseid" value="CFResultsUiT.CS2104" type="hidden">
                         <input name="fsname" value="First Session" type="hidden">
@@ -1198,13 +1131,8 @@
 <br>The options for this question is automatically generated from the list of all teams in this course.</span>
 </span></span>
                 </div>
-<<<<<<< HEAD
-                <div id="panelBodyCollapse-9" class="panel-collapse collapse in">
-                <div class="panel-body padding-0" id="questionBody-8">
-=======
                 <div id="panelBodyCollapse-12" class="panel-collapse collapse in">
                 <div class="panel-body padding-0" id="questionBody-11">
->>>>>>> 7a17ad72
                                     
                     <div class="resultStatistics">
                         <div class="panel-body">
@@ -1305,11 +1233,7 @@
             </div>
             
             <div class="panel panel-info">
-<<<<<<< HEAD
-                <div style="cursor: pointer;" data-target="#panelBodyCollapse-10" class="panel-heading">
-=======
                 <div style="cursor: pointer;" data-target="#panelBodyCollapse-13" class="panel-heading">
->>>>>>> 7a17ad72
                     <form style="display:none;" id="seeMore-13" class="seeMoreForm-13" action="/page/instructorFeedbackResultsPage">
                         <input name="courseid" value="CFResultsUiT.CS2104" type="hidden">
                         <input name="fsname" value="First Session" type="hidden">
@@ -1328,13 +1252,8 @@
     <span id="questionAdditionalInfo-13-" style="display:none;">Numerical-scale question:<br>Minimum value: 1. Increment: 0.5. Maximum value: 5.</span>
 </span></span>
                 </div>
-<<<<<<< HEAD
-                <div id="panelBodyCollapse-10" class="panel-collapse collapse in">
-                <div class="panel-body padding-0" id="questionBody-9">
-=======
                 <div id="panelBodyCollapse-13" class="panel-collapse collapse in">
                 <div class="panel-body padding-0" id="questionBody-12">
->>>>>>> 7a17ad72
                                     
                     <div class="resultStatistics">
                         <div class="panel-body">
