<div class="container" id="mainContent">
  <div id="topOfPage">
  </div>
  <h1>
    Comments from Instructors
  </h1>
  <br>
  <div class="well well-plain">
    <div class="row">
      <div class="col-md-12">
        <form action="/page/instructorSearchPage?user=comments.idOfInstructor1OfCourse1" method="get" name="search_form">
          <div class="input-group">
            <input class="form-control" id="searchBox" name="searchkey" placeholder="Any info related to comments" title="Search for comment" type="text">
            <span class="input-group-btn">
              <button class="btn btn-default" id="buttonSearch" type="submit" value="Search">
                Search
              </button>
            </span>
          </div>
          <input name="searchcommentforstudents" type="hidden" value="true">
          <input name="searchcommentforresponses" type="hidden" value="true">
          <input name="user" type="hidden" value="comments.idOfInstructor1OfCourse1">
        </form>
        <div class="well well-plain">
          <div class="row">
            <div class="col-md-2">
              <div class="checkbox">
                <input id="option-check" type="checkbox">
                <label for="option-check">
                  Show More Options
                </label>
              </div>
            </div>
            <div class="col-md-3">
              <div class="checkbox">
                <input id="displayArchivedCourses_check" type="checkbox">
                <label for="displayArchivedCourses_check">
                  Include Archived Courses
                </label>
                <div id="displayArchivedCourses_link" style="display:none;">
                  <a href="/page/instructorCommentsPage?user=comments.idOfInstructor1OfCourse1">
                    link back to the page
                  </a>
                </div>
              </div>
            </div>
          </div>
          <div class="row">
            <div class="well well-plain" id="more-options">
              <form class="form-horizontal" role="form">
                <div class="row">
                  <div class="col-sm-4">
                    <div class="text-color-primary">
                      <strong>
                        Show comments for:
                      </strong>
                    </div>
                    <br>
                    <div class="checkbox">
                      <input checked="checked" id="panel_all" type="checkbox">
                      <label for="panel_all">
                        <strong>
                          All
                        </strong>
                      </label>
                    </div>
                    <br>
                    <div class="checkbox">
                      <input checked="checked" id="panel_check-1" type="checkbox">
                      <label for="panel_check-1">
                        Students
                      </label>
                    </div>
                    <div class="checkbox">
                      <input checked="checked" id="panel_check-2" type="checkbox">
                      <label for="panel_check-2">
                        Session: comments.First feedback session
                      </label>
                    </div>
                  </div>
                  <div class="col-sm-4">
                    <div class="text-color-primary">
                      <strong>
                        Show comments from:
                      </strong>
                    </div>
                    <br>
                    <div class="checkbox">
                      <input checked="checked" id="giver_all" type="checkbox" value="">
                      <label for="giver_all">
                        <strong>
                          All
                        </strong>
                      </label>
                    </div>
                    <br>
                    <div class="checkbox">
                      <input checked="checked" id="giver_check-by-you" type="checkbox">
                      <label for="giver_check-by-you">
                        You
                      </label>
                    </div>
                    <div class="checkbox">
                      <input checked="checked" id="giver_check-by-others" type="checkbox">
                      <label for="giver_check-by-others">
                        Others
                      </label>
                    </div>
                  </div>
                  <div class="col-sm-4">
                    <div class="text-color-primary">
                      <strong>
                        Show comments with status:
                      </strong>
                    </div>
                    <br>
                    <div class="checkbox">
                      <input checked="checked" id="status_all" type="checkbox" value="">
                      <label for="status_all">
                        <strong>
                          All
                        </strong>
                      </label>
                    </div>
                    <br>
                    <div class="checkbox">
                      <input checked="checked" id="status_check-public" type="checkbox">
                      <label for="status_check-public">
                        Public
                      </label>
                    </div>
                    <div class="checkbox">
                      <input checked="checked" id="status_check-private" type="checkbox">
                      <label for="status_check-private">
                        Private
                      </label>
                    </div>
                  </div>
                </div>
              </form>
            </div>
          </div>
        </div>
      </div>
    </div>
  </div>
  <br>
  <div id="statusMessage" style="display: none;">
  </div>
  <ul class="pagination">
    <li>
      <a href="javascript:;">
        «
      </a>
    </li>
    <li class="active">
      <a href="/page/instructorCommentsPage?user=comments.idOfInstructor1OfCourse1&courseid=comments.idOfTypicalCourse1">
        comments.idOfTypicalCourse1
      </a>
    </li>
    <li>
      <a href="javascript:;">
        »
      </a>
    </li>
  </ul>
  <div class="well well-plain">
    <div class="row">
      <h4 class="col-sm-9 text-color-primary">
        <strong>
          comments.idOfTypicalCourse1 : Typical Course 1 with 2 Evals
        </strong>
      </h4>
      <div class="btn-group pull-right" style="display:none">
        <a class="btn btn-sm btn-info" data-original-title="Send email notification to 0 recipient(s) of comments pending notification" data-toggle="tooltip" href="/page/instructorStudentCommentClearPending?courseid=comments.idOfTypicalCourse1&user=comments.idOfInstructor1OfCourse1" style="margin-right: 17px;" title="" type="button">
          <span class="badge" style="margin-right: 5px">
            0
          </span>
          <span class="glyphicon glyphicon-comment">
          </span>
          <span class="glyphicon glyphicon-arrow-right">
          </span>
          <span class="glyphicon glyphicon-envelope">
          </span>
        </a>
      </div>
    </div>
    <div id="no-comment-panel" style="display:none;">
      <br>
      <div class="panel">
        <div class="panel-body">
          You don't have any comment in this course.
        </div>
      </div>
    </div>
    <div id="panel_display-1">
      <br>
      <div class="panel panel-primary">
        <div class="panel-heading">
          <strong>
            Comments for students
          </strong>
        </div>
        <div class="panel-body">
          <div class="panel panel-info student-record-comments giver_display-by-you">
            <div class="panel-heading">
              From
              <b>
                You (comments.idOfTypicalCourse1)
              </b>
            </div>
            <ul class="list-group comments">
              <li class="list-group-item list-group-item-warning status_display-public">
                <div id="commentBar-1">
                  <span class="text-muted">
                    To
                    <b>
                      Team 1.1
                    </b>
                    [Mon, 07 May 2012, 08:54 AM UTC]
                  </span>
                  <span class="glyphicon glyphicon-eye-open" data-original-title="This comment is visible to recipient team" data-placement="top" data-toggle="tooltip" style="margin-left: 5px;" title="">
                  </span>
                  <a class="btn btn-default btn-xs icon-button pull-right" data-original-title="Delete this comment" data-placement="top" data-toggle="tooltip" id="commentdelete-1" onclick="return deleteComment('1');" style="display: none;" title="" type="button">
                    <span class="glyphicon glyphicon-trash glyphicon-primary">
                    </span>
                  </a>
                  <a class="btn btn-default btn-xs icon-button pull-right" data-original-title="Edit this comment" data-placement="top" data-toggle="tooltip" id="commentedit-1" onclick="return enableEdit('1', '0');" style="display: none;" title="" type="button">
                    <span class="glyphicon glyphicon-pencil glyphicon-primary">
                    </span>
                  </a>
                </div>
                <div id="plainCommentText1" style="margin-left: 15px;">
                  team can see this comment without giver's name
                </div>
                <form action="/page/instructorStudentCommentEdit" class="form_comment" id="form_commentedit-1" method="post" name="form_commentedit">
                  <div id="commentTextEdit1" style="display: none;">
                    <div class="form-group form-inline">
                      <div class="form-group text-muted">
                        <p>
                          Comment about Team 1.1:
                        </p>
                        You may change comment's visibility using the visibility options on the right hand side.
                      </div>
                      <a class="btn btn-sm btn-info pull-right" id="visibility-options-trigger1">
                        <span class="glyphicon glyphicon-eye-close">
                        </span>
                        Show Visibility Options
                      </a>
                    </div>
                    <div class="panel panel-default" id="visibility-options1" style="display: none;">
                      <div class="panel-heading">
                        Visibility Options
                      </div>
                      <table class="table text-center" style="color: #000;">
                        <tbody>
                          <tr>
                            <th class="text-center">
                              User/Group
                            </th>
                            <th class="text-center">
                              Can see your comment
                            </th>
                            <th class="text-center">
                              Can see giver's name
                            </th>
                            <th class="text-center">
                              Can see recipient's name
                            </th>
                          </tr>
                          <tr id="recipient-team1">
                            <td class="text-left">
                              <div data-original-title="Control what team members of comment recipients can view" data-placement="top" data-toggle="tooltip" title="">
                                Recipient Team
                              </div>
                            </td>
                            <td>
                              <input checked="checked" class="visibilityCheckbox answerCheckbox" type="checkbox" value="TEAM">
                            </td>
                            <td>
                              <input class="visibilityCheckbox giverCheckbox" type="checkbox" value="TEAM">
                            </td>
                            <td>
                              <input class="visibilityCheckbox recipientCheckbox" disabled="disabled" type="checkbox" value="TEAM">
                            </td>
                          </tr>
                          <tr id="recipient-section1">
                            <td class="text-left">
                              <div data-original-title="Control what other students in the same section can view" data-placement="top" data-toggle="tooltip" title="">
                                Recipient's Section
                              </div>
                            </td>
                            <td>
                              <input class="visibilityCheckbox answerCheckbox" type="checkbox" value="SECTION">
                            </td>
                            <td>
                              <input class="visibilityCheckbox giverCheckbox" type="checkbox" value="SECTION">
                            </td>
                            <td>
                              <input class="visibilityCheckbox recipientCheckbox" type="checkbox" value="SECTION">
                            </td>
                          </tr>
                          <tr id="recipient-course1">
                            <td class="text-left">
                              <div data-original-title="Control what other students in this course can view" data-placement="top" data-toggle="tooltip" title="">
                                Other students in this course
                              </div>
                            </td>
                            <td>
                              <input class="visibilityCheckbox answerCheckbox" type="checkbox" value="COURSE">
                            </td>
                            <td>
                              <input class="visibilityCheckbox giverCheckbox" type="checkbox" value="COURSE">
                            </td>
                            <td>
                              <input class="visibilityCheckbox recipientCheckbox" type="checkbox" value="COURSE">
                            </td>
                          </tr>
                          <tr>
                            <td class="text-left">
                              <div data-original-title="Control what instructors can view" data-placement="top" data-toggle="tooltip" title="">
                                Instructors
                              </div>
                            </td>
                            <td>
                              <input class="visibilityCheckbox answerCheckbox" type="checkbox" value="INSTRUCTOR">
                            </td>
                            <td>
                              <input class="visibilityCheckbox giverCheckbox" type="checkbox" value="INSTRUCTOR">
                            </td>
                            <td>
                              <input class="visibilityCheckbox recipientCheckbox" type="checkbox" value="INSTRUCTOR">
                            </td>
                          </tr>
                        </tbody>
                      </table>
                    </div>
                    <div class="form-group">
                      <textarea class="form-control" id="commentText1" name="commenttext" placeholder="Your comment about this student" rows="3">
                        team can see this comment without giver's name
                      </textarea>
                    </div>
                    <div class="col-sm-offset-5">
                      <input class="btn btn-primary" id="commentsave-1" onclick="return submitCommentForm('1');" title="Save comment" type="submit" value="Save">
                      <input class="btn btn-default" onclick="return disableComment('1');" type="button" value="Cancel">
                    </div>
                  </div>
                  <input id="commentedittype-1" name="commentedittype" type="hidden" value="edit">
                  <input name="commentid" type="hidden" value="${comment.id}">
                  <input name="courseid" type="hidden" value="comments.idOfTypicalCourse1">
                  <input name="commentpage" type="hidden" value="true">
                  <input name="showcommentsto" type="hidden" value="TEAM">
                  <input name="showgiverto" type="hidden" value="">
                  <input name="showrecipientto" type="hidden" value="">
                  <input name="user" type="hidden" value="comments.idOfInstructor1OfCourse1">
                </form>
              </li>
              <li class="list-group-item list-group-item-warning status_display-public">
                <div id="commentBar-2">
                  <span class="text-muted">
                    To
                    <b>
                      student1 In Course1 (Team 1.1, comments.student1InCourse1@gmail.tmt)
                    </b>
                    [Sun, 06 May 2012, 08:55 AM UTC]
                  </span>
                  <span class="glyphicon glyphicon-eye-open" data-original-title="This comment is visible to other students in this course" data-placement="top" data-toggle="tooltip" style="margin-left: 5px;" title="">
                  </span>
                  <a class="btn btn-default btn-xs icon-button pull-right" data-original-title="Delete this comment" data-placement="top" data-toggle="tooltip" id="commentdelete-2" onclick="return deleteComment('2');" style="display: none;" title="" type="button">
                    <span class="glyphicon glyphicon-trash glyphicon-primary">
                    </span>
                  </a>
                  <a class="btn btn-default btn-xs icon-button pull-right" data-original-title="Edit this comment" data-placement="top" data-toggle="tooltip" id="commentedit-2" onclick="return enableEdit('2', '0');" style="display: none;" title="" type="button">
                    <span class="glyphicon glyphicon-pencil glyphicon-primary">
                    </span>
                  </a>
                </div>
                <div id="plainCommentText2" style="margin-left: 15px;">
                  Other students in this course can see this comment without giver and recipient's name
                </div>
                <form action="/page/instructorStudentCommentEdit" class="form_comment" id="form_commentedit-2" method="post" name="form_commentedit">
                  <div id="commentTextEdit2" style="display: none;">
                    <div class="form-group form-inline">
                      <div class="form-group text-muted">
                        <p>
                          Comment about student1 In Course1 (Team 1.1, comments.student1InCourse1@gmail.tmt):
                        </p>
                        You may change comment's visibility using the visibility options on the right hand side.
                      </div>
                      <a class="btn btn-sm btn-info pull-right" id="visibility-options-trigger2">
                        <span class="glyphicon glyphicon-eye-close">
                        </span>
                        Show Visibility Options
                      </a>
                    </div>
                    <div class="panel panel-default" id="visibility-options2" style="display: none;">
                      <div class="panel-heading">
                        Visibility Options
                      </div>
                      <table class="table text-center" style="color: #000;">
                        <tbody>
                          <tr>
                            <th class="text-center">
                              User/Group
                            </th>
                            <th class="text-center">
                              Can see your comment
                            </th>
                            <th class="text-center">
                              Can see giver's name
                            </th>
                            <th class="text-center">
                              Can see recipient's name
                            </th>
                          </tr>
                          <tr id="recipient-person2">
                            <td class="text-left">
                              <div data-original-title="Control what comment recipient(s) can view" data-placement="top" data-toggle="tooltip" title="">
                                Recipient(s)
                              </div>
                            </td>
                            <td>
                              <input class="visibilityCheckbox answerCheckbox centered" name="receiverLeaderCheckbox" type="checkbox" value="PERSON">
                            </td>
                            <td>
                              <input class="visibilityCheckbox giverCheckbox" type="checkbox" value="PERSON">
                            </td>
                            <td>
                              <input class="visibilityCheckbox recipientCheckbox" disabled="disabled" name="receiverFollowerCheckbox" type="checkbox" value="PERSON">
                            </td>
                          </tr>
                          <tr id="recipient-team2">
                            <td class="text-left">
                              <div data-original-title="Control what team members of comment recipients can view" data-placement="top" data-toggle="tooltip" title="">
                                Recipient's Team
                              </div>
                            </td>
                            <td>
                              <input class="visibilityCheckbox answerCheckbox" type="checkbox" value="TEAM">
                            </td>
                            <td>
                              <input class="visibilityCheckbox giverCheckbox" type="checkbox" value="TEAM">
                            </td>
                            <td>
                              <input class="visibilityCheckbox recipientCheckbox" type="checkbox" value="TEAM">
                            </td>
                          </tr>
                          <tr id="recipient-section2">
                            <td class="text-left">
                              <div data-original-title="Control what other students in the same section can view" data-placement="top" data-toggle="tooltip" title="">
                                Recipient's Section
                              </div>
                            </td>
                            <td>
                              <input class="visibilityCheckbox answerCheckbox" type="checkbox" value="SECTION">
                            </td>
                            <td>
                              <input class="visibilityCheckbox giverCheckbox" type="checkbox" value="SECTION">
                            </td>
                            <td>
                              <input class="visibilityCheckbox recipientCheckbox" type="checkbox" value="SECTION">
                            </td>
                          </tr>
                          <tr id="recipient-course2">
                            <td class="text-left">
                              <div data-original-title="Control what other students in this course can view" data-placement="top" data-toggle="tooltip" title="">
                                Other students in this course
                              </div>
                            </td>
                            <td>
                              <input checked="checked" class="visibilityCheckbox answerCheckbox" type="checkbox" value="COURSE">
                            </td>
                            <td>
                              <input class="visibilityCheckbox giverCheckbox" type="checkbox" value="COURSE">
                            </td>
                            <td>
                              <input class="visibilityCheckbox recipientCheckbox" type="checkbox" value="COURSE">
                            </td>
                          </tr>
                          <tr>
                            <td class="text-left">
                              <div data-original-title="Control what instructors can view" data-placement="top" data-toggle="tooltip" title="">
                                Instructors
                              </div>
                            </td>
                            <td>
                              <input class="visibilityCheckbox answerCheckbox" type="checkbox" value="INSTRUCTOR">
                            </td>
                            <td>
                              <input class="visibilityCheckbox giverCheckbox" type="checkbox" value="INSTRUCTOR">
                            </td>
                            <td>
                              <input class="visibilityCheckbox recipientCheckbox" type="checkbox" value="INSTRUCTOR">
                            </td>
                          </tr>
                        </tbody>
                      </table>
                    </div>
                    <div class="form-group">
                      <textarea class="form-control" id="commentText2" name="commenttext" placeholder="Your comment about this student" rows="3">
                        Other students in this course can see this comment without giver and recipient's name
                      </textarea>
                    </div>
                    <div class="col-sm-offset-5">
                      <input class="btn btn-primary" id="commentsave-2" onclick="return submitCommentForm('2');" title="Save comment" type="submit" value="Save">
                      <input class="btn btn-default" onclick="return disableComment('2');" type="button" value="Cancel">
                    </div>
                  </div>
                  <input id="commentedittype-2" name="commentedittype" type="hidden" value="edit">
                  <input name="commentid" type="hidden" value="${comment.id}">
                  <input name="courseid" type="hidden" value="comments.idOfTypicalCourse1">
                  <input name="commentpage" type="hidden" value="true">
                  <input name="showcommentsto" type="hidden" value="COURSE">
                  <input name="showgiverto" type="hidden" value="">
                  <input name="showrecipientto" type="hidden" value="">
                  <input name="user" type="hidden" value="comments.idOfInstructor1OfCourse1">
                </form>
              </li>
              <li class="list-group-item list-group-item-warning status_display-public">
                <div id="commentBar-3">
                  <span class="text-muted">
                    To
                    <b>
                      Team 1.1
                    </b>
                    [Sat, 05 May 2012, 08:53 AM UTC] (last edited by comments.instructor1@course1.tmt at Sat, 05 May 2012, 08:54 AM UTC)
                  </span>
                  <span class="glyphicon glyphicon-eye-open" data-original-title="This comment is visible to recipient team" data-placement="top" data-toggle="tooltip" style="margin-left: 5px;" title="">
                  </span>
                  <a class="btn btn-default btn-xs icon-button pull-right" data-original-title="Delete this comment" data-placement="top" data-toggle="tooltip" id="commentdelete-3" onclick="return deleteComment('3');" style="display: none;" title="" type="button">
                    <span class="glyphicon glyphicon-trash glyphicon-primary">
                    </span>
                  </a>
                  <a class="btn btn-default btn-xs icon-button pull-right" data-original-title="Edit this comment" data-placement="top" data-toggle="tooltip" id="commentedit-3" onclick="return enableEdit('3', '0');" style="display: none;" title="" type="button">
                    <span class="glyphicon glyphicon-pencil glyphicon-primary">
                    </span>
                  </a>
                </div>
                <div id="plainCommentText3" style="margin-left: 15px;">
                  team can see this comment with giver and recipient's name
                </div>
                <form action="/page/instructorStudentCommentEdit" class="form_comment" id="form_commentedit-3" method="post" name="form_commentedit">
                  <div id="commentTextEdit3" style="display: none;">
                    <div class="form-group form-inline">
                      <div class="form-group text-muted">
                        <p>
                          Comment about Team 1.1:
                        </p>
                        You may change comment's visibility using the visibility options on the right hand side.
                      </div>
                      <a class="btn btn-sm btn-info pull-right" id="visibility-options-trigger3">
                        <span class="glyphicon glyphicon-eye-close">
                        </span>
                        Show Visibility Options
                      </a>
                    </div>
                    <div class="panel panel-default" id="visibility-options3" style="display: none;">
                      <div class="panel-heading">
                        Visibility Options
                      </div>
                      <table class="table text-center" style="color: #000;">
                        <tbody>
                          <tr>
                            <th class="text-center">
                              User/Group
                            </th>
                            <th class="text-center">
                              Can see your comment
                            </th>
                            <th class="text-center">
                              Can see giver's name
                            </th>
                            <th class="text-center">
                              Can see recipient's name
                            </th>
                          </tr>
                          <tr id="recipient-team3">
                            <td class="text-left">
                              <div data-original-title="Control what team members of comment recipients can view" data-placement="top" data-toggle="tooltip" title="">
                                Recipient Team
                              </div>
                            </td>
                            <td>
                              <input checked="checked" class="visibilityCheckbox answerCheckbox" type="checkbox" value="TEAM">
                            </td>
                            <td>
                              <input checked="checked" class="visibilityCheckbox giverCheckbox" type="checkbox" value="TEAM">
                            </td>
                            <td>
                              <input class="visibilityCheckbox recipientCheckbox" disabled="disabled" type="checkbox" value="TEAM">
                            </td>
                          </tr>
                          <tr id="recipient-section3">
                            <td class="text-left">
                              <div data-original-title="Control what other students in the same section can view" data-placement="top" data-toggle="tooltip" title="">
                                Recipient's Section
                              </div>
                            </td>
                            <td>
                              <input class="visibilityCheckbox answerCheckbox" type="checkbox" value="SECTION">
                            </td>
                            <td>
                              <input class="visibilityCheckbox giverCheckbox" type="checkbox" value="SECTION">
                            </td>
                            <td>
                              <input class="visibilityCheckbox recipientCheckbox" type="checkbox" value="SECTION">
                            </td>
                          </tr>
                          <tr id="recipient-course3">
                            <td class="text-left">
                              <div data-original-title="Control what other students in this course can view" data-placement="top" data-toggle="tooltip" title="">
                                Other students in this course
                              </div>
                            </td>
                            <td>
                              <input class="visibilityCheckbox answerCheckbox" type="checkbox" value="COURSE">
                            </td>
                            <td>
                              <input class="visibilityCheckbox giverCheckbox" type="checkbox" value="COURSE">
                            </td>
                            <td>
                              <input class="visibilityCheckbox recipientCheckbox" type="checkbox" value="COURSE">
                            </td>
                          </tr>
                          <tr>
                            <td class="text-left">
                              <div data-original-title="Control what instructors can view" data-placement="top" data-toggle="tooltip" title="">
                                Instructors
                              </div>
                            </td>
                            <td>
                              <input class="visibilityCheckbox answerCheckbox" type="checkbox" value="INSTRUCTOR">
                            </td>
                            <td>
                              <input class="visibilityCheckbox giverCheckbox" type="checkbox" value="INSTRUCTOR">
                            </td>
                            <td>
                              <input class="visibilityCheckbox recipientCheckbox" type="checkbox" value="INSTRUCTOR">
                            </td>
                          </tr>
                        </tbody>
                      </table>
                    </div>
                    <div class="form-group">
                      <textarea class="form-control" id="commentText3" name="commenttext" placeholder="Your comment about this student" rows="3">
                        team can see this comment with giver and recipient's name
                      </textarea>
                    </div>
                    <div class="col-sm-offset-5">
                      <input class="btn btn-primary" id="commentsave-3" onclick="return submitCommentForm('3');" title="Save comment" type="submit" value="Save">
                      <input class="btn btn-default" onclick="return disableComment('3');" type="button" value="Cancel">
                    </div>
                  </div>
                  <input id="commentedittype-3" name="commentedittype" type="hidden" value="edit">
                  <input name="commentid" type="hidden" value="${comment.id}">
                  <input name="courseid" type="hidden" value="comments.idOfTypicalCourse1">
                  <input name="commentpage" type="hidden" value="true">
                  <input name="showcommentsto" type="hidden" value="TEAM">
                  <input name="showgiverto" type="hidden" value="TEAM">
                  <input name="showrecipientto" type="hidden" value="">
                  <input name="user" type="hidden" value="comments.idOfInstructor1OfCourse1">
                </form>
              </li>
              <li class="list-group-item list-group-item-warning status_display-public">
                <div id="commentBar-4">
                  <span class="text-muted">
                    To
                    <b>
                      student1 In Course1 (Team 1.1, comments.student1InCourse1@gmail.tmt)
                    </b>
                    [Fri, 04 May 2012, 08:52 AM UTC]
                  </span>
                  <span class="glyphicon glyphicon-eye-open" data-original-title="This comment is visible to recipient's team" data-placement="top" data-toggle="tooltip" style="margin-left: 5px;" title="">
                  </span>
                  <a class="btn btn-default btn-xs icon-button pull-right" data-original-title="Delete this comment" data-placement="top" data-toggle="tooltip" id="commentdelete-4" onclick="return deleteComment('4');" style="display: none;" title="" type="button">
                    <span class="glyphicon glyphicon-trash glyphicon-primary">
                    </span>
                  </a>
                  <a class="btn btn-default btn-xs icon-button pull-right" data-original-title="Edit this comment" data-placement="top" data-toggle="tooltip" id="commentedit-4" onclick="return enableEdit('4', '0');" style="display: none;" title="" type="button">
                    <span class="glyphicon glyphicon-pencil glyphicon-primary">
                    </span>
                  </a>
                </div>
                <div id="plainCommentText4" style="margin-left: 15px;">
                  teammates can see this comment without giver and recipient's name
                </div>
                <form action="/page/instructorStudentCommentEdit" class="form_comment" id="form_commentedit-4" method="post" name="form_commentedit">
                  <div id="commentTextEdit4" style="display: none;">
                    <div class="form-group form-inline">
                      <div class="form-group text-muted">
                        <p>
                          Comment about student1 In Course1 (Team 1.1, comments.student1InCourse1@gmail.tmt):
                        </p>
                        You may change comment's visibility using the visibility options on the right hand side.
                      </div>
                      <a class="btn btn-sm btn-info pull-right" id="visibility-options-trigger4">
                        <span class="glyphicon glyphicon-eye-close">
                        </span>
                        Show Visibility Options
                      </a>
                    </div>
                    <div class="panel panel-default" id="visibility-options4" style="display: none;">
                      <div class="panel-heading">
                        Visibility Options
                      </div>
                      <table class="table text-center" style="color: #000;">
                        <tbody>
                          <tr>
                            <th class="text-center">
                              User/Group
                            </th>
                            <th class="text-center">
                              Can see your comment
                            </th>
                            <th class="text-center">
                              Can see giver's name
                            </th>
                            <th class="text-center">
                              Can see recipient's name
                            </th>
                          </tr>
                          <tr id="recipient-person4">
                            <td class="text-left">
                              <div data-original-title="Control what comment recipient(s) can view" data-placement="top" data-toggle="tooltip" title="">
                                Recipient(s)
                              </div>
                            </td>
                            <td>
                              <input class="visibilityCheckbox answerCheckbox centered" name="receiverLeaderCheckbox" type="checkbox" value="PERSON">
                            </td>
                            <td>
                              <input class="visibilityCheckbox giverCheckbox" type="checkbox" value="PERSON">
                            </td>
                            <td>
                              <input class="visibilityCheckbox recipientCheckbox" disabled="disabled" name="receiverFollowerCheckbox" type="checkbox" value="PERSON">
                            </td>
                          </tr>
                          <tr id="recipient-team4">
                            <td class="text-left">
                              <div data-original-title="Control what team members of comment recipients can view" data-placement="top" data-toggle="tooltip" title="">
                                Recipient's Team
                              </div>
                            </td>
                            <td>
                              <input checked="checked" class="visibilityCheckbox answerCheckbox" type="checkbox" value="TEAM">
                            </td>
                            <td>
                              <input class="visibilityCheckbox giverCheckbox" type="checkbox" value="TEAM">
                            </td>
                            <td>
                              <input class="visibilityCheckbox recipientCheckbox" type="checkbox" value="TEAM">
                            </td>
                          </tr>
                          <tr id="recipient-section4">
                            <td class="text-left">
                              <div data-original-title="Control what other students in the same section can view" data-placement="top" data-toggle="tooltip" title="">
                                Recipient's Section
                              </div>
                            </td>
                            <td>
                              <input class="visibilityCheckbox answerCheckbox" type="checkbox" value="SECTION">
                            </td>
                            <td>
                              <input class="visibilityCheckbox giverCheckbox" type="checkbox" value="SECTION">
                            </td>
                            <td>
                              <input class="visibilityCheckbox recipientCheckbox" type="checkbox" value="SECTION">
                            </td>
                          </tr>
                          <tr id="recipient-course4">
                            <td class="text-left">
                              <div data-original-title="Control what other students in this course can view" data-placement="top" data-toggle="tooltip" title="">
                                Other students in this course
                              </div>
                            </td>
                            <td>
                              <input class="visibilityCheckbox answerCheckbox" type="checkbox" value="COURSE">
                            </td>
                            <td>
                              <input class="visibilityCheckbox giverCheckbox" type="checkbox" value="COURSE">
                            </td>
                            <td>
                              <input class="visibilityCheckbox recipientCheckbox" type="checkbox" value="COURSE">
                            </td>
                          </tr>
                          <tr>
                            <td class="text-left">
                              <div data-original-title="Control what instructors can view" data-placement="top" data-toggle="tooltip" title="">
                                Instructors
                              </div>
                            </td>
                            <td>
                              <input class="visibilityCheckbox answerCheckbox" type="checkbox" value="INSTRUCTOR">
                            </td>
                            <td>
                              <input class="visibilityCheckbox giverCheckbox" type="checkbox" value="INSTRUCTOR">
                            </td>
                            <td>
                              <input class="visibilityCheckbox recipientCheckbox" type="checkbox" value="INSTRUCTOR">
                            </td>
                          </tr>
                        </tbody>
                      </table>
                    </div>
                    <div class="form-group">
                      <textarea class="form-control" id="commentText4" name="commenttext" placeholder="Your comment about this student" rows="3">
                        teammates can see this comment without giver and recipient's name
                      </textarea>
                    </div>
                    <div class="col-sm-offset-5">
                      <input class="btn btn-primary" id="commentsave-4" onclick="return submitCommentForm('4');" title="Save comment" type="submit" value="Save">
                      <input class="btn btn-default" onclick="return disableComment('4');" type="button" value="Cancel">
                    </div>
                  </div>
                  <input id="commentedittype-4" name="commentedittype" type="hidden" value="edit">
                  <input name="commentid" type="hidden" value="${comment.id}">
                  <input name="courseid" type="hidden" value="comments.idOfTypicalCourse1">
                  <input name="commentpage" type="hidden" value="true">
                  <input name="showcommentsto" type="hidden" value="TEAM">
                  <input name="showgiverto" type="hidden" value="">
                  <input name="showrecipientto" type="hidden" value="">
                  <input name="user" type="hidden" value="comments.idOfInstructor1OfCourse1">
                </form>
              </li>
              <li class="list-group-item list-group-item-warning status_display-public">
                <div id="commentBar-5">
                  <span class="text-muted">
                    To
                    <b>
                      student1 In Course1 (Team 1.1, comments.student1InCourse1@gmail.tmt)
                    </b>
                    [Thu, 03 May 2012, 08:51 AM UTC]
                  </span>
                  <span class="glyphicon glyphicon-eye-open" data-original-title="This comment is visible to recipient's team" data-placement="top" data-toggle="tooltip" style="margin-left: 5px;" title="">
                  </span>
                  <a class="btn btn-default btn-xs icon-button pull-right" data-original-title="Delete this comment" data-placement="top" data-toggle="tooltip" id="commentdelete-5" onclick="return deleteComment('5');" style="display: none;" title="" type="button">
                    <span class="glyphicon glyphicon-trash glyphicon-primary">
                    </span>
                  </a>
                  <a class="btn btn-default btn-xs icon-button pull-right" data-original-title="Edit this comment" data-placement="top" data-toggle="tooltip" id="commentedit-5" onclick="return enableEdit('5', '0');" style="display: none;" title="" type="button">
                    <span class="glyphicon glyphicon-pencil glyphicon-primary">
                    </span>
                  </a>
                </div>
                <div id="plainCommentText5" style="margin-left: 15px;">
                  teammates can see this comment with giver and recipient's name
                </div>
                <form action="/page/instructorStudentCommentEdit" class="form_comment" id="form_commentedit-5" method="post" name="form_commentedit">
                  <div id="commentTextEdit5" style="display: none;">
                    <div class="form-group form-inline">
                      <div class="form-group text-muted">
                        <p>
                          Comment about student1 In Course1 (Team 1.1, comments.student1InCourse1@gmail.tmt):
                        </p>
                        You may change comment's visibility using the visibility options on the right hand side.
                      </div>
                      <a class="btn btn-sm btn-info pull-right" id="visibility-options-trigger5">
                        <span class="glyphicon glyphicon-eye-close">
                        </span>
                        Show Visibility Options
                      </a>
                    </div>
                    <div class="panel panel-default" id="visibility-options5" style="display: none;">
                      <div class="panel-heading">
                        Visibility Options
                      </div>
                      <table class="table text-center" style="color: #000;">
                        <tbody>
                          <tr>
                            <th class="text-center">
                              User/Group
                            </th>
                            <th class="text-center">
                              Can see your comment
                            </th>
                            <th class="text-center">
                              Can see giver's name
                            </th>
                            <th class="text-center">
                              Can see recipient's name
                            </th>
                          </tr>
                          <tr id="recipient-person5">
                            <td class="text-left">
                              <div data-original-title="Control what comment recipient(s) can view" data-placement="top" data-toggle="tooltip" title="">
                                Recipient(s)
                              </div>
                            </td>
                            <td>
                              <input class="visibilityCheckbox answerCheckbox centered" name="receiverLeaderCheckbox" type="checkbox" value="PERSON">
                            </td>
                            <td>
                              <input class="visibilityCheckbox giverCheckbox" type="checkbox" value="PERSON">
                            </td>
                            <td>
                              <input class="visibilityCheckbox recipientCheckbox" disabled="disabled" name="receiverFollowerCheckbox" type="checkbox" value="PERSON">
                            </td>
                          </tr>
                          <tr id="recipient-team5">
                            <td class="text-left">
                              <div data-original-title="Control what team members of comment recipients can view" data-placement="top" data-toggle="tooltip" title="">
                                Recipient's Team
                              </div>
                            </td>
                            <td>
                              <input checked="checked" class="visibilityCheckbox answerCheckbox" type="checkbox" value="TEAM">
                            </td>
                            <td>
                              <input checked="checked" class="visibilityCheckbox giverCheckbox" type="checkbox" value="TEAM">
                            </td>
                            <td>
                              <input checked="checked" class="visibilityCheckbox recipientCheckbox" type="checkbox" value="TEAM">
                            </td>
                          </tr>
                          <tr id="recipient-section5">
                            <td class="text-left">
                              <div data-original-title="Control what other students in the same section can view" data-placement="top" data-toggle="tooltip" title="">
                                Recipient's Section
                              </div>
                            </td>
                            <td>
                              <input class="visibilityCheckbox answerCheckbox" type="checkbox" value="SECTION">
                            </td>
                            <td>
                              <input class="visibilityCheckbox giverCheckbox" type="checkbox" value="SECTION">
                            </td>
                            <td>
                              <input class="visibilityCheckbox recipientCheckbox" type="checkbox" value="SECTION">
                            </td>
                          </tr>
                          <tr id="recipient-course5">
                            <td class="text-left">
                              <div data-original-title="Control what other students in this course can view" data-placement="top" data-toggle="tooltip" title="">
                                Other students in this course
                              </div>
                            </td>
                            <td>
                              <input class="visibilityCheckbox answerCheckbox" type="checkbox" value="COURSE">
                            </td>
                            <td>
                              <input class="visibilityCheckbox giverCheckbox" type="checkbox" value="COURSE">
                            </td>
                            <td>
                              <input class="visibilityCheckbox recipientCheckbox" type="checkbox" value="COURSE">
                            </td>
                          </tr>
                          <tr>
                            <td class="text-left">
                              <div data-original-title="Control what instructors can view" data-placement="top" data-toggle="tooltip" title="">
                                Instructors
                              </div>
                            </td>
                            <td>
                              <input class="visibilityCheckbox answerCheckbox" type="checkbox" value="INSTRUCTOR">
                            </td>
                            <td>
                              <input class="visibilityCheckbox giverCheckbox" type="checkbox" value="INSTRUCTOR">
                            </td>
                            <td>
                              <input class="visibilityCheckbox recipientCheckbox" type="checkbox" value="INSTRUCTOR">
                            </td>
                          </tr>
                        </tbody>
                      </table>
                    </div>
                    <div class="form-group">
                      <textarea class="form-control" id="commentText5" name="commenttext" placeholder="Your comment about this student" rows="3">
                        teammates can see this comment with giver and recipient's name
                      </textarea>
                    </div>
                    <div class="col-sm-offset-5">
                      <input class="btn btn-primary" id="commentsave-5" onclick="return submitCommentForm('5');" title="Save comment" type="submit" value="Save">
                      <input class="btn btn-default" onclick="return disableComment('5');" type="button" value="Cancel">
                    </div>
                  </div>
                  <input id="commentedittype-5" name="commentedittype" type="hidden" value="edit">
                  <input name="commentid" type="hidden" value="${comment.id}">
                  <input name="courseid" type="hidden" value="comments.idOfTypicalCourse1">
                  <input name="commentpage" type="hidden" value="true">
                  <input name="showcommentsto" type="hidden" value="TEAM">
                  <input name="showgiverto" type="hidden" value="TEAM">
                  <input name="showrecipientto" type="hidden" value="TEAM">
                  <input name="user" type="hidden" value="comments.idOfInstructor1OfCourse1">
                </form>
              </li>
              <li class="list-group-item list-group-item-warning status_display-public">
                <div id="commentBar-6">
                  <span class="text-muted">
                    To
                    <b>
                      student1 In Course1 (Team 1.1, comments.student1InCourse1@gmail.tmt)
                    </b>
                    [Wed, 02 May 2012, 08:50 AM UTC] (last edited by comments.instructor1@course1.tmt at Wed, 02 May 2012, 08:51 AM UTC)
                  </span>
                  <span class="glyphicon glyphicon-eye-open" data-original-title="This comment is visible to recipient" data-placement="top" data-toggle="tooltip" style="margin-left: 5px;" title="">
                  </span>
                  <a class="btn btn-default btn-xs icon-button pull-right" data-original-title="Delete this comment" data-placement="top" data-toggle="tooltip" id="commentdelete-6" onclick="return deleteComment('6');" style="display: none;" title="" type="button">
                    <span class="glyphicon glyphicon-trash glyphicon-primary">
                    </span>
                  </a>
                  <a class="btn btn-default btn-xs icon-button pull-right" data-original-title="Edit this comment" data-placement="top" data-toggle="tooltip" id="commentedit-6" onclick="return enableEdit('6', '0');" style="display: none;" title="" type="button">
                    <span class="glyphicon glyphicon-pencil glyphicon-primary">
                    </span>
                  </a>
                </div>
                <div id="plainCommentText6" style="margin-left: 15px;">
                  recipient can see this comment without giver's name
                </div>
                <form action="/page/instructorStudentCommentEdit" class="form_comment" id="form_commentedit-6" method="post" name="form_commentedit">
                  <div id="commentTextEdit6" style="display: none;">
                    <div class="form-group form-inline">
                      <div class="form-group text-muted">
                        <p>
                          Comment about student1 In Course1 (Team 1.1, comments.student1InCourse1@gmail.tmt):
                        </p>
                        You may change comment's visibility using the visibility options on the right hand side.
                      </div>
                      <a class="btn btn-sm btn-info pull-right" id="visibility-options-trigger6">
                        <span class="glyphicon glyphicon-eye-close">
                        </span>
                        Show Visibility Options
                      </a>
                    </div>
                    <div class="panel panel-default" id="visibility-options6" style="display: none;">
                      <div class="panel-heading">
                        Visibility Options
                      </div>
                      <table class="table text-center" style="color: #000;">
                        <tbody>
                          <tr>
                            <th class="text-center">
                              User/Group
                            </th>
                            <th class="text-center">
                              Can see your comment
                            </th>
                            <th class="text-center">
                              Can see giver's name
                            </th>
                            <th class="text-center">
                              Can see recipient's name
                            </th>
                          </tr>
                          <tr id="recipient-person6">
                            <td class="text-left">
                              <div data-original-title="Control what comment recipient(s) can view" data-placement="top" data-toggle="tooltip" title="">
                                Recipient(s)
                              </div>
                            </td>
                            <td>
                              <input checked="checked" class="visibilityCheckbox answerCheckbox centered" name="receiverLeaderCheckbox" type="checkbox" value="PERSON">
                            </td>
                            <td>
                              <input class="visibilityCheckbox giverCheckbox" type="checkbox" value="PERSON">
                            </td>
                            <td>
                              <input class="visibilityCheckbox recipientCheckbox" disabled="disabled" name="receiverFollowerCheckbox" type="checkbox" value="PERSON">
                            </td>
                          </tr>
                          <tr id="recipient-team6">
                            <td class="text-left">
                              <div data-original-title="Control what team members of comment recipients can view" data-placement="top" data-toggle="tooltip" title="">
                                Recipient's Team
                              </div>
                            </td>
                            <td>
                              <input class="visibilityCheckbox answerCheckbox" type="checkbox" value="TEAM">
                            </td>
                            <td>
                              <input class="visibilityCheckbox giverCheckbox" type="checkbox" value="TEAM">
                            </td>
                            <td>
                              <input class="visibilityCheckbox recipientCheckbox" type="checkbox" value="TEAM">
                            </td>
                          </tr>
                          <tr id="recipient-section6">
                            <td class="text-left">
                              <div data-original-title="Control what other students in the same section can view" data-placement="top" data-toggle="tooltip" title="">
                                Recipient's Section
                              </div>
                            </td>
                            <td>
                              <input class="visibilityCheckbox answerCheckbox" type="checkbox" value="SECTION">
                            </td>
                            <td>
                              <input class="visibilityCheckbox giverCheckbox" type="checkbox" value="SECTION">
                            </td>
                            <td>
                              <input class="visibilityCheckbox recipientCheckbox" type="checkbox" value="SECTION">
                            </td>
                          </tr>
                          <tr id="recipient-course6">
                            <td class="text-left">
                              <div data-original-title="Control what other students in this course can view" data-placement="top" data-toggle="tooltip" title="">
                                Other students in this course
                              </div>
                            </td>
                            <td>
                              <input class="visibilityCheckbox answerCheckbox" type="checkbox" value="COURSE">
                            </td>
                            <td>
                              <input class="visibilityCheckbox giverCheckbox" type="checkbox" value="COURSE">
                            </td>
                            <td>
                              <input class="visibilityCheckbox recipientCheckbox" type="checkbox" value="COURSE">
                            </td>
                          </tr>
                          <tr>
                            <td class="text-left">
                              <div data-original-title="Control what instructors can view" data-placement="top" data-toggle="tooltip" title="">
                                Instructors
                              </div>
                            </td>
                            <td>
                              <input class="visibilityCheckbox answerCheckbox" type="checkbox" value="INSTRUCTOR">
                            </td>
                            <td>
                              <input class="visibilityCheckbox giverCheckbox" type="checkbox" value="INSTRUCTOR">
                            </td>
                            <td>
                              <input class="visibilityCheckbox recipientCheckbox" type="checkbox" value="INSTRUCTOR">
                            </td>
                          </tr>
                        </tbody>
                      </table>
                    </div>
                    <div class="form-group">
                      <textarea class="form-control" id="commentText6" name="commenttext" placeholder="Your comment about this student" rows="3">
                        recipient can see this comment without giver's name
                      </textarea>
                    </div>
                    <div class="col-sm-offset-5">
                      <input class="btn btn-primary" id="commentsave-6" onclick="return submitCommentForm('6');" title="Save comment" type="submit" value="Save">
                      <input class="btn btn-default" onclick="return disableComment('6');" type="button" value="Cancel">
                    </div>
                  </div>
                  <input id="commentedittype-6" name="commentedittype" type="hidden" value="edit">
                  <input name="commentid" type="hidden" value="${comment.id}">
                  <input name="courseid" type="hidden" value="comments.idOfTypicalCourse1">
                  <input name="commentpage" type="hidden" value="true">
                  <input name="showcommentsto" type="hidden" value="PERSON">
                  <input name="showgiverto" type="hidden" value="">
                  <input name="showrecipientto" type="hidden" value="">
                  <input name="user" type="hidden" value="comments.idOfInstructor1OfCourse1">
                </form>
              </li>
              <li class="list-group-item list-group-item-warning status_display-public">
                <div id="commentBar-7">
                  <span class="text-muted">
                    To
                    <b>
                      student1 In Course1 (Team 1.1, comments.student1InCourse1@gmail.tmt)
                    </b>
                    [Tue, 01 May 2012, 08:49 AM UTC]
                  </span>
                  <span class="glyphicon glyphicon-eye-open" data-original-title="This comment is visible to recipient" data-placement="top" data-toggle="tooltip" style="margin-left: 5px;" title="">
                  </span>
                  <a class="btn btn-default btn-xs icon-button pull-right" data-original-title="Delete this comment" data-placement="top" data-toggle="tooltip" id="commentdelete-7" onclick="return deleteComment('7');" style="display: none;" title="" type="button">
                    <span class="glyphicon glyphicon-trash glyphicon-primary">
                    </span>
                  </a>
                  <a class="btn btn-default btn-xs icon-button pull-right" data-original-title="Edit this comment" data-placement="top" data-toggle="tooltip" id="commentedit-7" onclick="return enableEdit('7', '0');" style="display: none;" title="" type="button">
                    <span class="glyphicon glyphicon-pencil glyphicon-primary">
                    </span>
                  </a>
                </div>
                <div id="plainCommentText7" style="margin-left: 15px;">
                  recipient can see this comment with giver and recipient's name
                </div>
                <form action="/page/instructorStudentCommentEdit" class="form_comment" id="form_commentedit-7" method="post" name="form_commentedit">
                  <div id="commentTextEdit7" style="display: none;">
                    <div class="form-group form-inline">
                      <div class="form-group text-muted">
                        <p>
                          Comment about student1 In Course1 (Team 1.1, comments.student1InCourse1@gmail.tmt):
                        </p>
                        You may change comment's visibility using the visibility options on the right hand side.
                      </div>
                      <a class="btn btn-sm btn-info pull-right" id="visibility-options-trigger7">
                        <span class="glyphicon glyphicon-eye-close">
                        </span>
                        Show Visibility Options
                      </a>
                    </div>
                    <div class="panel panel-default" id="visibility-options7" style="display: none;">
                      <div class="panel-heading">
                        Visibility Options
                      </div>
                      <table class="table text-center" style="color: #000;">
                        <tbody>
                          <tr>
                            <th class="text-center">
                              User/Group
                            </th>
                            <th class="text-center">
                              Can see your comment
                            </th>
                            <th class="text-center">
                              Can see giver's name
                            </th>
                            <th class="text-center">
                              Can see recipient's name
                            </th>
                          </tr>
                          <tr id="recipient-person7">
                            <td class="text-left">
                              <div data-original-title="Control what comment recipient(s) can view" data-placement="top" data-toggle="tooltip" title="">
                                Recipient(s)
                              </div>
                            </td>
                            <td>
                              <input checked="checked" class="visibilityCheckbox answerCheckbox centered" name="receiverLeaderCheckbox" type="checkbox" value="PERSON">
                            </td>
                            <td>
                              <input checked="checked" class="visibilityCheckbox giverCheckbox" type="checkbox" value="PERSON">
                            </td>
                            <td>
                              <input class="visibilityCheckbox recipientCheckbox" disabled="disabled" name="receiverFollowerCheckbox" type="checkbox" value="PERSON">
                            </td>
                          </tr>
                          <tr id="recipient-team7">
                            <td class="text-left">
                              <div data-original-title="Control what team members of comment recipients can view" data-placement="top" data-toggle="tooltip" title="">
                                Recipient's Team
                              </div>
                            </td>
                            <td>
                              <input class="visibilityCheckbox answerCheckbox" type="checkbox" value="TEAM">
                            </td>
                            <td>
                              <input class="visibilityCheckbox giverCheckbox" type="checkbox" value="TEAM">
                            </td>
                            <td>
                              <input class="visibilityCheckbox recipientCheckbox" type="checkbox" value="TEAM">
                            </td>
                          </tr>
                          <tr id="recipient-section7">
                            <td class="text-left">
                              <div data-original-title="Control what other students in the same section can view" data-placement="top" data-toggle="tooltip" title="">
                                Recipient's Section
                              </div>
                            </td>
                            <td>
                              <input class="visibilityCheckbox answerCheckbox" type="checkbox" value="SECTION">
                            </td>
                            <td>
                              <input class="visibilityCheckbox giverCheckbox" type="checkbox" value="SECTION">
                            </td>
                            <td>
                              <input class="visibilityCheckbox recipientCheckbox" type="checkbox" value="SECTION">
                            </td>
                          </tr>
                          <tr id="recipient-course7">
                            <td class="text-left">
                              <div data-original-title="Control what other students in this course can view" data-placement="top" data-toggle="tooltip" title="">
                                Other students in this course
                              </div>
                            </td>
                            <td>
                              <input class="visibilityCheckbox answerCheckbox" type="checkbox" value="COURSE">
                            </td>
                            <td>
                              <input class="visibilityCheckbox giverCheckbox" type="checkbox" value="COURSE">
                            </td>
                            <td>
                              <input class="visibilityCheckbox recipientCheckbox" type="checkbox" value="COURSE">
                            </td>
                          </tr>
                          <tr>
                            <td class="text-left">
                              <div data-original-title="Control what instructors can view" data-placement="top" data-toggle="tooltip" title="">
                                Instructors
                              </div>
                            </td>
                            <td>
                              <input class="visibilityCheckbox answerCheckbox" type="checkbox" value="INSTRUCTOR">
                            </td>
                            <td>
                              <input class="visibilityCheckbox giverCheckbox" type="checkbox" value="INSTRUCTOR">
                            </td>
                            <td>
                              <input class="visibilityCheckbox recipientCheckbox" type="checkbox" value="INSTRUCTOR">
                            </td>
                          </tr>
                        </tbody>
                      </table>
                    </div>
                    <div class="form-group">
                      <textarea class="form-control" id="commentText7" name="commenttext" placeholder="Your comment about this student" rows="3">
                        recipient can see this comment with giver and recipient's name
                      </textarea>
                    </div>
                    <div class="col-sm-offset-5">
                      <input class="btn btn-primary" id="commentsave-7" onclick="return submitCommentForm('7');" title="Save comment" type="submit" value="Save">
                      <input class="btn btn-default" onclick="return disableComment('7');" type="button" value="Cancel">
                    </div>
                  </div>
                  <input id="commentedittype-7" name="commentedittype" type="hidden" value="edit">
                  <input name="commentid" type="hidden" value="${comment.id}">
                  <input name="courseid" type="hidden" value="comments.idOfTypicalCourse1">
                  <input name="commentpage" type="hidden" value="true">
                  <input name="showcommentsto" type="hidden" value="PERSON">
                  <input name="showgiverto" type="hidden" value="PERSON">
                  <input name="showrecipientto" type="hidden" value="">
                  <input name="user" type="hidden" value="comments.idOfInstructor1OfCourse1">
                </form>
              </li>
              <li class="list-group-item list-group-item-warning status_display-private">
                <div id="commentBar-8">
                  <span class="text-muted">
                    To
                    <b>
                      student1 In Course1 (Team 1.1, comments.student1InCourse1@gmail.tmt)
                    </b>
                    [Sun, 01 Apr 2012, 11:59 PM UTC]
                  </span>
                  <a class="btn btn-default btn-xs icon-button pull-right" data-original-title="Delete this comment" data-placement="top" data-toggle="tooltip" id="commentdelete-8" onclick="return deleteComment('8');" style="display: none;" title="" type="button">
                    <span class="glyphicon glyphicon-trash glyphicon-primary">
                    </span>
                  </a>
                  <a class="btn btn-default btn-xs icon-button pull-right" data-original-title="Edit this comment" data-placement="top" data-toggle="tooltip" id="commentedit-8" onclick="return enableEdit('8', '0');" style="display: none;" title="" type="button">
                    <span class="glyphicon glyphicon-pencil glyphicon-primary">
                    </span>
                  </a>
                </div>
                <div id="plainCommentText8" style="margin-left: 15px;">
                  private comment
                </div>
                <form action="/page/instructorStudentCommentEdit" class="form_comment" id="form_commentedit-8" method="post" name="form_commentedit">
                  <div id="commentTextEdit8" style="display: none;">
                    <div class="form-group form-inline">
                      <div class="form-group text-muted">
                        <p>
                          Comment about student1 In Course1 (Team 1.1, comments.student1InCourse1@gmail.tmt):
                        </p>
                        You may change comment's visibility using the visibility options on the right hand side.
                      </div>
                      <a class="btn btn-sm btn-info pull-right" id="visibility-options-trigger8">
                        <span class="glyphicon glyphicon-eye-close">
                        </span>
                        Show Visibility Options
                      </a>
                    </div>
                    <div class="panel panel-default" id="visibility-options8" style="display: none;">
                      <div class="panel-heading">
                        Visibility Options
                      </div>
                      <table class="table text-center" style="color: #000;">
                        <tbody>
                          <tr>
                            <th class="text-center">
                              User/Group
                            </th>
                            <th class="text-center">
                              Can see your comment
                            </th>
                            <th class="text-center">
                              Can see giver's name
                            </th>
                            <th class="text-center">
                              Can see recipient's name
                            </th>
                          </tr>
                          <tr id="recipient-person8">
                            <td class="text-left">
                              <div data-original-title="Control what comment recipient(s) can view" data-placement="top" data-toggle="tooltip" title="">
                                Recipient(s)
                              </div>
                            </td>
                            <td>
                              <input class="visibilityCheckbox answerCheckbox centered" name="receiverLeaderCheckbox" type="checkbox" value="PERSON">
                            </td>
                            <td>
                              <input class="visibilityCheckbox giverCheckbox" type="checkbox" value="PERSON">
                            </td>
                            <td>
                              <input class="visibilityCheckbox recipientCheckbox" disabled="disabled" name="receiverFollowerCheckbox" type="checkbox" value="PERSON">
                            </td>
                          </tr>
                          <tr id="recipient-team8">
                            <td class="text-left">
                              <div data-original-title="Control what team members of comment recipients can view" data-placement="top" data-toggle="tooltip" title="">
                                Recipient's Team
                              </div>
                            </td>
                            <td>
                              <input class="visibilityCheckbox answerCheckbox" type="checkbox" value="TEAM">
                            </td>
                            <td>
                              <input class="visibilityCheckbox giverCheckbox" type="checkbox" value="TEAM">
                            </td>
                            <td>
                              <input class="visibilityCheckbox recipientCheckbox" type="checkbox" value="TEAM">
                            </td>
                          </tr>
                          <tr id="recipient-section8">
                            <td class="text-left">
                              <div data-original-title="Control what other students in the same section can view" data-placement="top" data-toggle="tooltip" title="">
                                Recipient's Section
                              </div>
                            </td>
                            <td>
                              <input class="visibilityCheckbox answerCheckbox" type="checkbox" value="SECTION">
                            </td>
                            <td>
                              <input class="visibilityCheckbox giverCheckbox" type="checkbox" value="SECTION">
                            </td>
                            <td>
                              <input class="visibilityCheckbox recipientCheckbox" type="checkbox" value="SECTION">
                            </td>
                          </tr>
                          <tr id="recipient-course8">
                            <td class="text-left">
                              <div data-original-title="Control what other students in this course can view" data-placement="top" data-toggle="tooltip" title="">
                                Other students in this course
                              </div>
                            </td>
                            <td>
                              <input class="visibilityCheckbox answerCheckbox" type="checkbox" value="COURSE">
                            </td>
                            <td>
                              <input class="visibilityCheckbox giverCheckbox" type="checkbox" value="COURSE">
                            </td>
                            <td>
                              <input class="visibilityCheckbox recipientCheckbox" type="checkbox" value="COURSE">
                            </td>
                          </tr>
                          <tr>
                            <td class="text-left">
                              <div data-original-title="Control what instructors can view" data-placement="top" data-toggle="tooltip" title="">
                                Instructors
                              </div>
                            </td>
                            <td>
                              <input class="visibilityCheckbox answerCheckbox" type="checkbox" value="INSTRUCTOR">
                            </td>
                            <td>
                              <input class="visibilityCheckbox giverCheckbox" type="checkbox" value="INSTRUCTOR">
                            </td>
                            <td>
                              <input class="visibilityCheckbox recipientCheckbox" type="checkbox" value="INSTRUCTOR">
                            </td>
                          </tr>
                        </tbody>
                      </table>
                    </div>
                    <div class="form-group">
                      <textarea class="form-control" id="commentText8" name="commenttext" placeholder="Your comment about this student" rows="3">
                        private comment
                      </textarea>
                    </div>
                    <div class="col-sm-offset-5">
                      <input class="btn btn-primary" id="commentsave-8" onclick="return submitCommentForm('8');" title="Save comment" type="submit" value="Save">
                      <input class="btn btn-default" onclick="return disableComment('8');" type="button" value="Cancel">
                    </div>
                  </div>
                  <input id="commentedittype-8" name="commentedittype" type="hidden" value="edit">
                  <input name="commentid" type="hidden" value="${comment.id}">
                  <input name="courseid" type="hidden" value="comments.idOfTypicalCourse1">
                  <input name="commentpage" type="hidden" value="true">
                  <input name="showcommentsto" type="hidden" value="">
                  <input name="showgiverto" type="hidden" value="">
                  <input name="showrecipientto" type="hidden" value="">
                  <input name="user" type="hidden" value="comments.idOfInstructor1OfCourse1">
                </form>
              </li>
            </ul>
          </div>
          <div class="panel panel-info student-record-comments giver_display-by-others">
            <div class="panel-heading">
              From
              <b>
                Anonymous (comments.idOfTypicalCourse1)
              </b>
            </div>
            <ul class="list-group comments">
              <li class="list-group-item list-group-item-warning status_display-public">
                <div id="commentBar-9">
                  <span class="text-muted">
                    To
                    <b>
                      Anonymous
                    </b>
                    [Sat, 02 Jun 2012, 07:21 PM UTC] (last edited at ${datetime.now})
                  </span>
                  <span class="glyphicon glyphicon-eye-open" data-original-title="This comment is visible to instructors" data-placement="top" data-toggle="tooltip" style="margin-left: 5px;" title="">
                  </span>
                  <a class="btn btn-default btn-xs icon-button pull-right" data-original-title="Delete this comment" data-placement="top" data-toggle="tooltip" id="commentdelete-9" onclick="return deleteComment('9');" style="display: none;" title="" type="button">
                    <span class="glyphicon glyphicon-trash glyphicon-primary">
                    </span>
                  </a>
                  <a class="btn btn-default btn-xs icon-button pull-right" data-original-title="Edit this comment" data-placement="top" data-toggle="tooltip" id="commentedit-9" onclick="return enableEdit('9', '0');" style="display: none;" title="" type="button">
                    <span class="glyphicon glyphicon-pencil glyphicon-primary">
                    </span>
                  </a>
                </div>
                <div id="plainCommentText9" style="margin-left: 15px;">
                  Other instructors in this course can see this comment without names
                </div>
                <form action="/page/instructorStudentCommentEdit" class="form_comment" id="form_commentedit-9" method="post" name="form_commentedit">
                  <div id="commentTextEdit9" style="display: none;">
                    <div class="form-group form-inline">
                      <div class="form-group text-muted">
                        <p>
                          Comment about Anonymous:
                        </p>
                        You may change comment's visibility using the visibility options on the right hand side.
                      </div>
                      <a class="btn btn-sm btn-info pull-right" id="visibility-options-trigger9">
                        <span class="glyphicon glyphicon-eye-close">
                        </span>
                        Show Visibility Options
                      </a>
                    </div>
                    <div class="panel panel-default" id="visibility-options9" style="display: none;">
                      <div class="panel-heading">
                        Visibility Options
                      </div>
                      <table class="table text-center" style="color: #000;">
                        <tbody>
                          <tr>
                            <th class="text-center">
                              User/Group
                            </th>
                            <th class="text-center">
                              Can see your comment
                            </th>
                            <th class="text-center">
                              Can see giver's name
                            </th>
                            <th class="text-center">
                              Can see recipient's name
                            </th>
                          </tr>
                          <tr id="recipient-course9">
                            <td class="text-left">
                              <div data-original-title="Control what other students in this course can view" data-placement="top" data-toggle="tooltip" title="">
                                Students in this course
                              </div>
                            </td>
                            <td>
                              <input class="visibilityCheckbox answerCheckbox" type="checkbox" value="COURSE">
                            </td>
                            <td>
                              <input class="visibilityCheckbox giverCheckbox" type="checkbox" value="COURSE">
                            </td>
                            <td>
                              <input class="visibilityCheckbox recipientCheckbox" disabled="disabled" type="checkbox" value="COURSE">
                            </td>
                          </tr>
                          <tr>
                            <td class="text-left">
                              <div data-original-title="Control what instructors can view" data-placement="top" data-toggle="tooltip" title="">
                                Instructors
                              </div>
                            </td>
                            <td>
                              <input checked="checked" class="visibilityCheckbox answerCheckbox" type="checkbox" value="INSTRUCTOR">
                            </td>
                            <td>
                              <input class="visibilityCheckbox giverCheckbox" type="checkbox" value="INSTRUCTOR">
                            </td>
                            <td>
                              <input class="visibilityCheckbox recipientCheckbox" type="checkbox" value="INSTRUCTOR">
                            </td>
                          </tr>
                        </tbody>
                      </table>
                    </div>
                    <div class="form-group">
                      <textarea class="form-control" id="commentText9" name="commenttext" placeholder="Your comment about this student" rows="3">
                        Other instructors in this course can see this comment without names
                      </textarea>
                    </div>
                    <div class="col-sm-offset-5">
                      <input class="btn btn-primary" id="commentsave-9" onclick="return submitCommentForm('9');" title="Save comment" type="submit" value="Save">
                      <input class="btn btn-default" onclick="return disableComment('9');" type="button" value="Cancel">
                    </div>
                  </div>
                  <input id="commentedittype-9" name="commentedittype" type="hidden" value="edit">
                  <input name="commentid" type="hidden" value="${comment.id}">
                  <input name="courseid" type="hidden" value="comments.idOfTypicalCourse1">
                  <input name="commentpage" type="hidden" value="true">
                  <input name="showcommentsto" type="hidden" value="INSTRUCTOR">
                  <input name="showgiverto" type="hidden" value="">
                  <input name="showrecipientto" type="hidden" value="">
                  <input name="user" type="hidden" value="comments.idOfInstructor1OfCourse1">
                </form>
              </li>
            </ul>
          </div>
          <div class="panel panel-info student-record-comments giver_display-by-others">
            <div class="panel-heading">
              From
              <b>
                Instructor Instructor2 Course1 (comments.idOfTypicalCourse1)
              </b>
            </div>
            <ul class="list-group comments">
              <li class="list-group-item list-group-item-warning status_display-public">
                <div id="commentBar-10">
                  <span class="text-muted">
                    To
                    <b>
                      all students in this course
                    </b>
                    [Sat, 02 Jun 2012, 07:20 PM UTC]
                  </span>
                  <span class="glyphicon glyphicon-eye-open" data-original-title="This comment is visible to instructors" data-placement="top" data-toggle="tooltip" style="margin-left: 5px;" title="">
                  </span>
                  <a class="btn btn-default btn-xs icon-button pull-right" data-original-title="Delete this comment" data-placement="top" data-toggle="tooltip" id="commentdelete-10" onclick="return deleteComment('10');" style="display: none;" title="" type="button">
                    <span class="glyphicon glyphicon-trash glyphicon-primary">
                    </span>
                  </a>
                  <a class="btn btn-default btn-xs icon-button pull-right" data-original-title="Edit this comment" data-placement="top" data-toggle="tooltip" id="commentedit-10" onclick="return enableEdit('10', '0');" style="display: none;" title="" type="button">
                    <span class="glyphicon glyphicon-pencil glyphicon-primary">
                    </span>
                  </a>
                </div>
                <div id="plainCommentText10" style="margin-left: 15px;">
                  Other instructors in this course can see this comment
                </div>
                <form action="/page/instructorStudentCommentEdit" class="form_comment" id="form_commentedit-10" method="post" name="form_commentedit">
                  <div id="commentTextEdit10" style="display: none;">
                    <div class="form-group form-inline">
                      <div class="form-group text-muted">
                        <p>
                          Comment about all students in this course:
                        </p>
                        You may change comment's visibility using the visibility options on the right hand side.
                      </div>
                      <a class="btn btn-sm btn-info pull-right" id="visibility-options-trigger10">
                        <span class="glyphicon glyphicon-eye-close">
                        </span>
                        Show Visibility Options
                      </a>
                    </div>
                    <div class="panel panel-default" id="visibility-options10" style="display: none;">
                      <div class="panel-heading">
                        Visibility Options
                      </div>
                      <table class="table text-center" style="color: #000;">
                        <tbody>
                          <tr>
                            <th class="text-center">
                              User/Group
                            </th>
                            <th class="text-center">
                              Can see your comment
                            </th>
                            <th class="text-center">
                              Can see giver's name
                            </th>
                            <th class="text-center">
                              Can see recipient's name
                            </th>
                          </tr>
                          <tr id="recipient-course10">
                            <td class="text-left">
                              <div data-original-title="Control what other students in this course can view" data-placement="top" data-toggle="tooltip" title="">
                                Students in this course
                              </div>
                            </td>
                            <td>
                              <input class="visibilityCheckbox answerCheckbox" type="checkbox" value="COURSE">
                            </td>
                            <td>
                              <input class="visibilityCheckbox giverCheckbox" type="checkbox" value="COURSE">
                            </td>
                            <td>
                              <input class="visibilityCheckbox recipientCheckbox" disabled="disabled" type="checkbox" value="COURSE">
                            </td>
                          </tr>
                          <tr>
                            <td class="text-left">
                              <div data-original-title="Control what instructors can view" data-placement="top" data-toggle="tooltip" title="">
                                Instructors
                              </div>
                            </td>
                            <td>
                              <input checked="checked" class="visibilityCheckbox answerCheckbox" type="checkbox" value="INSTRUCTOR">
                            </td>
                            <td>
                              <input checked="checked" class="visibilityCheckbox giverCheckbox" type="checkbox" value="INSTRUCTOR">
                            </td>
                            <td>
                              <input checked="checked" class="visibilityCheckbox recipientCheckbox" type="checkbox" value="INSTRUCTOR">
                            </td>
                          </tr>
                        </tbody>
                      </table>
                    </div>
                    <div class="form-group">
                      <textarea class="form-control" id="commentText10" name="commenttext" placeholder="Your comment about this student" rows="3">
                        Other instructors in this course can see this comment
                      </textarea>
                    </div>
                    <div class="col-sm-offset-5">
                      <input class="btn btn-primary" id="commentsave-10" onclick="return submitCommentForm('10');" title="Save comment" type="submit" value="Save">
                      <input class="btn btn-default" onclick="return disableComment('10');" type="button" value="Cancel">
                    </div>
                  </div>
                  <input id="commentedittype-10" name="commentedittype" type="hidden" value="edit">
                  <input name="commentid" type="hidden" value="${comment.id}">
                  <input name="courseid" type="hidden" value="comments.idOfTypicalCourse1">
                  <input name="commentpage" type="hidden" value="true">
                  <input name="showcommentsto" type="hidden" value="INSTRUCTOR">
                  <input name="showgiverto" type="hidden" value="INSTRUCTOR">
                  <input name="showrecipientto" type="hidden" value="INSTRUCTOR">
                  <input name="user" type="hidden" value="comments.idOfInstructor1OfCourse1">
                </form>
              </li>
            </ul>
          </div>
        </div>
      </div>
    </div>
    <div id="panel_display-2">
      <br>
      <div class="panel panel-primary">
        <div class="panel-heading loaded" onclick="loadFeedbackResponseComments('comments.idOfInstructor1OfCourse1','comments.idOfTypicalCourse1','comments.First feedback session', '1', this);" style="cursor: pointer;">
          <strong>
            Comments in session: comments.First feedback session
          </strong>
          <div class="pull-right">
            <div class="placeholder-img-loading" style="display:inline-block;">
            </div>
            <div class="display-icon" style="display:inline-block; margin-left:5px;">
              <span class="glyphicon glyphicon-chevron-up">
              </span>
            </div>
          </div>
        </div>
        <div class="panel-collapse collapse in" style="height: auto;">
          <div class="panel-body">
            <div class="panel panel-info">
              <div class="panel-heading">
                <b>
                  Question 1
                </b>
                : What is the best selling point of your product?
              </div>
              <table class="table">
                <tbody>
                  <tr>
                    <td>
                      <b>
                        From:
                      </b>
                      student1 In Course1 (Team 1.1)
                      <b>
                        To:
                      </b>
                      student1 In Course1 (Team 1.1)
                    </td>
                  </tr>
                  <tr>
                    <td>
                      <strong>
                        Response:
                      </strong>
                      Student 1 self feedback.
                    </td>
                  </tr>
                  <tr class="active">
                    <td>
                      Comment(s):
                      <button class="btn btn-default btn-xs icon-button pull-right" data-original-title="Add comment" data-placement="top" data-toggle="tooltip" id="button_add_comment-1-1-1" onclick="showResponseCommentAddForm(1,1,1)" title="" type="button">
                        <span class="glyphicon glyphicon-comment glyphicon-primary">
                        </span>
                      </button>
                    </td>
                  </tr>
                  <tr>
                    <td>
                      <ul class="list-group comments" id="responseCommentTable-1-1-1">
                        <li class="list-group-item list-group-item-warning giver_display-by-you status_display-private" id="responseCommentRow-1-1-1-1">
                          <div id="commentBar-1-1-1-1">
                            <span class="text-muted">
                              From: comments.instructor1@course1.tmt [Tue, 01 Mar 2016, 11:59 PM UTC] (last edited by comments.instructor1@course1.tmt at Wed, 02 Mar 2016, 11:59 PM UTC)
                            </span>
                            <form class="responseCommentDeleteForm pull-right">
                              <a class="btn btn-default btn-xs icon-button" data-original-title="Delete this comment" data-placement="top" data-toggle="tooltip" href="/page/instructorFeedbackResponseCommentDelete" id="commentdelete-1-1-1-1" style="display: none;" title="" type="button">
                                <span class="glyphicon glyphicon-trash glyphicon-primary">
                                </span>
                              </a>
                              <input name="responseid" type="hidden" value="${question.id}%comments.student1InCourse1@gmail.tmt%comments.student1InCourse1@gmail.tmt">
                              <input name="responsecommentid" type="hidden" value="${comment.id}">
                              <input name="courseid" type="hidden" value="comments.idOfTypicalCourse1">
                              <input name="fsname" type="hidden" value="comments.First feedback session">
                              <input name="user" type="hidden" value="comments.idOfInstructor1OfCourse1">
                            </form>
                            <a class="btn btn-default btn-xs icon-button pull-right" data-original-title="Edit this comment" data-placement="top" data-toggle="tooltip" id="commentedit-1-1-1-1" onclick="showResponseCommentEditForm(1,1,1,1)" style="display: none;" title="" type="button">
                              <span class="glyphicon glyphicon-pencil glyphicon-primary">
                              </span>
                            </a>
                          </div>
                          <div id="plainCommentText-1-1-1-1" style="margin-left: 15px;">
                            Instructor 1 comment to student 1 self feedback
                          </div>
                          <form class="responseCommentEditForm" id="responseCommentEditForm-1-1-1-1" style="display: none;">
                            <div class="form-group form-inline">
                              <div class="form-group text-muted">
                                <p>
                                  Giver: student1 In Course1 (Team 1.1)
                                  <br>
                                  Recipient: student1 In Course1 (Team 1.1)
                                </p>
                                You may change comment's visibility using the visibility options on the right hand side.
                              </div>
                              <a class="btn btn-sm btn-info pull-right" id="frComment-visibility-options-trigger-1-1-1-1" onclick="toggleVisibilityEditForm(1,1,1,1)">
                                <span class="glyphicon glyphicon-eye-close">
                                </span>
                                Show Visibility Options
                              </a>
                            </div>
                            <div class="panel panel-default" id="visibility-options-1-1-1-1" style="display: none;">
                              <div class="panel-heading">
                                Visibility Options
                              </div>
                              <table class="table text-center" style="color: #000;">
                                <tbody>
                                  <tr>
                                    <th class="text-center">
                                      User/Group
                                    </th>
                                    <th class="text-center">
                                      Can see your comment
                                    </th>
                                    <th class="text-center">
                                      Can see your name
                                    </th>
                                  </tr>
                                  <tr id="response-giver-1-1-1-1">
                                    <td class="text-left">
                                      <div data-original-title="Control what response giver can view" data-placement="top" data-toggle="tooltip" title="">
                                        Response Giver
                                      </div>
                                    </td>
                                    <td>
                                      <input class="visibilityCheckbox answerCheckbox centered" name="receiverLeaderCheckbox" type="checkbox" value="GIVER">
                                    </td>
                                    <td>
                                      <input class="visibilityCheckbox giverCheckbox" type="checkbox" value="GIVER">
                                    </td>
                                  </tr>
                                  <tr id="response-instructors-1-1-1-1">
                                    <td class="text-left">
                                      <div data-original-title="Control what instructors can view" data-placement="top" data-toggle="tooltip" title="">
                                        Instructors
                                      </div>
                                    </td>
                                    <td>
                                      <input class="visibilityCheckbox answerCheckbox" type="checkbox" value="INSTRUCTORS">
                                    </td>
                                    <td>
                                      <input class="visibilityCheckbox giverCheckbox" type="checkbox" value="INSTRUCTORS">
                                    </td>
                                  </tr>
                                </tbody>
                              </table>
                            </div>
                            <div class="form-group">
                              <textarea class="form-control" id="responsecommenttext-1-1-1-1" name="responsecommenttext" placeholder="Your comment about this response" rows="3">
                                Instructor 1 comment to student 1 self feedback
                              </textarea>
                            </div>
                            <div class="col-sm-offset-5">
                              <a class="btn btn-primary" href="/page/instructorFeedbackResponseCommentEdit" id="button_save_comment_for_edit-1-1-1-1" type="button">
                                Save
                              </a>
                              <input class="btn btn-default" onclick="return hideResponseCommentEditForm(1,1,1,1);" type="button" value="Cancel">
                            </div>
                            <input name="responsecommentid" type="hidden" value="${comment.id}">
                            <input name="responseid" type="hidden" value="${question.id}%comments.student1InCourse1@gmail.tmt%comments.student1InCourse1@gmail.tmt">
                            <input name="courseid" type="hidden" value="comments.idOfTypicalCourse1">
                            <input name="fsname" type="hidden" value="comments.First feedback session">
                            <input name="user" type="hidden" value="comments.idOfInstructor1OfCourse1">
                            <input name="showresponsecommentsto" type="hidden" value="">
                            <input name="showresponsegiverto" type="hidden" value="">
                          </form>
                        </li>
                        <li class="list-group-item list-group-item-warning giver_display-by-you status_display-private" id="responseCommentRow-1-1-1-2">
                          <div id="commentBar-1-1-1-2">
                            <span class="text-muted">
<<<<<<< HEAD
                              From: comments.instructor1@course1.tmt [Sun, 01 Mar 2026, 11:59 PM UTC] (last edited by comments.instructor1@course1.tmt at Mon, 02 Mar 2026, 11:59 PM UTC)
=======
                              From: comments.instructor1@course1.tmt [${datetime.now}] (last edited by comments.instructor1@course1.tmt at ${datetime.now})
>>>>>>> 47a08dd9
                            </span>
                            <form class="responseCommentDeleteForm pull-right">
                              <a class="btn btn-default btn-xs icon-button" data-original-title="Delete this comment" data-placement="top" data-toggle="tooltip" href="/page/instructorFeedbackResponseCommentDelete" id="commentdelete-1-1-1-2" style="display: none;" title="" type="button">
                                <span class="glyphicon glyphicon-trash glyphicon-primary">
                                </span>
                              </a>
                              <input name="responseid" type="hidden" value="${question.id}%comments.student1InCourse1@gmail.tmt%comments.student1InCourse1@gmail.tmt">
                              <input name="responsecommentid" type="hidden" value="${comment.id}">
                              <input name="courseid" type="hidden" value="comments.idOfTypicalCourse1">
                              <input name="fsname" type="hidden" value="comments.First feedback session">
                              <input name="user" type="hidden" value="comments.idOfInstructor1OfCourse1">
                            </form>
                            <a class="btn btn-default btn-xs icon-button pull-right" data-original-title="Edit this comment" data-placement="top" data-toggle="tooltip" id="commentedit-1-1-1-2" onclick="showResponseCommentEditForm(1,1,1,2)" style="display: none;" title="" type="button">
                              <span class="glyphicon glyphicon-pencil glyphicon-primary">
                              </span>
                            </a>
                          </div>
                          <div id="plainCommentText-1-1-1-2" style="margin-left: 15px;">
                            edited response comment
                            <br>
                            a new line
                          </div>
                          <form class="responseCommentEditForm" id="responseCommentEditForm-1-1-1-2" style="display: none;">
                            <div class="form-group form-inline">
                              <div class="form-group text-muted">
                                <p>
                                  Giver: student1 In Course1 (Team 1.1)
                                  <br>
                                  Recipient: student1 In Course1 (Team 1.1)
                                </p>
                                You may change comment's visibility using the visibility options on the right hand side.
                              </div>
                              <a class="btn btn-sm btn-info pull-right" id="frComment-visibility-options-trigger-1-1-1-2" onclick="toggleVisibilityEditForm(1,1,1,2)">
                                <span class="glyphicon glyphicon-eye-close">
                                </span>
                                Show Visibility Options
                              </a>
                            </div>
                            <div class="panel panel-default" id="visibility-options-1-1-1-2" style="display: none;">
                              <div class="panel-heading">
                                Visibility Options
                              </div>
                              <table class="table text-center" style="color: #000;">
                                <tbody>
                                  <tr>
                                    <th class="text-center">
                                      User/Group
                                    </th>
                                    <th class="text-center">
                                      Can see your comment
                                    </th>
                                    <th class="text-center">
                                      Can see your name
                                    </th>
                                  </tr>
                                  <tr id="response-giver-1-1-1-2">
                                    <td class="text-left">
                                      <div data-original-title="Control what response giver can view" data-placement="top" data-toggle="tooltip" title="">
                                        Response Giver
                                      </div>
                                    </td>
                                    <td>
                                      <input class="visibilityCheckbox answerCheckbox centered" name="receiverLeaderCheckbox" type="checkbox" value="GIVER">
                                    </td>
                                    <td>
                                      <input class="visibilityCheckbox giverCheckbox" type="checkbox" value="GIVER">
                                    </td>
                                  </tr>
                                  <tr id="response-instructors-1-1-1-2">
                                    <td class="text-left">
                                      <div data-original-title="Control what instructors can view" data-placement="top" data-toggle="tooltip" title="">
                                        Instructors
                                      </div>
                                    </td>
                                    <td>
                                      <input class="visibilityCheckbox answerCheckbox" type="checkbox" value="INSTRUCTORS">
                                    </td>
                                    <td>
                                      <input class="visibilityCheckbox giverCheckbox" type="checkbox" value="INSTRUCTORS">
                                    </td>
                                  </tr>
                                </tbody>
                              </table>
                            </div>
                            <div class="form-group">
                              <textarea class="form-control" id="responsecommenttext-1-1-1-2" name="responsecommenttext" placeholder="Your comment about this response" rows="3">
                                edited response comment <br>a new line
                              </textarea>
                            </div>
                            <div class="col-sm-offset-5">
                              <a class="btn btn-primary" href="/page/instructorFeedbackResponseCommentEdit" id="button_save_comment_for_edit-1-1-1-2" type="button">
                                Save
                              </a>
                              <input class="btn btn-default" onclick="return hideResponseCommentEditForm(1,1,1,2);" type="button" value="Cancel">
                            </div>
                            <input name="responsecommentid" type="hidden" value="${comment.id}">
                            <input name="responseid" type="hidden" value="${question.id}%comments.student1InCourse1@gmail.tmt%comments.student1InCourse1@gmail.tmt">
                            <input name="courseid" type="hidden" value="comments.idOfTypicalCourse1">
                            <input name="fsname" type="hidden" value="comments.First feedback session">
                            <input name="user" type="hidden" value="comments.idOfInstructor1OfCourse1">
                            <input name="showresponsecommentsto" type="hidden" value="">
                            <input name="showresponsegiverto" type="hidden" value="">
                          </form>
                        </li>
                        <li class="list-group-item list-group-item-warning" id="showResponseCommentAddForm-1-1-1" style="display: none;">
                          <form class="responseCommentAddForm">
                            <div class="form-group form-inline">
                              <div class="form-group text-muted">
                                <p>
                                  Giver: student1 In Course1 (Team 1.1)
                                  <br>
                                  Recipient: student1 In Course1 (Team 1.1)
                                </p>
                                You may change comment's visibility using the visibility options on the right hand side.
                              </div>
                              <a class="btn btn-sm btn-info pull-right" id="frComment-visibility-options-trigger-1-1-1" onclick="toggleVisibilityEditForm(1,1,1)">
                                <span class="glyphicon glyphicon-eye-close">
                                </span>
                                Show Visibility Options
                              </a>
                            </div>
                            <div class="panel panel-default" id="visibility-options-1-1-1" style="display: none;">
                              <div class="panel-heading">
                                Visibility Options
                              </div>
                              <table class="table text-center" style="color: #000;">
                                <tbody>
                                  <tr>
                                    <th class="text-center">
                                      User/Group
                                    </th>
                                    <th class="text-center">
                                      Can see your comment
                                    </th>
                                    <th class="text-center">
                                      Can see your name
                                    </th>
                                  </tr>
                                  <tr id="response-giver-1-1-1">
                                    <td class="text-left">
                                      <div data-original-title="Control what response giver can view" data-placement="top" data-toggle="tooltip" title="">
                                        Response Giver
                                      </div>
                                    </td>
                                    <td>
                                      <input checked="checked" class="visibilityCheckbox answerCheckbox centered" name="receiverLeaderCheckbox" type="checkbox" value="GIVER">
                                    </td>
                                    <td>
                                      <input checked="checked" class="visibilityCheckbox giverCheckbox" type="checkbox" value="GIVER">
                                    </td>
                                  </tr>
                                  <tr id="response-instructors-1-1-1">
                                    <td class="text-left">
                                      <div data-original-title="Control what instructors can view" data-placement="top" data-toggle="tooltip" title="">
                                        Instructors
                                      </div>
                                    </td>
                                    <td>
                                      <input checked="checked" class="visibilityCheckbox answerCheckbox" type="checkbox" value="INSTRUCTORS">
                                    </td>
                                    <td>
                                      <input checked="checked" class="visibilityCheckbox giverCheckbox" type="checkbox" value="INSTRUCTORS">
                                    </td>
                                  </tr>
                                </tbody>
                              </table>
                            </div>
                            <div class="form-group">
                              <textarea class="form-control" id="responseCommentAddForm-1-1-1" name="responsecommenttext" placeholder="Your comment about this response" rows="3">
                              </textarea>
                            </div>
                            <div class="col-sm-offset-5">
                              <a class="btn btn-primary" href="/page/instructorFeedbackResponseCommentAdd" id="button_save_comment_for_add-1-1-1" type="button">
                                Add
                              </a>
                              <input class="btn btn-default" onclick="return hideResponseCommentAddForm(1,1,1);" type="button" value="Cancel">
                            </div>
                            <input name="questionid" type="hidden" value="${question.id}">
                            <input name="responseid" type="hidden" value="${question.id}%comments.student1InCourse1@gmail.tmt%comments.student1InCourse1@gmail.tmt">
                            <input name="courseid" type="hidden" value="comments.idOfTypicalCourse1">
                            <input name="fsname" type="hidden" value="comments.First feedback session">
                            <input name="user" type="hidden" value="comments.idOfInstructor1OfCourse1">
                            <input name="showresponsecommentsto" type="hidden" value="GIVER,INSTRUCTORS">
                            <input name="showresponsegiverto" type="hidden" value="GIVER,INSTRUCTORS">
                          </form>
                        </li>
                      </ul>
                    </td>
                  </tr>
                </tbody>
              </table>
            </div>
            <div class="panel panel-info">
              <div class="panel-heading">
                <b>
                  Question 2
                </b>
                : Rate 1 other student's product
              </div>
              <table class="table">
                <tbody>
                  <tr>
                    <td>
                      <b>
                        From:
                      </b>
                      student3 In Course1 (Team 1.2)
                      <b>
                        To:
                      </b>
                      student2 In Course1 (Team 1.1)
                    </td>
                  </tr>
                  <tr>
                    <td>
                      <strong>
                        Response:
                      </strong>
                      Response from student 3 "to" student 2. Multiline test.
                    </td>
                  </tr>
                  <tr class="active">
                    <td>
                      Comment(s):
                      <button class="btn btn-default btn-xs icon-button pull-right" data-original-title="Add comment" data-placement="top" data-toggle="tooltip" id="button_add_comment-1-2-1" onclick="showResponseCommentAddForm(1,2,1)" title="" type="button">
                        <span class="glyphicon glyphicon-comment glyphicon-primary">
                        </span>
                      </button>
                    </td>
                  </tr>
                  <tr>
                    <td>
                      <ul class="list-group comments" id="responseCommentTable-1-2-1">
                        <li class="list-group-item list-group-item-warning giver_display-by-you status_display-private" id="responseCommentRow-1-2-1-1">
                          <div id="commentBar-1-2-1-1">
                            <span class="text-muted">
                              From: comments.instructor1@course1.tmt [Sun, 01 Feb 2015, 11:59 PM UTC]
                            </span>
                            <form class="responseCommentDeleteForm pull-right">
                              <a class="btn btn-default btn-xs icon-button" data-original-title="Delete this comment" data-placement="top" data-toggle="tooltip" href="/page/instructorFeedbackResponseCommentDelete" id="commentdelete-1-2-1-1" style="display: none;" title="" type="button">
                                <span class="glyphicon glyphicon-trash glyphicon-primary">
                                </span>
                              </a>
                              <input name="responseid" type="hidden" value="${question.id}%comments.student3InCourse1@gmail.tmt%comments.student2InCourse1@gmail.tmt">
                              <input name="responsecommentid" type="hidden" value="${comment.id}">
                              <input name="courseid" type="hidden" value="comments.idOfTypicalCourse1">
                              <input name="fsname" type="hidden" value="comments.First feedback session">
                              <input name="user" type="hidden" value="comments.idOfInstructor1OfCourse1">
                            </form>
                            <a class="btn btn-default btn-xs icon-button pull-right" data-original-title="Edit this comment" data-placement="top" data-toggle="tooltip" id="commentedit-1-2-1-1" onclick="showResponseCommentEditForm(1,2,1,1)" style="display: none;" title="" type="button">
                              <span class="glyphicon glyphicon-pencil glyphicon-primary">
                              </span>
                            </a>
                          </div>
                          <div id="plainCommentText-1-2-1-1" style="margin-left: 15px;">
                            Instructor 1 comment to feedback Question 2
                          </div>
                          <form class="responseCommentEditForm" id="responseCommentEditForm-1-2-1-1" style="display: none;">
                            <div class="form-group form-inline">
                              <div class="form-group text-muted">
                                <p>
                                  Giver: student3 In Course1 (Team 1.2)
                                  <br>
                                  Recipient: student2 In Course1 (Team 1.1)
                                </p>
                                You may change comment's visibility using the visibility options on the right hand side.
                              </div>
                              <a class="btn btn-sm btn-info pull-right" id="frComment-visibility-options-trigger-1-2-1-1" onclick="toggleVisibilityEditForm(1,2,1,1)">
                                <span class="glyphicon glyphicon-eye-close">
                                </span>
                                Show Visibility Options
                              </a>
                            </div>
                            <div class="panel panel-default" id="visibility-options-1-2-1-1" style="display: none;">
                              <div class="panel-heading">
                                Visibility Options
                              </div>
                              <table class="table text-center" style="color: #000;">
                                <tbody>
                                  <tr>
                                    <th class="text-center">
                                      User/Group
                                    </th>
                                    <th class="text-center">
                                      Can see your comment
                                    </th>
                                    <th class="text-center">
                                      Can see your name
                                    </th>
                                  </tr>
                                  <tr id="response-giver-1-2-1-1">
                                    <td class="text-left">
                                      <div data-original-title="Control what response giver can view" data-placement="top" data-toggle="tooltip" title="">
                                        Response Giver
                                      </div>
                                    </td>
                                    <td>
                                      <input class="visibilityCheckbox answerCheckbox centered" name="receiverLeaderCheckbox" type="checkbox" value="GIVER">
                                    </td>
                                    <td>
                                      <input class="visibilityCheckbox giverCheckbox" type="checkbox" value="GIVER">
                                    </td>
                                  </tr>
                                  <tr id="response-recipient-1-2-1-1">
                                    <td class="text-left">
                                      <div data-original-title="Control what response recipient(s) can view" data-placement="top" data-toggle="tooltip" title="">
                                        Response Recipient(s)
                                      </div>
                                    </td>
                                    <td>
                                      <input class="visibilityCheckbox answerCheckbox centered" name="receiverLeaderCheckbox" type="checkbox" value="RECEIVER">
                                    </td>
                                    <td>
                                      <input class="visibilityCheckbox giverCheckbox" type="checkbox" value="RECEIVER">
                                    </td>
                                  </tr>
                                  <tr id="response-recipient-team-1-2-1-1">
                                    <td class="text-left">
                                      <div data-original-title="Control what team members of response recipient(s) can view" data-placement="top" data-toggle="tooltip" title="">
                                        Response Recipient's Team Members
                                      </div>
                                    </td>
                                    <td>
                                      <input class="visibilityCheckbox answerCheckbox" type="checkbox" value="RECEIVER_TEAM_MEMBERS">
                                    </td>
                                    <td>
                                      <input class="visibilityCheckbox giverCheckbox" type="checkbox" value="RECEIVER_TEAM_MEMBERS">
                                    </td>
                                  </tr>
                                  <tr id="response-students-1-2-1-1">
                                    <td class="text-left">
                                      <div data-original-title="Control what other students in this course can view" data-placement="top" data-toggle="tooltip" title="">
                                        Other students in this course
                                      </div>
                                    </td>
                                    <td>
                                      <input class="visibilityCheckbox answerCheckbox" type="checkbox" value="STUDENTS">
                                    </td>
                                    <td>
                                      <input class="visibilityCheckbox giverCheckbox" type="checkbox" value="STUDENTS">
                                    </td>
                                  </tr>
                                  <tr id="response-instructors-1-2-1-1">
                                    <td class="text-left">
                                      <div data-original-title="Control what instructors can view" data-placement="top" data-toggle="tooltip" title="">
                                        Instructors
                                      </div>
                                    </td>
                                    <td>
                                      <input class="visibilityCheckbox answerCheckbox" type="checkbox" value="INSTRUCTORS">
                                    </td>
                                    <td>
                                      <input class="visibilityCheckbox giverCheckbox" type="checkbox" value="INSTRUCTORS">
                                    </td>
                                  </tr>
                                </tbody>
                              </table>
                            </div>
                            <div class="form-group">
                              <textarea class="form-control" id="responsecommenttext-1-2-1-1" name="responsecommenttext" placeholder="Your comment about this response" rows="3">
                                Instructor 1 comment to feedback Question 2
                              </textarea>
                            </div>
                            <div class="col-sm-offset-5">
                              <a class="btn btn-primary" href="/page/instructorFeedbackResponseCommentEdit" id="button_save_comment_for_edit-1-2-1-1" type="button">
                                Save
                              </a>
                              <input class="btn btn-default" onclick="return hideResponseCommentEditForm(1,2,1,1);" type="button" value="Cancel">
                            </div>
                            <input name="responsecommentid" type="hidden" value="${comment.id}">
                            <input name="responseid" type="hidden" value="${question.id}%comments.student3InCourse1@gmail.tmt%comments.student2InCourse1@gmail.tmt">
                            <input name="courseid" type="hidden" value="comments.idOfTypicalCourse1">
                            <input name="fsname" type="hidden" value="comments.First feedback session">
                            <input name="user" type="hidden" value="comments.idOfInstructor1OfCourse1">
                            <input name="showresponsecommentsto" type="hidden" value="">
                            <input name="showresponsegiverto" type="hidden" value="">
                          </form>
                        </li>
                        <li class="list-group-item list-group-item-warning giver_display-by-others status_display-public" id="responseCommentRow-1-2-1-2">
                          <div id="commentBar-1-2-1-2">
                            <span class="text-muted">
                              From: Anonymous [Mon, 02 Feb 2015, 11:59 PM UTC]
                            </span>
                            <span class="glyphicon glyphicon-eye-open" data-original-title="This response comment is visible to other students in this course, and instructors" data-placement="top" data-toggle="tooltip" style="margin-left: 5px;" title="">
                            </span>
                            <form class="responseCommentDeleteForm pull-right">
                              <a class="btn btn-default btn-xs icon-button" data-original-title="Delete this comment" data-placement="top" data-toggle="tooltip" href="/page/instructorFeedbackResponseCommentDelete" id="commentdelete-1-2-1-2" style="display: none;" title="" type="button">
                                <span class="glyphicon glyphicon-trash glyphicon-primary">
                                </span>
                              </a>
                              <input name="responseid" type="hidden" value="${question.id}%comments.student3InCourse1@gmail.tmt%comments.student2InCourse1@gmail.tmt">
                              <input name="responsecommentid" type="hidden" value="${comment.id}">
                              <input name="courseid" type="hidden" value="comments.idOfTypicalCourse1">
                              <input name="fsname" type="hidden" value="comments.First feedback session">
                              <input name="user" type="hidden" value="comments.idOfInstructor1OfCourse1">
                            </form>
                            <a class="btn btn-default btn-xs icon-button pull-right" data-original-title="Edit this comment" data-placement="top" data-toggle="tooltip" id="commentedit-1-2-1-2" onclick="showResponseCommentEditForm(1,2,1,2)" style="display: none;" title="" type="button">
                              <span class="glyphicon glyphicon-pencil glyphicon-primary">
                              </span>
                            </a>
                          </div>
                          <div id="plainCommentText-1-2-1-2" style="margin-left: 15px;">
                            Anonymous comment to feedback Question 2
                          </div>
                          <form class="responseCommentEditForm" id="responseCommentEditForm-1-2-1-2" style="display: none;">
                            <div class="form-group form-inline">
                              <div class="form-group text-muted">
                                <p>
                                  Giver: student3 In Course1 (Team 1.2)
                                  <br>
                                  Recipient: student2 In Course1 (Team 1.1)
                                </p>
                                You may change comment's visibility using the visibility options on the right hand side.
                              </div>
                              <a class="btn btn-sm btn-info pull-right" id="frComment-visibility-options-trigger-1-2-1-2" onclick="toggleVisibilityEditForm(1,2,1,2)">
                                <span class="glyphicon glyphicon-eye-close">
                                </span>
                                Show Visibility Options
                              </a>
                            </div>
                            <div class="panel panel-default" id="visibility-options-1-2-1-2" style="display: none;">
                              <div class="panel-heading">
                                Visibility Options
                              </div>
                              <table class="table text-center" style="color: #000;">
                                <tbody>
                                  <tr>
                                    <th class="text-center">
                                      User/Group
                                    </th>
                                    <th class="text-center">
                                      Can see your comment
                                    </th>
                                    <th class="text-center">
                                      Can see your name
                                    </th>
                                  </tr>
                                  <tr id="response-giver-1-2-1-2">
                                    <td class="text-left">
                                      <div data-original-title="Control what response giver can view" data-placement="top" data-toggle="tooltip" title="">
                                        Response Giver
                                      </div>
                                    </td>
                                    <td>
                                      <input class="visibilityCheckbox answerCheckbox centered" name="receiverLeaderCheckbox" type="checkbox" value="GIVER">
                                    </td>
                                    <td>
                                      <input class="visibilityCheckbox giverCheckbox" type="checkbox" value="GIVER">
                                    </td>
                                  </tr>
                                  <tr id="response-recipient-1-2-1-2">
                                    <td class="text-left">
                                      <div data-original-title="Control what response recipient(s) can view" data-placement="top" data-toggle="tooltip" title="">
                                        Response Recipient(s)
                                      </div>
                                    </td>
                                    <td>
                                      <input class="visibilityCheckbox answerCheckbox centered" name="receiverLeaderCheckbox" type="checkbox" value="RECEIVER">
                                    </td>
                                    <td>
                                      <input class="visibilityCheckbox giverCheckbox" type="checkbox" value="RECEIVER">
                                    </td>
                                  </tr>
                                  <tr id="response-recipient-team-1-2-1-2">
                                    <td class="text-left">
                                      <div data-original-title="Control what team members of response recipient(s) can view" data-placement="top" data-toggle="tooltip" title="">
                                        Response Recipient's Team Members
                                      </div>
                                    </td>
                                    <td>
                                      <input class="visibilityCheckbox answerCheckbox" type="checkbox" value="RECEIVER_TEAM_MEMBERS">
                                    </td>
                                    <td>
                                      <input class="visibilityCheckbox giverCheckbox" type="checkbox" value="RECEIVER_TEAM_MEMBERS">
                                    </td>
                                  </tr>
                                  <tr id="response-students-1-2-1-2">
                                    <td class="text-left">
                                      <div data-original-title="Control what other students in this course can view" data-placement="top" data-toggle="tooltip" title="">
                                        Other students in this course
                                      </div>
                                    </td>
                                    <td>
                                      <input checked="checked" class="visibilityCheckbox answerCheckbox" type="checkbox" value="STUDENTS">
                                    </td>
                                    <td>
                                      <input class="visibilityCheckbox giverCheckbox" type="checkbox" value="STUDENTS">
                                    </td>
                                  </tr>
                                  <tr id="response-instructors-1-2-1-2">
                                    <td class="text-left">
                                      <div data-original-title="Control what instructors can view" data-placement="top" data-toggle="tooltip" title="">
                                        Instructors
                                      </div>
                                    </td>
                                    <td>
                                      <input checked="checked" class="visibilityCheckbox answerCheckbox" type="checkbox" value="INSTRUCTORS">
                                    </td>
                                    <td>
                                      <input class="visibilityCheckbox giverCheckbox" type="checkbox" value="INSTRUCTORS">
                                    </td>
                                  </tr>
                                </tbody>
                              </table>
                            </div>
                            <div class="form-group">
                              <textarea class="form-control" id="responsecommenttext-1-2-1-2" name="responsecommenttext" placeholder="Your comment about this response" rows="3">
                                Anonymous comment to feedback Question 2
                              </textarea>
                            </div>
                            <div class="col-sm-offset-5">
                              <a class="btn btn-primary" href="/page/instructorFeedbackResponseCommentEdit" id="button_save_comment_for_edit-1-2-1-2" type="button">
                                Save
                              </a>
                              <input class="btn btn-default" onclick="return hideResponseCommentEditForm(1,2,1,2);" type="button" value="Cancel">
                            </div>
                            <input name="responsecommentid" type="hidden" value="${comment.id}">
                            <input name="responseid" type="hidden" value="${question.id}%comments.student3InCourse1@gmail.tmt%comments.student2InCourse1@gmail.tmt">
                            <input name="courseid" type="hidden" value="comments.idOfTypicalCourse1">
                            <input name="fsname" type="hidden" value="comments.First feedback session">
                            <input name="user" type="hidden" value="comments.idOfInstructor1OfCourse1">
                            <input name="showresponsecommentsto" type="hidden" value="STUDENTS, INSTRUCTORS">
                            <input name="showresponsegiverto" type="hidden" value="">
                          </form>
                        </li>
                        <li class="list-group-item list-group-item-warning giver_display-by-others status_display-public" id="responseCommentRow-1-2-1-3">
                          <div id="commentBar-1-2-1-3">
                            <span class="text-muted">
                              From: comments.instructor2@course1.tmt [Tue, 03 Feb 2015, 11:59 PM UTC]
                            </span>
                            <span class="glyphicon glyphicon-eye-open" data-original-title="This response comment is visible to response giver, response recipient, other students in this course, and instructors" data-placement="top" data-toggle="tooltip" style="margin-left: 5px;" title="">
                            </span>
                            <form class="responseCommentDeleteForm pull-right">
                              <a class="btn btn-default btn-xs icon-button" data-original-title="Delete this comment" data-placement="top" data-toggle="tooltip" href="/page/instructorFeedbackResponseCommentDelete" id="commentdelete-1-2-1-3" style="display: none;" title="" type="button">
                                <span class="glyphicon glyphicon-trash glyphicon-primary">
                                </span>
                              </a>
                              <input name="responseid" type="hidden" value="${question.id}%comments.student3InCourse1@gmail.tmt%comments.student2InCourse1@gmail.tmt">
                              <input name="responsecommentid" type="hidden" value="${comment.id}">
                              <input name="courseid" type="hidden" value="comments.idOfTypicalCourse1">
                              <input name="fsname" type="hidden" value="comments.First feedback session">
                              <input name="user" type="hidden" value="comments.idOfInstructor1OfCourse1">
                            </form>
                            <a class="btn btn-default btn-xs icon-button pull-right" data-original-title="Edit this comment" data-placement="top" data-toggle="tooltip" id="commentedit-1-2-1-3" onclick="showResponseCommentEditForm(1,2,1,3)" style="display: none;" title="" type="button">
                              <span class="glyphicon glyphicon-pencil glyphicon-primary">
                              </span>
                            </a>
                          </div>
                          <div id="plainCommentText-1-2-1-3" style="margin-left: 15px;">
                            Instructor 2 comment to feedback Question 2 (Student 3 see this as anonymous comment)
                          </div>
                          <form class="responseCommentEditForm" id="responseCommentEditForm-1-2-1-3" style="display: none;">
                            <div class="form-group form-inline">
                              <div class="form-group text-muted">
                                <p>
                                  Giver: student3 In Course1 (Team 1.2)
                                  <br>
                                  Recipient: student2 In Course1 (Team 1.1)
                                </p>
                                You may change comment's visibility using the visibility options on the right hand side.
                              </div>
                              <a class="btn btn-sm btn-info pull-right" id="frComment-visibility-options-trigger-1-2-1-3" onclick="toggleVisibilityEditForm(1,2,1,3)">
                                <span class="glyphicon glyphicon-eye-close">
                                </span>
                                Show Visibility Options
                              </a>
                            </div>
                            <div class="panel panel-default" id="visibility-options-1-2-1-3" style="display: none;">
                              <div class="panel-heading">
                                Visibility Options
                              </div>
                              <table class="table text-center" style="color: #000;">
                                <tbody>
                                  <tr>
                                    <th class="text-center">
                                      User/Group
                                    </th>
                                    <th class="text-center">
                                      Can see your comment
                                    </th>
                                    <th class="text-center">
                                      Can see your name
                                    </th>
                                  </tr>
                                  <tr id="response-giver-1-2-1-3">
                                    <td class="text-left">
                                      <div data-original-title="Control what response giver can view" data-placement="top" data-toggle="tooltip" title="">
                                        Response Giver
                                      </div>
                                    </td>
                                    <td>
                                      <input checked="checked" class="visibilityCheckbox answerCheckbox centered" name="receiverLeaderCheckbox" type="checkbox" value="GIVER">
                                    </td>
                                    <td>
                                      <input class="visibilityCheckbox giverCheckbox" type="checkbox" value="GIVER">
                                    </td>
                                  </tr>
                                  <tr id="response-recipient-1-2-1-3">
                                    <td class="text-left">
                                      <div data-original-title="Control what response recipient(s) can view" data-placement="top" data-toggle="tooltip" title="">
                                        Response Recipient(s)
                                      </div>
                                    </td>
                                    <td>
                                      <input checked="checked" class="visibilityCheckbox answerCheckbox centered" name="receiverLeaderCheckbox" type="checkbox" value="RECEIVER">
                                    </td>
                                    <td>
                                      <input class="visibilityCheckbox giverCheckbox" type="checkbox" value="RECEIVER">
                                    </td>
                                  </tr>
                                  <tr id="response-recipient-team-1-2-1-3">
                                    <td class="text-left">
                                      <div data-original-title="Control what team members of response recipient(s) can view" data-placement="top" data-toggle="tooltip" title="">
                                        Response Recipient's Team Members
                                      </div>
                                    </td>
                                    <td>
                                      <input class="visibilityCheckbox answerCheckbox" type="checkbox" value="RECEIVER_TEAM_MEMBERS">
                                    </td>
                                    <td>
                                      <input checked="checked" class="visibilityCheckbox giverCheckbox" type="checkbox" value="RECEIVER_TEAM_MEMBERS">
                                    </td>
                                  </tr>
                                  <tr id="response-students-1-2-1-3">
                                    <td class="text-left">
                                      <div data-original-title="Control what other students in this course can view" data-placement="top" data-toggle="tooltip" title="">
                                        Other students in this course
                                      </div>
                                    </td>
                                    <td>
                                      <input checked="checked" class="visibilityCheckbox answerCheckbox" type="checkbox" value="STUDENTS">
                                    </td>
                                    <td>
                                      <input class="visibilityCheckbox giverCheckbox" type="checkbox" value="STUDENTS">
                                    </td>
                                  </tr>
                                  <tr id="response-instructors-1-2-1-3">
                                    <td class="text-left">
                                      <div data-original-title="Control what instructors can view" data-placement="top" data-toggle="tooltip" title="">
                                        Instructors
                                      </div>
                                    </td>
                                    <td>
                                      <input checked="checked" class="visibilityCheckbox answerCheckbox" type="checkbox" value="INSTRUCTORS">
                                    </td>
                                    <td>
                                      <input checked="checked" class="visibilityCheckbox giverCheckbox" type="checkbox" value="INSTRUCTORS">
                                    </td>
                                  </tr>
                                </tbody>
                              </table>
                            </div>
                            <div class="form-group">
                              <textarea class="form-control" id="responsecommenttext-1-2-1-3" name="responsecommenttext" placeholder="Your comment about this response" rows="3">
                                Instructor 2 comment to feedback Question 2 (Student 3 see this as anonymous comment)
                              </textarea>
                            </div>
                            <div class="col-sm-offset-5">
                              <a class="btn btn-primary" href="/page/instructorFeedbackResponseCommentEdit" id="button_save_comment_for_edit-1-2-1-3" type="button">
                                Save
                              </a>
                              <input class="btn btn-default" onclick="return hideResponseCommentEditForm(1,2,1,3);" type="button" value="Cancel">
                            </div>
                            <input name="responsecommentid" type="hidden" value="${comment.id}">
                            <input name="responseid" type="hidden" value="${question.id}%comments.student3InCourse1@gmail.tmt%comments.student2InCourse1@gmail.tmt">
                            <input name="courseid" type="hidden" value="comments.idOfTypicalCourse1">
                            <input name="fsname" type="hidden" value="comments.First feedback session">
                            <input name="user" type="hidden" value="comments.idOfInstructor1OfCourse1">
                            <input name="showresponsecommentsto" type="hidden" value="GIVER, RECEIVER, STUDENTS, INSTRUCTORS">
                            <input name="showresponsegiverto" type="hidden" value="INSTRUCTORS, RECEIVER_TEAM_MEMBERS">
                          </form>
                        </li>
                        <li class="list-group-item list-group-item-warning" id="showResponseCommentAddForm-1-2-1" style="display: none;">
                          <form class="responseCommentAddForm">
                            <div class="form-group form-inline">
                              <div class="form-group text-muted">
                                <p>
                                  Giver: student3 In Course1 (Team 1.2)
                                  <br>
                                  Recipient: student2 In Course1 (Team 1.1)
                                </p>
                                You may change comment's visibility using the visibility options on the right hand side.
                              </div>
                              <a class="btn btn-sm btn-info pull-right" id="frComment-visibility-options-trigger-1-2-1" onclick="toggleVisibilityEditForm(1,2,1)">
                                <span class="glyphicon glyphicon-eye-close">
                                </span>
                                Show Visibility Options
                              </a>
                            </div>
                            <div class="panel panel-default" id="visibility-options-1-2-1" style="display: none;">
                              <div class="panel-heading">
                                Visibility Options
                              </div>
                              <table class="table text-center" style="color: #000;">
                                <tbody>
                                  <tr>
                                    <th class="text-center">
                                      User/Group
                                    </th>
                                    <th class="text-center">
                                      Can see your comment
                                    </th>
                                    <th class="text-center">
                                      Can see your name
                                    </th>
                                  </tr>
                                  <tr id="response-giver-1-2-1">
                                    <td class="text-left">
                                      <div data-original-title="Control what response giver can view" data-placement="top" data-toggle="tooltip" title="">
                                        Response Giver
                                      </div>
                                    </td>
                                    <td>
                                      <input checked="checked" class="visibilityCheckbox answerCheckbox centered" name="receiverLeaderCheckbox" type="checkbox" value="GIVER">
                                    </td>
                                    <td>
                                      <input checked="checked" class="visibilityCheckbox giverCheckbox" type="checkbox" value="GIVER">
                                    </td>
                                  </tr>
                                  <tr id="response-recipient-1-2-1">
                                    <td class="text-left">
                                      <div data-original-title="Control what response recipient(s) can view" data-placement="top" data-toggle="tooltip" title="">
                                        Response Recipient(s)
                                      </div>
                                    </td>
                                    <td>
                                      <input checked="checked" class="visibilityCheckbox answerCheckbox centered" name="receiverLeaderCheckbox" type="checkbox" value="RECEIVER">
                                    </td>
                                    <td>
                                      <input checked="checked" class="visibilityCheckbox giverCheckbox" type="checkbox" value="RECEIVER">
                                    </td>
                                  </tr>
                                  <tr id="response-recipient-team-1-2-1">
                                    <td class="text-left">
                                      <div data-original-title="Control what team members of response recipient(s) can view" data-placement="top" data-toggle="tooltip" title="">
                                        Response Recipient's Team Members
                                      </div>
                                    </td>
                                    <td>
                                      <input checked="checked" class="visibilityCheckbox answerCheckbox" type="checkbox" value="RECEIVER_TEAM_MEMBERS">
                                    </td>
                                    <td>
                                      <input checked="checked" class="visibilityCheckbox giverCheckbox" type="checkbox" value="RECEIVER_TEAM_MEMBERS">
                                    </td>
                                  </tr>
                                  <tr id="response-students-1-2-1">
                                    <td class="text-left">
                                      <div data-original-title="Control what other students in this course can view" data-placement="top" data-toggle="tooltip" title="">
                                        Other students in this course
                                      </div>
                                    </td>
                                    <td>
                                      <input checked="checked" class="visibilityCheckbox answerCheckbox" type="checkbox" value="STUDENTS">
                                    </td>
                                    <td>
                                      <input checked="checked" class="visibilityCheckbox giverCheckbox" type="checkbox" value="STUDENTS">
                                    </td>
                                  </tr>
                                  <tr id="response-instructors-1-2-1">
                                    <td class="text-left">
                                      <div data-original-title="Control what instructors can view" data-placement="top" data-toggle="tooltip" title="">
                                        Instructors
                                      </div>
                                    </td>
                                    <td>
                                      <input checked="checked" class="visibilityCheckbox answerCheckbox" type="checkbox" value="INSTRUCTORS">
                                    </td>
                                    <td>
                                      <input checked="checked" class="visibilityCheckbox giverCheckbox" type="checkbox" value="INSTRUCTORS">
                                    </td>
                                  </tr>
                                </tbody>
                              </table>
                            </div>
                            <div class="form-group">
                              <textarea class="form-control" id="responseCommentAddForm-1-2-1" name="responsecommenttext" placeholder="Your comment about this response" rows="3">
                              </textarea>
                            </div>
                            <div class="col-sm-offset-5">
                              <a class="btn btn-primary" href="/page/instructorFeedbackResponseCommentAdd" id="button_save_comment_for_add-1-2-1" type="button">
                                Add
                              </a>
                              <input class="btn btn-default" onclick="return hideResponseCommentAddForm(1,2,1);" type="button" value="Cancel">
                            </div>
                            <input name="questionid" type="hidden" value="${question.id}">
                            <input name="responseid" type="hidden" value="${question.id}%comments.student3InCourse1@gmail.tmt%comments.student2InCourse1@gmail.tmt">
                            <input name="courseid" type="hidden" value="comments.idOfTypicalCourse1">
                            <input name="fsname" type="hidden" value="comments.First feedback session">
                            <input name="user" type="hidden" value="comments.idOfInstructor1OfCourse1">
                            <input name="showresponsecommentsto" type="hidden" value="GIVER,INSTRUCTORS, RECEIVER, RECEIVER_TEAM_MEMBERS, STUDENTS">
                            <input name="showresponsegiverto" type="hidden" value="GIVER,INSTRUCTORS, RECEIVER, RECEIVER_TEAM_MEMBERS, STUDENTS">
                          </form>
                        </li>
                      </ul>
                    </td>
                  </tr>
                </tbody>
              </table>
            </div>
          </div>
        </div>
      </div>
    </div>
  </div>
  <ul class="pagination">
    <li>
      <a href="javascript:;">
        «
      </a>
    </li>
    <li class="active">
      <a href="/page/instructorCommentsPage?user=comments.idOfInstructor1OfCourse1&courseid=comments.idOfTypicalCourse1">
        comments.idOfTypicalCourse1
      </a>
    </li>
    <li>
      <a href="javascript:;">
        »
      </a>
    </li>
  </ul>
</div><|MERGE_RESOLUTION|>--- conflicted
+++ resolved
@@ -1883,11 +1883,7 @@
                         <li class="list-group-item list-group-item-warning giver_display-by-you status_display-private" id="responseCommentRow-1-1-1-2">
                           <div id="commentBar-1-1-1-2">
                             <span class="text-muted">
-<<<<<<< HEAD
-                              From: comments.instructor1@course1.tmt [Sun, 01 Mar 2026, 11:59 PM UTC] (last edited by comments.instructor1@course1.tmt at Mon, 02 Mar 2026, 11:59 PM UTC)
-=======
                               From: comments.instructor1@course1.tmt [${datetime.now}] (last edited by comments.instructor1@course1.tmt at ${datetime.now})
->>>>>>> 47a08dd9
                             </span>
                             <form class="responseCommentDeleteForm pull-right">
                               <a class="btn btn-default btn-xs icon-button" data-original-title="Delete this comment" data-placement="top" data-toggle="tooltip" href="/page/instructorFeedbackResponseCommentDelete" id="commentdelete-1-1-1-2" style="display: none;" title="" type="button">
