--- conflicted
+++ resolved
@@ -59,11 +59,7 @@
                 <div class="form-group">
                     <div class="col-sm-offset-4 col-sm-2 col-xs-offset-2 col-xs-3 col-md-offset-5 col-md-1">
                         
-<<<<<<< HEAD
-                        <button type="button" class="btn btn-primary" id="button_publish" value="Publish" onclick="if(togglePublishEvaluation('First Eval')) window.location.href='/page/instructorEvalPublish?courseid=CEvalRUiT.CS1101&amp;evaluationname=First+Eval&amp;next=%2Fpage%2FinstructorFeedbacksPage%3Fuser%3DCEvalRUiT.instr&amp;user=CEvalRUiT.instr';" disabled="disabled">Publish</button>
-=======
                         <button type="button" class="btn btn-primary" id="button_publish" value="Publish" onclick="if(togglePublishEvaluation('First Eval')) window.location.href='/page/instructorEvalPublish?courseid=CEvalRUiT.CS1101&amp;evaluationname=First+Eval&amp;next=%2Fpage%2FinstructorEvalsPage%3Fuser%3DCEvalRUiT.instr&amp;user=CEvalRUiT.instr';" disabled="disabled">Publish</button>
->>>>>>> 0d14bb2c
                         
                     </div>
 
@@ -96,19 +92,11 @@
         <div style="display: none;" id="instructorEvaluationSummaryTable" class="evaluation_result">
             <div class="row">
             <div class="col-sm-4">
-<<<<<<< HEAD
-            <h4><span data-original-title="This is the students own estimation of his/her contributions" class="label label-info" data-toggle="tooltip" data-placement="top" data-container="body" title="">CC</span> Claimed Contribution 
-            </h4>
-            </div>
-            <div class="col-sm-5"> 
-            <h4><span data-original-title="This is the average of what other team members think this student contributed" class="label label-info" data-toggle="tooltip" data-placement="top" data-container="body" title="">PC</span> Perceived Contribution 
-=======
             <h4><span data-original-title="This is student own estimation of his/her contributions to the project" class="label label-info" data-toggle="tooltip" data-placement="top" data-container="body" title="">CC</span> Claimed Contribution 
             </h4>
             </div>
             <div class="col-sm-5"> 
             <h4><span data-original-title="This is the average of what other team members think this student contributed to the project" class="label label-info" data-toggle="tooltip" data-placement="top" data-container="body" title="">PC</span> Perceived Contribution 
->>>>>>> 0d14bb2c
             </h4>
             </div>
             <div class="col-sm-3">
@@ -237,22 +225,14 @@
                             </div>
                             <div class="col-md-4">
                               <div class="pull-right">
-<<<<<<< HEAD
-                                <span data-original-title="This is the students own estimation of his/her contributions" data-toggle="tooltip" data-placement="top" data-container="body" title="">
-=======
                                 <span data-original-title="This is student own estimation of his/her contributions to the project" data-toggle="tooltip" data-placement="top" data-container="body" title="">
->>>>>>> 0d14bb2c
                                 Claimed contribution: <span class="badge background-color-white color-negative"> E -5%</span>
                                 </span>
                               </div>
                             </div>
                             <div class="col-md-4">
                               <div class="pull-right">
-<<<<<<< HEAD
-                                <span data-original-title="This is the average of what other team members think this student contributed" data-toggle="tooltip" data-placement="top" data-container="body" title="">
-=======
                                 <span data-original-title="This is the average of what other team members think this student contributed to the project" data-toggle="tooltip" data-placement="top" data-container="body" title="">
->>>>>>> 0d14bb2c
                                 Perceived contribution: <span class="badge background-color-white color-positive"> E </span>
                                 </span>
                               </div>
@@ -317,22 +297,14 @@
                             </div>
                             <div class="col-md-4">
                               <div class="pull-right">
-<<<<<<< HEAD
-                                <span data-original-title="This is the students own estimation of his/her contributions" data-toggle="tooltip" data-placement="top" data-container="body" title="">
-=======
                                 <span data-original-title="This is student own estimation of his/her contributions to the project" data-toggle="tooltip" data-placement="top" data-container="body" title="">
->>>>>>> 0d14bb2c
                                 Claimed contribution: <span class="badge background-color-white color-positive"> E +5%</span>
                                 </span>
                               </div>
                             </div>
                             <div class="col-md-4">
                               <div class="pull-right">
-<<<<<<< HEAD
-                                <span data-original-title="This is the average of what other team members think this student contributed" data-toggle="tooltip" data-placement="top" data-container="body" title="">
-=======
                                 <span data-original-title="This is the average of what other team members think this student contributed to the project" data-toggle="tooltip" data-placement="top" data-container="body" title="">
->>>>>>> 0d14bb2c
                                 Perceived contribution: <span class="badge background-color-white color-positive"> E </span>
                                 </span>
                               </div>
@@ -408,22 +380,14 @@
                             </div>
                             <div class="col-md-4">
                               <div class="pull-right">
-<<<<<<< HEAD
-                                <span data-original-title="This is the students own estimation of his/her contributions" data-toggle="tooltip" data-placement="top" data-container="body" title="">
-=======
                                 <span data-original-title="This is student own estimation of his/her contributions to the project" data-toggle="tooltip" data-placement="top" data-container="body" title="">
->>>>>>> 0d14bb2c
                                 Claimed contribution: <span class="badge background-color-white color-positive"> E +3%</span>
                                 </span>
                               </div>
                             </div>
                             <div class="col-md-4">
                               <div class="pull-right">
-<<<<<<< HEAD
-                                <span data-original-title="This is the average of what other team members think this student contributed" data-toggle="tooltip" data-placement="top" data-container="body" title="">
-=======
                                 <span data-original-title="This is the average of what other team members think this student contributed to the project" data-toggle="tooltip" data-placement="top" data-container="body" title="">
->>>>>>> 0d14bb2c
                                 Perceived contribution: <span class="badge background-color-white color-negative"> E -3%</span>
                                 </span>
                               </div>
@@ -490,22 +454,14 @@
                             </div>
                             <div class="col-md-4">
                               <div class="pull-right">
-<<<<<<< HEAD
-                                <span data-original-title="This is the students own estimation of his/her contributions" data-toggle="tooltip" data-placement="top" data-container="body" title="">
-=======
                                 <span data-original-title="This is student own estimation of his/her contributions to the project" data-toggle="tooltip" data-placement="top" data-container="body" title="">
->>>>>>> 0d14bb2c
                                 Claimed contribution: <span class="badge background-color-white color-positive"> E +10%</span>
                                 </span>
                               </div>
                             </div>
                             <div class="col-md-4">
                               <div class="pull-right">
-<<<<<<< HEAD
-                                <span data-original-title="This is the average of what other team members think this student contributed" data-toggle="tooltip" data-placement="top" data-container="body" title="">
-=======
                                 <span data-original-title="This is the average of what other team members think this student contributed to the project" data-toggle="tooltip" data-placement="top" data-container="body" title="">
->>>>>>> 0d14bb2c
                                 Perceived contribution: <span class="badge background-color-white color-negative"> E -1%</span>
                                 </span>
                               </div>
@@ -572,22 +528,14 @@
                             </div>
                             <div class="col-md-4">
                               <div class="pull-right">
-<<<<<<< HEAD
-                                <span data-original-title="This is the students own estimation of his/her contributions" data-toggle="tooltip" data-placement="top" data-container="body" title="">
-=======
                                 <span data-original-title="This is student own estimation of his/her contributions to the project" data-toggle="tooltip" data-placement="top" data-container="body" title="">
->>>>>>> 0d14bb2c
                                 Claimed contribution: <span class="badge background-color-white color-positive"> E +10%</span>
                                 </span>
                               </div>
                             </div>
                             <div class="col-md-4">
                               <div class="pull-right">
-<<<<<<< HEAD
-                                <span data-original-title="This is the average of what other team members think this student contributed" data-toggle="tooltip" data-placement="top" data-container="body" title="">
-=======
                                 <span data-original-title="This is the average of what other team members think this student contributed to the project" data-toggle="tooltip" data-placement="top" data-container="body" title="">
->>>>>>> 0d14bb2c
                                 Perceived contribution: <span class="badge background-color-white color-positive"> E +4%</span>
                                 </span>
                               </div>
@@ -675,22 +623,14 @@
                             </div>
                             <div class="col-md-4">
                               <div class="pull-right">
-<<<<<<< HEAD
-                                <span data-original-title="This is the students own estimation of his/her contributions" data-toggle="tooltip" data-placement="top" data-container="body" title="">
-=======
                                 <span data-original-title="This is student own estimation of his/her contributions to the project" data-toggle="tooltip" data-placement="top" data-container="body" title="">
->>>>>>> 0d14bb2c
                                 Claimed contribution: <span class="badge background-color-white color-negative"> E -5%</span>
                                 </span>
                               </div>
                             </div>
                             <div class="col-md-4">
                               <div class="pull-right">
-<<<<<<< HEAD
-                                <span data-original-title="This is the average of what other team members think this student contributed" data-toggle="tooltip" data-placement="top" data-container="body" title="">
-=======
                                 <span data-original-title="This is the average of what other team members think this student contributed to the project" data-toggle="tooltip" data-placement="top" data-container="body" title="">
->>>>>>> 0d14bb2c
                                 Perceived contribution: <span class="badge background-color-white color-positive"> E </span>
                                 </span>
                               </div>
@@ -742,22 +682,14 @@
                             </div>
                             <div class="col-md-4">
                               <div class="pull-right">
-<<<<<<< HEAD
-                                <span data-original-title="This is the students own estimation of his/her contributions" data-toggle="tooltip" data-placement="top" data-container="body" title="">
-=======
                                 <span data-original-title="This is student own estimation of his/her contributions to the project" data-toggle="tooltip" data-placement="top" data-container="body" title="">
->>>>>>> 0d14bb2c
                                 Claimed contribution: <span class="badge background-color-white color-positive"> E +5%</span>
                                 </span>
                               </div>
                             </div>
                             <div class="col-md-4">
                               <div class="pull-right">
-<<<<<<< HEAD
-                                <span data-original-title="This is the average of what other team members think this student contributed" data-toggle="tooltip" data-placement="top" data-container="body" title="">
-=======
                                 <span data-original-title="This is the average of what other team members think this student contributed to the project" data-toggle="tooltip" data-placement="top" data-container="body" title="">
->>>>>>> 0d14bb2c
                                 Perceived contribution: <span class="badge background-color-white color-positive"> E </span>
                                 </span>
                               </div>
@@ -830,22 +762,14 @@
                             </div>
                             <div class="col-md-4">
                               <div class="pull-right">
-<<<<<<< HEAD
-                                <span data-original-title="This is the students own estimation of his/her contributions" data-toggle="tooltip" data-placement="top" data-container="body" title="">
-=======
                                 <span data-original-title="This is student own estimation of his/her contributions to the project" data-toggle="tooltip" data-placement="top" data-container="body" title="">
->>>>>>> 0d14bb2c
                                 Claimed contribution: <span class="badge background-color-white color-positive"> E +3%</span>
                                 </span>
                               </div>
                             </div>
                             <div class="col-md-4">
                               <div class="pull-right">
-<<<<<<< HEAD
-                                <span data-original-title="This is the average of what other team members think this student contributed" data-toggle="tooltip" data-placement="top" data-container="body" title="">
-=======
                                 <span data-original-title="This is the average of what other team members think this student contributed to the project" data-toggle="tooltip" data-placement="top" data-container="body" title="">
->>>>>>> 0d14bb2c
                                 Perceived contribution: <span class="badge background-color-white color-negative"> E -3%</span>
                                 </span>
                               </div>
@@ -904,22 +828,14 @@
                             </div>
                             <div class="col-md-4">
                               <div class="pull-right">
-<<<<<<< HEAD
-                                <span data-original-title="This is the students own estimation of his/her contributions" data-toggle="tooltip" data-placement="top" data-container="body" title="">
-=======
                                 <span data-original-title="This is student own estimation of his/her contributions to the project" data-toggle="tooltip" data-placement="top" data-container="body" title="">
->>>>>>> 0d14bb2c
                                 Claimed contribution: <span class="badge background-color-white color-positive"> E +10%</span>
                                 </span>
                               </div>
                             </div>
                             <div class="col-md-4">
                               <div class="pull-right">
-<<<<<<< HEAD
-                                <span data-original-title="This is the average of what other team members think this student contributed" data-toggle="tooltip" data-placement="top" data-container="body" title="">
-=======
                                 <span data-original-title="This is the average of what other team members think this student contributed to the project" data-toggle="tooltip" data-placement="top" data-container="body" title="">
->>>>>>> 0d14bb2c
                                 Perceived contribution: <span class="badge background-color-white color-negative"> E -1%</span>
                                 </span>
                               </div>
@@ -978,22 +894,14 @@
                             </div>
                             <div class="col-md-4">
                               <div class="pull-right">
-<<<<<<< HEAD
-                                <span data-original-title="This is the students own estimation of his/her contributions" data-toggle="tooltip" data-placement="top" data-container="body" title="">
-=======
                                 <span data-original-title="This is student own estimation of his/her contributions to the project" data-toggle="tooltip" data-placement="top" data-container="body" title="">
->>>>>>> 0d14bb2c
                                 Claimed contribution: <span class="badge background-color-white color-positive"> E +10%</span>
                                 </span>
                               </div>
                             </div>
                             <div class="col-md-4">
                               <div class="pull-right">
-<<<<<<< HEAD
-                                <span data-original-title="This is the average of what other team members think this student contributed" data-toggle="tooltip" data-placement="top" data-container="body" title="">
-=======
                                 <span data-original-title="This is the average of what other team members think this student contributed to the project" data-toggle="tooltip" data-placement="top" data-container="body" title="">
->>>>>>> 0d14bb2c
                                 Perceived contribution: <span class="badge background-color-white color-positive"> E +4%</span>
                                 </span>
                               </div>
