<div class="container" id="mainContent">
  <div id="topOfPage">
  </div>
  <h1>
    Submit Feedback
  </h1>
  <br>
  <div id="student-motd-wrapper">
    <script>
      var motdUrl = window.location.origin + '/${studentmotd.url}';
    </script>
    <script src="/js/studentMotd.js" type="text/javascript">
    </script>
    ${studentmotd.container}
  </div>
  <div class="alert alert-info" id="registerMessage">
    You are submitting feedback as
    <span class="text-danger text-bold text-large">
      Drop out
    </span>
    . You may submit feedback and view results without logging in. To access other features you need
    <a class="link" href="/page/studentCourseJoinAuthentication?key=${regkey.enc}&studentemail=drop.out%40gmail.tmt&courseid=SFSubmitUiT.CS2104">
      to login using a google account
    </a>
    (recommended).
  </div>
  <form action="/page/studentFeedbackSubmissionEditSave" method="post" name="form_student_submit_response">
    <input name="fsname" type="hidden" value="First Session">
    <input name="courseid" type="hidden" value="SFSubmitUiT.CS2104">
    <input name="key" type="hidden" value="${regkey.enc}">
    <input name="studentemail" type="hidden" value="drop.out@gmail.tmt">
    <div id="statusMessagesToUser">
      <div class="overflow-auto alert alert-success statusMessage">
        All responses submitted successfully!
      </div>
    </div>
    <script src="/js/statusMessage.js" type="text/javascript">
    </script>
    <div class="well well-plain" id="course1">
      <div class="panel-body">
        <div class="form-horizontal">
          <div class="panel-heading">
            <div class="form-group">
              <label class="col-sm-2 control-label">
                Course ID:
              </label>
              <div class="col-sm-10">
                <p class="form-control-static">
                  SFSubmitUiT.CS2104
                </p>
              </div>
            </div>
            <div class="form-group">
              <label class="col-sm-2 control-label">
                Session:
              </label>
              <div class="col-sm-10">
                <p class="form-control-static">
                  First Session
                </p>
              </div>
            </div>
            <div class="form-group">
              <label class="col-sm-2 control-label">
                Opening time:
              </label>
              <div class="col-sm-10">
                <p class="form-control-static">
                  Sun, 01 Apr 2012, 11:59 PM
                </p>
              </div>
            </div>
            <div class="form-group">
              <label class="col-sm-2 control-label">
                Closing time:
              </label>
              <div class="col-sm-10">
                <p class="form-control-static">
                  Thu, 30 Apr 2026, 11:59 PM
                </p>
              </div>
            </div>
            <div class="form-group">
              <label class="col-sm-2 control-label">
                Instructions:
              </label>
              <div class="col-sm-10">
                <p class="form-control-static text-preserve-space">
                  Instructions for first session
                </p>
              </div>
            </div>
          </div>
        </div>
      </div>
    </div>
    <br>
    <input name="questiontype-1" type="hidden" value="TEXT">
    <input name="questionid-1" type="hidden" value="${question.id}">
    <input name="questionresponsetotal-1" type="hidden" value="1">
    <div class="form-horizontal">
      <div class="panel panel-primary">
        <div class="panel-heading">
          Question 1:
          <br>
          <span class="text-preserve-space">
            What is the best selling point of your product?
          </span>
        </div>
        <div class="panel-body">
          <p class="text-muted">
            Only the following persons can see your responses:
          </p>
          <ul class="text-muted">
            <li class="unordered">
              You can see your own feedback in the results page later on.
            </li>
            <li class="unordered">
              Your team members can see your response, but not the name of the recipient, or your name.
            </li>
            <li class="unordered">
              Other students in the course can see your response, but not the name of the recipient, or your name.
            </li>
            <li class="unordered">
              Instructors in this course can see your response, the name of the recipient, and your name.
            </li>
          </ul>
          <br>
          <div class="form-group margin-0">
            <div class="col-sm-2 form-inline mobile-align-left" style="display:none">
              <label for="input">
                To:
              </label>
              <select class="participantSelect middlealign form-control" name="responserecipient-1-0" style="display:none;max-width:125px">
                <option value="">
                </option>
                <option selected="" value="drop.out@gmail.tmt">
                  Myself
                </option>
              </select>
              <span>
                Myself
              </span>
            </div>
            <div class="col-sm-12">
              <textarea class="form-control" cols="100%" name="responsetext-1-0" rows="4">
                Test Self Feedback
              </textarea>
              <input name="responseid-1-0" type="hidden" value="${question.id}%drop.out@gmail.tmt%drop.out@gmail.tmt">
            </div>
          </div>
        </div>
      </div>
    </div>
    <br>
    <br>
    <input name="questiontype-2" type="hidden" value="TEXT">
    <input name="questionid-2" type="hidden" value="${question.id}">
    <input name="questionresponsetotal-2" type="hidden" value="3">
    <div class="form-horizontal">
      <div class="panel panel-primary">
        <div class="panel-heading">
          Question 2:
          <br>
          <span class="text-preserve-space">
            Rate 3 other students' products
          </span>
        </div>
        <div class="panel-body">
          <p class="text-muted">
            Only the following persons can see your responses:
          </p>
          <ul class="text-muted">
            <li class="unordered">
              Instructors in this course can see your response, the name of the recipient, and your name.
            </li>
            <li class="unordered">
              The receiving students can see your response, but not your name.
            </li>
            <li class="unordered">
              Your team members can see your response, and your name, but not the name of the recipient.
            </li>
          </ul>
          <br>
          <div class="form-group margin-0">
            <div class="col-sm-4 form-inline mobile-align-left" style="text-align:right">
              <label for="input">
                To:
              </label>
              <select class="participantSelect middlealign form-control" name="responserecipient-2-0" style="width:275px;max-width:275px">
                <option value="">
                </option>
<<<<<<< HEAD
                <option selected="selected" value="SFSubmitUiT.alice.b@gmail.tmt">
                  Alice Betsy</option></td></div>'"
=======
                <option selected="" value="SFSubmitUiT.alice.b@gmail.tmt">
                  Alice Betsy
>>>>>>> 4891682f
                </option>
                <option style="display: none;" value="SFSubmitUiT.benny.c@gmail.tmt">
                  Benny Charles
                </option>
                <option value="SFSubmitUiT.charlie.d@gmail.tmt">
                  Charlie Davis
                </option>
                <option value="SFSubmitUiT.danny.e@gmail.tmt">
                  Danny Engrid
                </option>
                <option value="SFSubmitUiT.emily.f@gmail.tmt">
                  Emily
                </option>
                <option style="display: none;" value="extra.guy@gmail.tmt">
                  Extra guy
                </option>
              </select>
            </div>
            <div class="col-sm-8">
              <textarea class="form-control" cols="100%" name="responsetext-2-0" rows="4">
                Response to student who is number 1.
              </textarea>
              <input name="responseid-2-0" type="hidden" value="${question.id}%drop.out@gmail.tmt%SFSubmitUiT.alice.b@gmail.tmt">
            </div>
          </div>
          <br>
          <div class="form-group margin-0">
            <div class="col-sm-4 form-inline mobile-align-left" style="text-align:right">
              <label for="input">
                To:
              </label>
              <select class="participantSelect middlealign form-control" name="responserecipient-2-1" style="width:275px;max-width:275px">
                <option value="">
                </option>
                <option style="display: none;" value="SFSubmitUiT.alice.b@gmail.tmt">
                  Alice Betsy</option></td></div>'"
                </option>
                <option selected="" value="SFSubmitUiT.benny.c@gmail.tmt">
                  Benny Charles
                </option>
                <option value="SFSubmitUiT.charlie.d@gmail.tmt">
                  Charlie Davis
                </option>
                <option value="SFSubmitUiT.danny.e@gmail.tmt">
                  Danny Engrid
                </option>
                <option value="SFSubmitUiT.emily.f@gmail.tmt">
                  Emily
                </option>
                <option style="display: none;" value="extra.guy@gmail.tmt">
                  Extra guy
                </option>
              </select>
            </div>
            <div class="col-sm-8">
              <textarea class="form-control" cols="100%" name="responsetext-2-1" rows="4">
                Response to Benny.
              </textarea>
              <input name="responseid-2-1" type="hidden" value="${question.id}%drop.out@gmail.tmt%SFSubmitUiT.benny.c@gmail.tmt">
            </div>
          </div>
          <br>
          <div class="form-group margin-0">
            <div class="col-sm-4 form-inline mobile-align-left" style="text-align:right">
              <label for="input">
                To:
              </label>
              <select class="participantSelect middlealign form-control" name="responserecipient-2-2" style="width:275px;max-width:275px">
                <option value="">
                </option>
                <option style="display: none;" value="SFSubmitUiT.alice.b@gmail.tmt">
                  Alice Betsy</option></td></div>'"
                </option>
                <option style="display: none;" value="SFSubmitUiT.benny.c@gmail.tmt">
                  Benny Charles
                </option>
                <option value="SFSubmitUiT.charlie.d@gmail.tmt">
                  Charlie Davis
                </option>
                <option value="SFSubmitUiT.danny.e@gmail.tmt">
                  Danny Engrid
                </option>
                <option value="SFSubmitUiT.emily.f@gmail.tmt">
                  Emily
                </option>
                <option selected="" value="extra.guy@gmail.tmt">
                  Extra guy
                </option>
              </select>
            </div>
            <div class="col-sm-8">
              <textarea class="form-control" cols="100%" name="responsetext-2-2" rows="4">
                Response to extra guy.
              </textarea>
              <input name="responseid-2-2" type="hidden" value="${question.id}%drop.out@gmail.tmt%extra.guy@gmail.tmt">
            </div>
          </div>
        </div>
      </div>
    </div>
    <br>
    <br>
    <input name="questiontype-3" type="hidden" value="TEXT">
    <input name="questionid-3" type="hidden" value="${question.id}">
    <input name="questionresponsetotal-3" type="hidden" value="1">
    <div class="form-horizontal">
      <div class="panel panel-primary">
        <div class="panel-heading">
          Question 3:
          <br>
          <span class="text-preserve-space">
            Comments about the class
          </span>
        </div>
        <div class="panel-body">
          <p class="text-muted">
            Only the following persons can see your responses:
          </p>
          <ul class="text-muted">
            <li class="unordered">
              Instructors in this course can see your response, but not your name.
            </li>
            <li class="unordered">
              Your team members can see your response, but not your name.
            </li>
          </ul>
          <br>
          <div class="form-group margin-0">
            <div class="col-sm-2 form-inline mobile-align-left" style="display:none">
              <label for="input">
                To:
              </label>
              <select class="participantSelect middlealign newResponse form-control" name="responserecipient-3-0" style="display:none;max-width:125px">
                <option selected="" value="">
                </option>
                <option value="%GENERAL%">
                  %GENERAL%
                </option>
              </select>
              <span>
                %GENERAL%
              </span>
            </div>
            <div class="col-sm-12">
              <textarea class="form-control" cols="100%" name="responsetext-3-0" rows="4">
              </textarea>
            </div>
          </div>
        </div>
      </div>
    </div>
    <br>
    <br>
    <input name="questiontype-4" type="hidden" value="TEXT">
    <input name="questionid-4" type="hidden" value="${question.id}">
    <input name="questionresponsetotal-4" type="hidden" value="2">
    <div class="form-horizontal">
      <div class="panel panel-primary">
        <div class="panel-heading">
          Question 4:
          <br>
          <span class="text-preserve-space">
            Give feedback to 3 other teams.
          </span>
        </div>
        <div class="panel-body">
          <p class="text-muted">
            Only the following persons can see your responses:
          </p>
          <ul class="text-muted">
            <li class="unordered">
              The receiving teams can see your response, and your name.
            </li>
          </ul>
          <br>
          <div class="form-group margin-0">
            <div class="col-sm-2 form-inline mobile-align-left" style="text-align:right">
              <label for="input">
                To:
              </label>
              <select class="participantSelect middlealign form-control" name="responserecipient-4-0" style="display:none;max-width:125px">
                <option value="">
                </option>
                <option selected="" value="Team 3">
                  Team 3
                </option>
                <option style="display: none;" value="Team >'&quot;< 1</td></div>'&quot;">
                  Team >'"< 1</td></div>'"
                </option>
              </select>
              <span>
                Team 3
              </span>
            </div>
            <div class="col-sm-10">
              <textarea class="form-control" cols="100%" name="responsetext-4-0" rows="4">
                Feedback to team 3
              </textarea>
              <input name="responseid-4-0" type="hidden" value="${question.id}%Team 2%Team 3">
            </div>
          </div>
          <br>
          <div class="form-group margin-0">
            <div class="col-sm-2 form-inline mobile-align-left" style="text-align:right">
              <label for="input">
                To:
              </label>
              <select class="participantSelect middlealign newResponse form-control" name="responserecipient-4-1" style="display:none;max-width:125px">
                <option selected="" value="">
                </option>
                <option style="display: none;" value="Team 3">
                  Team 3
                </option>
                <option value="Team >'&quot;< 1</td></div>'&quot;">
                  Team >'"< 1</td></div>'"
                </option>
              </select>
              <span>
                Team >'"< 1</td></div>'"
              </span>
            </div>
            <div class="col-sm-10">
              <textarea class="form-control" cols="100%" name="responsetext-4-1" rows="4">
              </textarea>
            </div>
          </div>
        </div>
      </div>
    </div>
    <br>
    <br>
    <input name="questiontype-5" type="hidden" value="TEXT">
    <input name="questionid-5" type="hidden" value="${question.id}">
    <input name="questionresponsetotal-5" type="hidden" value="3">
    <div class="form-horizontal">
      <div class="panel panel-primary">
        <div class="panel-heading">
          Question 5:
          <br>
          <span class="text-preserve-space">
            Give feedback to your team mates
          </span>
        </div>
        <div class="panel-body">
          <p class="text-muted">
            Only the following persons can see your responses:
          </p>
          <ul class="text-muted">
            <li class="unordered">
              The receiving students can see your response, and your name.
            </li>
          </ul>
          <br>
          <div class="form-group margin-0">
            <div class="col-sm-2 form-inline mobile-align-left" style="text-align:right">
              <label for="input">
                To:
              </label>
              <select class="participantSelect middlealign newResponse form-control" name="responserecipient-5-0" style="display:none;max-width:125px">
                <option selected="" value="">
                </option>
                <option value="SFSubmitUiT.charlie.d@gmail.tmt">
                  Charlie Davis
                </option>
                <option style="display: none;" value="SFSubmitUiT.danny.e@gmail.tmt">
                  Danny Engrid
                </option>
                <option style="display: none;" value="extra.guy@gmail.tmt">
                  Extra guy
                </option>
              </select>
              <span>
                Charlie Davis
              </span>
            </div>
            <div class="col-sm-10">
              <textarea class="form-control" cols="100%" name="responsetext-5-0" rows="4">
              </textarea>
            </div>
          </div>
          <br>
          <div class="form-group margin-0">
            <div class="col-sm-2 form-inline mobile-align-left" style="text-align:right">
              <label for="input">
                To:
              </label>
              <select class="participantSelect middlealign newResponse form-control" name="responserecipient-5-1" style="display:none;max-width:125px">
                <option selected="" value="">
                </option>
                <option style="display: none;" value="SFSubmitUiT.charlie.d@gmail.tmt">
                  Charlie Davis
                </option>
                <option value="SFSubmitUiT.danny.e@gmail.tmt">
                  Danny Engrid
                </option>
                <option style="display: none;" value="extra.guy@gmail.tmt">
                  Extra guy
                </option>
              </select>
              <span>
                Danny Engrid
              </span>
            </div>
            <div class="col-sm-10">
              <textarea class="form-control" cols="100%" name="responsetext-5-1" rows="4">
              </textarea>
            </div>
          </div>
          <br>
          <div class="form-group margin-0">
            <div class="col-sm-2 form-inline mobile-align-left" style="text-align:right">
              <label for="input">
                To:
              </label>
              <select class="participantSelect middlealign newResponse form-control" name="responserecipient-5-2" style="display:none;max-width:125px">
                <option selected="" value="">
                </option>
                <option style="display: none;" value="SFSubmitUiT.charlie.d@gmail.tmt">
                  Charlie Davis
                </option>
                <option style="display: none;" value="SFSubmitUiT.danny.e@gmail.tmt">
                  Danny Engrid
                </option>
                <option value="extra.guy@gmail.tmt">
                  Extra guy
                </option>
              </select>
              <span>
                Extra guy
              </span>
            </div>
            <div class="col-sm-10">
              <textarea class="form-control" cols="100%" name="responsetext-5-2" rows="4">
              </textarea>
            </div>
          </div>
        </div>
      </div>
    </div>
    <br>
    <br>
    <input name="questiontype-6" type="hidden" value="MCQ">
    <input name="questionid-6" type="hidden" value="${question.id}">
    <input name="questionresponsetotal-6" type="hidden" value="1">
    <div class="form-horizontal">
      <div class="panel panel-primary">
        <div class="panel-heading">
          Question 6:
          <br>
          <span class="text-preserve-space">
            What is the best selling point of your product?
          </span>
        </div>
        <div class="panel-body">
          <p class="text-muted">
            Only the following persons can see your responses:
          </p>
          <ul class="text-muted">
            <li class="unordered">
              You can see your own feedback in the results page later on.
            </li>
            <li class="unordered">
              Your team members can see your response, but not the name of the recipient, or your name.
            </li>
            <li class="unordered">
              Other students in the course can see your response, but not the name of the recipient, or your name.
            </li>
            <li class="unordered">
              Instructors in this course can see your response, the name of the recipient, and your name.
            </li>
          </ul>
          <br>
          <div class="form-group margin-0">
            <div class="col-sm-2 form-inline mobile-align-left" style="display:none">
              <label for="input">
                To:
              </label>
              <select class="participantSelect middlealign newResponse form-control" name="responserecipient-6-0" style="display:none;max-width:125px">
                <option selected="" value="">
                </option>
                <option value="drop.out@gmail.tmt">
                  Myself
                </option>
              </select>
              <span>
                Myself
              </span>
            </div>
            <div class="col-sm-12">
              <table>
                <tbody>
                  <tr>
                    <td>
                      <div class="radio">
                        <label class="bold-label">
                          <input name="responsetext-6-0" type="radio" value="UI">
                          UI
                        </label>
                      </div>
                    </td>
                  </tr>
                  <tr>
                    <td>
                      <div class="radio">
                        <label class="bold-label">
                          <input name="responsetext-6-0" type="radio" value="Algo">
                          Algo
                        </label>
                      </div>
                    </td>
                  </tr>
                </tbody>
              </table>
            </div>
          </div>
        </div>
      </div>
    </div>
    <br>
    <br>
    <input name="questiontype-7" type="hidden" value="MCQ">
    <input name="questionid-7" type="hidden" value="${question.id}">
    <input name="questionresponsetotal-7" type="hidden" value="2">
    <div class="form-horizontal">
      <div class="panel panel-primary">
        <div class="panel-heading">
          Question 7:
          <br>
          <span class="text-preserve-space">
            What do you think is the other teams' best feature?
          </span>
        </div>
        <div class="panel-body">
          <p class="text-muted">
            Only the following persons can see your responses:
          </p>
          <ul class="text-muted">
            <li class="unordered">
              The receiving teams can see your response, and your name.
            </li>
          </ul>
          <br>
          <div class="form-group margin-0">
            <div class="col-sm-2 form-inline mobile-align-left" style="text-align:right">
              <label for="input">
                To:
              </label>
              <select class="participantSelect middlealign form-control" name="responserecipient-7-0" style="display:none;max-width:125px">
                <option value="">
                </option>
                <option style="display: none;" value="Team 3">
                  Team 3
                </option>
<<<<<<< HEAD
                <option selected="selected" value="Team >'&quot;< 1</td></div>'&quot;">
                  Team >'"< 1</td></div>'"
=======
                <option selected="" value="Team >'&quot;< 1">
                  Team >'"< 1
>>>>>>> 4891682f
                </option>
              </select>
              <span>
                Team >'"< 1</td></div>'"
              </span>
            </div>
            <div class="col-sm-10">
              <table>
                <tbody>
                  <tr>
                    <td>
                      <div class="radio">
                        <label class="bold-label">
                          <input name="responsetext-7-0" type="radio" value="UI">
                          UI
                        </label>
                      </div>
                    </td>
                  </tr>
                  <tr>
                    <td>
                      <div class="radio">
                        <label class="bold-label">
                          <input checked="" name="responsetext-7-0" type="radio" value="Algo">
                          Algo
                        </label>
                      </div>
                    </td>
                  </tr>
                </tbody>
              </table>
              <input name="responseid-7-0" type="hidden" value="${question.id}%Team 2%Team >'&quot;< 1</td></div>'&quot;">
            </div>
          </div>
          <br>
          <div class="form-group margin-0">
            <div class="col-sm-2 form-inline mobile-align-left" style="text-align:right">
              <label for="input">
                To:
              </label>
              <select class="participantSelect middlealign newResponse form-control" name="responserecipient-7-1" style="display:none;max-width:125px">
                <option selected="" value="">
                </option>
                <option value="Team 3">
                  Team 3
                </option>
                <option style="display: none;" value="Team >'&quot;< 1</td></div>'&quot;">
                  Team >'"< 1</td></div>'"
                </option>
              </select>
              <span>
                Team 3
              </span>
            </div>
            <div class="col-sm-10">
              <table>
                <tbody>
                  <tr>
                    <td>
                      <div class="radio">
                        <label class="bold-label">
                          <input name="responsetext-7-1" type="radio" value="UI">
                          UI
                        </label>
                      </div>
                    </td>
                  </tr>
                  <tr>
                    <td>
                      <div class="radio">
                        <label class="bold-label">
                          <input name="responsetext-7-1" type="radio" value="Algo">
                          Algo
                        </label>
                      </div>
                    </td>
                  </tr>
                </tbody>
              </table>
            </div>
          </div>
        </div>
      </div>
    </div>
    <br>
    <br>
    <input name="questiontype-8" type="hidden" value="MSQ">
    <input name="questionid-8" type="hidden" value="${question.id}">
    <input name="questionresponsetotal-8" type="hidden" value="1">
    <div class="form-horizontal">
      <div class="panel panel-primary">
        <div class="panel-heading">
          Question 8:
          <br>
          <span class="text-preserve-space">
            What is the best selling point of your product?
          </span>
        </div>
        <div class="panel-body">
          <p class="text-muted">
            Only the following persons can see your responses:
          </p>
          <ul class="text-muted">
            <li class="unordered">
              You can see your own feedback in the results page later on.
            </li>
            <li class="unordered">
              Your team members can see your response, but not the name of the recipient, or your name.
            </li>
            <li class="unordered">
              Other students in the course can see your response, but not the name of the recipient, or your name.
            </li>
            <li class="unordered">
              Instructors in this course can see your response, the name of the recipient, and your name.
            </li>
          </ul>
          <br>
          <div class="form-group margin-0">
            <div class="col-sm-2 form-inline mobile-align-left" style="display:none">
              <label for="input">
                To:
              </label>
              <select class="participantSelect middlealign newResponse form-control" name="responserecipient-8-0" style="display:none;max-width:125px">
                <option selected="" value="">
                </option>
                <option value="drop.out@gmail.tmt">
                  Myself
                </option>
              </select>
              <span>
                Myself
              </span>
            </div>
            <div class="col-sm-12">
              <table>
                <tbody>
                  <tr>
                    <td>
                      <div class="checkbox">
                        <label class="bold-label">
                          <input name="responsetext-8-0" type="checkbox" value="UI">
                          UI
                        </label>
                      </div>
                    </td>
                  </tr>
                  <tr>
                    <td>
                      <div class="checkbox">
                        <label class="bold-label">
                          <input name="responsetext-8-0" type="checkbox" value="Algo">
                          Algo
                        </label>
                      </div>
                    </td>
                  </tr>
                  <tr>
                    <td>
                      <div class="checkbox">
                        <label class="bold-label">
                          <input name="responsetext-8-0" type="checkbox" value="Design">
                          Design
                        </label>
                      </div>
                    </td>
                  </tr>
                  <tr>
                    <td>
                      <div class="checkbox">
                        <label class="bold-label">
                          <input name="responsetext-8-0" type="checkbox" value="">
                          <i>
                            None of the above
                          </i>
                        </label>
                      </div>
                    </td>
                  </tr>
                </tbody>
              </table>
            </div>
          </div>
        </div>
      </div>
    </div>
    <br>
    <br>
    <input name="questiontype-9" type="hidden" value="MSQ">
    <input name="questionid-9" type="hidden" value="${question.id}">
    <input name="questionresponsetotal-9" type="hidden" value="2">
    <div class="form-horizontal">
      <div class="panel panel-primary">
        <div class="panel-heading">
          Question 9:
          <br>
          <span class="text-preserve-space">
            What do you think is the other teams' best feature?
          </span>
        </div>
        <div class="panel-body">
          <p class="text-muted">
            Only the following persons can see your responses:
          </p>
          <ul class="text-muted">
            <li class="unordered">
              The receiving teams can see your response, and your name.
            </li>
          </ul>
          <br>
          <div class="form-group margin-0">
            <div class="col-sm-2 form-inline mobile-align-left" style="text-align:right">
              <label for="input">
                To:
              </label>
              <select class="participantSelect middlealign form-control" name="responserecipient-9-0" style="display:none;max-width:125px">
                <option value="">
                </option>
                <option style="display: none;" value="Team 3">
                  Team 3
                </option>
<<<<<<< HEAD
                <option selected="selected" value="Team >'&quot;< 1</td></div>'&quot;">
                  Team >'"< 1</td></div>'"
=======
                <option selected="" value="Team >'&quot;< 1">
                  Team >'"< 1
>>>>>>> 4891682f
                </option>
              </select>
              <span>
                Team >'"< 1</td></div>'"
              </span>
            </div>
            <div class="col-sm-10">
              <table>
                <tbody>
                  <tr>
                    <td>
                      <div class="checkbox">
                        <label class="bold-label">
                          <input checked="" name="responsetext-9-0" type="checkbox" value="UI">
                          UI
                        </label>
                      </div>
                    </td>
                  </tr>
                  <tr>
                    <td>
                      <div class="checkbox">
                        <label class="bold-label">
                          <input name="responsetext-9-0" type="checkbox" value="Algo">
                          Algo
                        </label>
                      </div>
                    </td>
                  </tr>
                  <tr>
                    <td>
                      <div class="checkbox">
                        <label class="bold-label">
                          <input checked="" name="responsetext-9-0" type="checkbox" value="Design">
                          Design
                        </label>
                      </div>
                    </td>
                  </tr>
                  <tr>
                    <td>
                      <div class="checkbox">
                        <label class="bold-label">
                          <input name="responsetext-9-0" type="checkbox" value="">
                          <i>
                            None of the above
                          </i>
                        </label>
                      </div>
                    </td>
                  </tr>
                </tbody>
              </table>
              <input name="responseid-9-0" type="hidden" value="${question.id}%Team 2%Team >'&quot;< 1</td></div>'&quot;">
            </div>
          </div>
          <br>
          <div class="form-group margin-0">
            <div class="col-sm-2 form-inline mobile-align-left" style="text-align:right">
              <label for="input">
                To:
              </label>
              <select class="participantSelect middlealign newResponse form-control" name="responserecipient-9-1" style="display:none;max-width:125px">
                <option selected="" value="">
                </option>
                <option value="Team 3">
                  Team 3
                </option>
                <option style="display: none;" value="Team >'&quot;< 1</td></div>'&quot;">
                  Team >'"< 1</td></div>'"
                </option>
              </select>
              <span>
                Team 3
              </span>
            </div>
            <div class="col-sm-10">
              <table>
                <tbody>
                  <tr>
                    <td>
                      <div class="checkbox">
                        <label class="bold-label">
                          <input name="responsetext-9-1" type="checkbox" value="UI">
                          UI
                        </label>
                      </div>
                    </td>
                  </tr>
                  <tr>
                    <td>
                      <div class="checkbox">
                        <label class="bold-label">
                          <input name="responsetext-9-1" type="checkbox" value="Algo">
                          Algo
                        </label>
                      </div>
                    </td>
                  </tr>
                  <tr>
                    <td>
                      <div class="checkbox">
                        <label class="bold-label">
                          <input name="responsetext-9-1" type="checkbox" value="Design">
                          Design
                        </label>
                      </div>
                    </td>
                  </tr>
                  <tr>
                    <td>
                      <div class="checkbox">
                        <label class="bold-label">
                          <input name="responsetext-9-1" type="checkbox" value="">
                          <i>
                            None of the above
                          </i>
                        </label>
                      </div>
                    </td>
                  </tr>
                </tbody>
              </table>
            </div>
          </div>
        </div>
      </div>
    </div>
    <br>
    <br>
    <input name="questiontype-10" type="hidden" value="MCQ">
    <input name="questionid-10" type="hidden" value="${question.id}">
    <input name="questionresponsetotal-10" type="hidden" value="1">
    <div class="form-horizontal">
      <div class="panel panel-primary">
        <div class="panel-heading">
          Question 10:
          <br>
          <span class="text-preserve-space">
            Who is the best class mate?
          </span>
        </div>
        <div class="panel-body">
          <p class="text-muted">
            Only the following persons can see your responses:
          </p>
          <ul class="text-muted">
            <li class="unordered">
              You can see your own feedback in the results page later on.
            </li>
            <li class="unordered">
              Your team members can see your response, but not the name of the recipient, or your name.
            </li>
            <li class="unordered">
              Other students in the course can see your response, but not the name of the recipient, or your name.
            </li>
            <li class="unordered">
              Instructors in this course can see your response, the name of the recipient, and your name.
            </li>
          </ul>
          <br>
          <div class="form-group margin-0">
            <div class="col-sm-2 form-inline mobile-align-left" style="display:none">
              <label for="input">
                To:
              </label>
              <select class="participantSelect middlealign newResponse form-control" name="responserecipient-10-0" style="display:none;max-width:125px">
                <option selected="" value="">
                </option>
                <option value="drop.out@gmail.tmt">
                  Myself
                </option>
              </select>
              <span>
                Myself
              </span>
            </div>
            <div class="col-sm-12">
              <table>
                <tbody>
                  <tr>
                    <td>
                      <div class="radio">
                        <label class="bold-label">
                          <input name="responsetext-10-0" type="radio" value="Alice Betsy</option></td></div>'&quot; (Team >'&quot;< 1</td></div>'&quot;)">
                          Alice Betsy</option></td></div>'" (Team >'"< 1</td></div>'")
                        </label>
                      </div>
                    </td>
                  </tr>
                  <tr>
                    <td>
                      <div class="radio">
                        <label class="bold-label">
                          <input name="responsetext-10-0" type="radio" value="Benny Charles (Team >'&quot;< 1</td></div>'&quot;)">
                          Benny Charles (Team >'"< 1</td></div>'")
                        </label>
                      </div>
                    </td>
                  </tr>
                  <tr>
                    <td>
                      <div class="radio">
                        <label class="bold-label">
                          <input name="responsetext-10-0" type="radio" value="Charlie Davis (Team 2)">
                          Charlie Davis (Team 2)
                        </label>
                      </div>
                    </td>
                  </tr>
                  <tr>
                    <td>
                      <div class="radio">
                        <label class="bold-label">
                          <input name="responsetext-10-0" type="radio" value="Danny Engrid (Team 2)">
                          Danny Engrid (Team 2)
                        </label>
                      </div>
                    </td>
                  </tr>
                  <tr>
                    <td>
                      <div class="radio">
                        <label class="bold-label">
                          <input name="responsetext-10-0" type="radio" value="Drop out (Team 2)">
                          Drop out (Team 2)
                        </label>
                      </div>
                    </td>
                  </tr>
                  <tr>
                    <td>
                      <div class="radio">
                        <label class="bold-label">
                          <input name="responsetext-10-0" type="radio" value="Emily (Team 3)">
                          Emily (Team 3)
                        </label>
                      </div>
                    </td>
                  </tr>
                  <tr>
                    <td>
                      <div class="radio">
                        <label class="bold-label">
                          <input name="responsetext-10-0" type="radio" value="Extra guy (Team 2)">
                          Extra guy (Team 2)
                        </label>
                      </div>
                    </td>
                  </tr>
                </tbody>
              </table>
            </div>
          </div>
        </div>
      </div>
    </div>
    <br>
    <br>
    <input name="questiontype-11" type="hidden" value="MSQ">
    <input name="questionid-11" type="hidden" value="${question.id}">
    <input name="questionresponsetotal-11" type="hidden" value="1">
    <div class="form-horizontal">
      <div class="panel panel-primary">
        <div class="panel-heading">
          Question 11:
          <br>
          <span class="text-preserve-space">
            Who do you recommend as tutor?
          </span>
        </div>
        <div class="panel-body">
          <p class="text-muted">
            Only the following persons can see your responses:
          </p>
          <ul class="text-muted">
            <li class="unordered">
              You can see your own feedback in the results page later on.
            </li>
            <li class="unordered">
              Your team members can see your response, but not the name of the recipient, or your name.
            </li>
            <li class="unordered">
              Other students in the course can see your response, but not the name of the recipient, or your name.
            </li>
            <li class="unordered">
              Instructors in this course can see your response, the name of the recipient, and your name.
            </li>
          </ul>
          <br>
          <div class="form-group margin-0">
            <div class="col-sm-2 form-inline mobile-align-left" style="display:none">
              <label for="input">
                To:
              </label>
              <select class="participantSelect middlealign newResponse form-control" name="responserecipient-11-0" style="display:none;max-width:125px">
                <option selected="" value="">
                </option>
                <option value="drop.out@gmail.tmt">
                  Myself
                </option>
              </select>
              <span>
                Myself
              </span>
            </div>
            <div class="col-sm-12">
              <table>
                <tbody>
                  <tr>
                    <td>
                      <div class="checkbox">
                        <label class="bold-label">
                          <input name="responsetext-11-0" type="checkbox" value="Alice Betsy</option></td></div>'&quot; (Team >'&quot;< 1</td></div>'&quot;)">
                          Alice Betsy</option></td></div>'" (Team >'"< 1</td></div>'")
                        </label>
                      </div>
                    </td>
                  </tr>
                  <tr>
                    <td>
                      <div class="checkbox">
                        <label class="bold-label">
                          <input name="responsetext-11-0" type="checkbox" value="Benny Charles (Team >'&quot;< 1</td></div>'&quot;)">
                          Benny Charles (Team >'"< 1</td></div>'")
                        </label>
                      </div>
                    </td>
                  </tr>
                  <tr>
                    <td>
                      <div class="checkbox">
                        <label class="bold-label">
                          <input name="responsetext-11-0" type="checkbox" value="Charlie Davis (Team 2)">
                          Charlie Davis (Team 2)
                        </label>
                      </div>
                    </td>
                  </tr>
                  <tr>
                    <td>
                      <div class="checkbox">
                        <label class="bold-label">
                          <input name="responsetext-11-0" type="checkbox" value="Danny Engrid (Team 2)">
                          Danny Engrid (Team 2)
                        </label>
                      </div>
                    </td>
                  </tr>
                  <tr>
                    <td>
                      <div class="checkbox">
                        <label class="bold-label">
                          <input name="responsetext-11-0" type="checkbox" value="Drop out (Team 2)">
                          Drop out (Team 2)
                        </label>
                      </div>
                    </td>
                  </tr>
                  <tr>
                    <td>
                      <div class="checkbox">
                        <label class="bold-label">
                          <input name="responsetext-11-0" type="checkbox" value="Emily (Team 3)">
                          Emily (Team 3)
                        </label>
                      </div>
                    </td>
                  </tr>
                  <tr>
                    <td>
                      <div class="checkbox">
                        <label class="bold-label">
                          <input name="responsetext-11-0" type="checkbox" value="Extra guy (Team 2)">
                          Extra guy (Team 2)
                        </label>
                      </div>
                    </td>
                  </tr>
                  <tr>
                    <td>
                      <div class="checkbox">
                        <label class="bold-label">
                          <input name="responsetext-11-0" type="checkbox" value="">
                          <i>
                            None of the above
                          </i>
                        </label>
                      </div>
                    </td>
                  </tr>
                </tbody>
              </table>
            </div>
          </div>
        </div>
      </div>
    </div>
    <br>
    <br>
    <input name="questiontype-12" type="hidden" value="MCQ">
    <input name="questionid-12" type="hidden" value="${question.id}">
    <input name="questionresponsetotal-12" type="hidden" value="1">
    <div class="form-horizontal">
      <div class="panel panel-primary">
        <div class="panel-heading">
          Question 12:
          <br>
          <span class="text-preserve-space">
            Which is the best team?
          </span>
        </div>
        <div class="panel-body">
          <p class="text-muted">
            Only the following persons can see your responses:
          </p>
          <ul class="text-muted">
            <li class="unordered">
              You can see your own feedback in the results page later on.
            </li>
            <li class="unordered">
              Your team members can see your response, but not the name of the recipient, or your name.
            </li>
            <li class="unordered">
              Other students in the course can see your response, but not the name of the recipient, or your name.
            </li>
            <li class="unordered">
              Instructors in this course can see your response, the name of the recipient, and your name.
            </li>
          </ul>
          <br>
          <div class="form-group margin-0">
            <div class="col-sm-2 form-inline mobile-align-left" style="display:none">
              <label for="input">
                To:
              </label>
              <select class="participantSelect middlealign newResponse form-control" name="responserecipient-12-0" style="display:none;max-width:125px">
                <option selected="" value="">
                </option>
                <option value="drop.out@gmail.tmt">
                  Myself
                </option>
              </select>
              <span>
                Myself
              </span>
            </div>
            <div class="col-sm-12">
              <table>
                <tbody>
                  <tr>
                    <td>
                      <div class="radio">
                        <label class="bold-label">
                          <input name="responsetext-12-0" type="radio" value="Team 2">
                          Team 2
                        </label>
                      </div>
                    </td>
                  </tr>
                  <tr>
                    <td>
                      <div class="radio">
                        <label class="bold-label">
                          <input name="responsetext-12-0" type="radio" value="Team 3">
                          Team 3
                        </label>
                      </div>
                    </td>
                  </tr>
                  <tr>
                    <td>
                      <div class="radio">
                        <label class="bold-label">
                          <input name="responsetext-12-0" type="radio" value="Team >'&quot;< 1</td></div>'&quot;">
                          Team >'"< 1</td></div>'"
                        </label>
                      </div>
                    </td>
                  </tr>
                </tbody>
              </table>
            </div>
          </div>
        </div>
      </div>
    </div>
    <br>
    <br>
    <input name="questiontype-13" type="hidden" value="MSQ">
    <input name="questionid-13" type="hidden" value="${question.id}">
    <input name="questionresponsetotal-13" type="hidden" value="1">
    <div class="form-horizontal">
      <div class="panel panel-primary">
        <div class="panel-heading">
          Question 13:
          <br>
          <span class="text-preserve-space">
            Who do you recommend as tutor?
          </span>
        </div>
        <div class="panel-body">
          <p class="text-muted">
            Only the following persons can see your responses:
          </p>
          <ul class="text-muted">
            <li class="unordered">
              You can see your own feedback in the results page later on.
            </li>
            <li class="unordered">
              Your team members can see your response, but not the name of the recipient, or your name.
            </li>
            <li class="unordered">
              Other students in the course can see your response, but not the name of the recipient, or your name.
            </li>
            <li class="unordered">
              Instructors in this course can see your response, the name of the recipient, and your name.
            </li>
          </ul>
          <br>
          <div class="form-group margin-0">
            <div class="col-sm-2 form-inline mobile-align-left" style="display:none">
              <label for="input">
                To:
              </label>
              <select class="participantSelect middlealign newResponse form-control" name="responserecipient-13-0" style="display:none;max-width:125px">
                <option selected="" value="">
                </option>
                <option value="drop.out@gmail.tmt">
                  Myself
                </option>
              </select>
              <span>
                Myself
              </span>
            </div>
            <div class="col-sm-12">
              <table>
                <tbody>
                  <tr>
                    <td>
                      <div class="checkbox">
                        <label class="bold-label">
                          <input name="responsetext-13-0" type="checkbox" value="Team 2">
                          Team 2
                        </label>
                      </div>
                    </td>
                  </tr>
                  <tr>
                    <td>
                      <div class="checkbox">
                        <label class="bold-label">
                          <input name="responsetext-13-0" type="checkbox" value="Team 3">
                          Team 3
                        </label>
                      </div>
                    </td>
                  </tr>
                  <tr>
                    <td>
                      <div class="checkbox">
                        <label class="bold-label">
                          <input name="responsetext-13-0" type="checkbox" value="Team >'&quot;< 1</td></div>'&quot;">
                          Team >'"< 1</td></div>'"
                        </label>
                      </div>
                    </td>
                  </tr>
                  <tr>
                    <td>
                      <div class="checkbox">
                        <label class="bold-label">
                          <input name="responsetext-13-0" type="checkbox" value="">
                          <i>
                            None of the above
                          </i>
                        </label>
                      </div>
                    </td>
                  </tr>
                </tbody>
              </table>
            </div>
          </div>
        </div>
      </div>
    </div>
    <br>
    <br>
    <input name="questiontype-14" type="hidden" value="NUMSCALE">
    <input name="questionid-14" type="hidden" value="${question.id}">
    <input name="questionresponsetotal-14" type="hidden" value="1">
    <div class="form-horizontal">
      <div class="panel panel-primary">
        <div class="panel-heading">
          Question 14:
          <br>
          <span class="text-preserve-space">
            Rate your product
          </span>
        </div>
        <div class="panel-body">
          <p class="text-muted">
            Only the following persons can see your responses:
          </p>
          <ul class="text-muted">
            <li class="unordered">
              You can see your own feedback in the results page later on.
            </li>
            <li class="unordered">
              Your team members can see your response, but not the name of the recipient, or your name.
            </li>
            <li class="unordered">
              Other students in the course can see your response, but not the name of the recipient, or your name.
            </li>
            <li class="unordered">
              Instructors in this course can see your response, the name of the recipient, and your name.
            </li>
          </ul>
          <br>
          <div class="form-group margin-0">
            <div class="col-sm-2 form-inline mobile-align-left" style="display:none">
              <label for="input">
                To:
              </label>
              <select class="participantSelect middlealign form-control" name="responserecipient-14-0" style="display:none;max-width:125px">
                <option value="">
                </option>
                <option selected="" value="drop.out@gmail.tmt">
                  Myself
                </option>
              </select>
              <span>
                Myself
              </span>
            </div>
            <div class="col-sm-12">
              <div class="col-sm-3 mobile-no-padding">
                <input class="numScaleAnswerBox form-control col-sm-2" max="5" min="1" name="responsetext-14-0" onchange="validateNumScaleAnswer(14, 0)" step="0.5" type="number" value="1">
                <input name="numscalemin-14-0" type="hidden" value="1">
                <input name="numscalemax-14-0" type="hidden" value="5">
                <input name="numscalestep-14-0" type="hidden" value="0.5">
              </div>
              <div class="text-muted form-control-static">
                [Possible values: 1, 1.5, 2, ..., 4, 4.5, 5]
              </div>
              <input name="responseid-14-0" type="hidden" value="${question.id}%drop.out@gmail.tmt%drop.out@gmail.tmt">
            </div>
          </div>
        </div>
      </div>
    </div>
    <br>
    <br>
    <input name="questiontype-15" type="hidden" value="NUMSCALE">
    <input name="questionid-15" type="hidden" value="${question.id}">
    <input name="questionresponsetotal-15" type="hidden" value="2">
    <div class="form-horizontal">
      <div class="panel panel-primary">
        <div class="panel-heading">
          Question 15:
          <br>
          <span class="text-preserve-space">
            Rate others' product
          </span>
        </div>
        <div class="panel-body">
          <p class="text-muted">
            Only the following persons can see your responses:
          </p>
          <ul class="text-muted">
            <li class="unordered">
              The receiving teams can see your response, and your name.
            </li>
          </ul>
          <br>
          <div class="form-group margin-0">
            <div class="col-sm-2 form-inline mobile-align-left" style="text-align:right">
              <label for="input">
                To:
              </label>
              <select class="participantSelect middlealign newResponse form-control" name="responserecipient-15-0" style="display:none;max-width:125px">
                <option selected="" value="">
                </option>
                <option value="Team 3">
                  Team 3
                </option>
                <option style="display: none;" value="Team >'&quot;< 1</td></div>'&quot;">
                  Team >'"< 1</td></div>'"
                </option>
              </select>
              <span>
                Team 3
              </span>
            </div>
            <div class="col-sm-10">
              <div class="col-sm-3 mobile-no-padding">
                <input class="numScaleAnswerBox form-control col-sm-2" max="5" min="1" name="responsetext-15-0" onchange="validateNumScaleAnswer(15, 0)" step="0.5" type="number" value="">
                <input name="numscalemin-15-0" type="hidden" value="1">
                <input name="numscalemax-15-0" type="hidden" value="5">
                <input name="numscalestep-15-0" type="hidden" value="0.5">
              </div>
              <div class="text-muted form-control-static">
                [Possible values: 1, 1.5, 2, ..., 4, 4.5, 5]
              </div>
            </div>
          </div>
          <br>
          <div class="form-group margin-0">
            <div class="col-sm-2 form-inline mobile-align-left" style="text-align:right">
              <label for="input">
                To:
              </label>
              <select class="participantSelect middlealign newResponse form-control" name="responserecipient-15-1" style="display:none;max-width:125px">
                <option selected="" value="">
                </option>
                <option style="display: none;" value="Team 3">
                  Team 3
                </option>
                <option value="Team >'&quot;< 1</td></div>'&quot;">
                  Team >'"< 1</td></div>'"
                </option>
              </select>
              <span>
                Team >'"< 1</td></div>'"
              </span>
            </div>
            <div class="col-sm-10">
              <div class="col-sm-3 mobile-no-padding">
                <input class="numScaleAnswerBox form-control col-sm-2" max="5" min="1" name="responsetext-15-1" onchange="validateNumScaleAnswer(15, 1)" step="0.5" type="number" value="">
                <input name="numscalemin-15-1" type="hidden" value="1">
                <input name="numscalemax-15-1" type="hidden" value="5">
                <input name="numscalestep-15-1" type="hidden" value="0.5">
              </div>
              <div class="text-muted form-control-static">
                [Possible values: 1, 1.5, 2, ..., 4, 4.5, 5]
              </div>
            </div>
          </div>
        </div>
      </div>
    </div>
    <br>
    <br>
    <input name="questiontype-16" type="hidden" value="MCQ">
    <input name="questionid-16" type="hidden" value="${question.id}">
    <input name="questionresponsetotal-16" type="hidden" value="1">
    <div class="form-horizontal">
      <div class="panel panel-primary">
        <div class="panel-heading">
          Question 16:
          <br>
          <span class="text-preserve-space">
            Who is the best instructor?
          </span>
        </div>
        <div class="panel-body">
          <p class="text-muted">
            Only the following persons can see your responses:
          </p>
          <ul class="text-muted">
            <li class="unordered">
              You can see your own feedback in the results page later on.
            </li>
            <li class="unordered">
              Your team members can see your response, but not the name of the recipient, or your name.
            </li>
            <li class="unordered">
              Other students in the course can see your response, but not the name of the recipient, or your name.
            </li>
            <li class="unordered">
              Instructors in this course can see your response, the name of the recipient, and your name.
            </li>
          </ul>
          <br>
          <div class="form-group margin-0">
            <div class="col-sm-2 form-inline mobile-align-left" style="display:none">
              <label for="input">
                To:
              </label>
              <select class="participantSelect middlealign newResponse form-control" name="responserecipient-16-0" style="display:none;max-width:125px">
                <option selected="" value="">
                </option>
                <option value="drop.out@gmail.tmt">
                  Myself
                </option>
              </select>
              <span>
                Myself
              </span>
            </div>
            <div class="col-sm-12">
              <table>
                <tbody>
                  <tr>
                    <td>
                      <div class="radio">
                        <label class="bold-label">
                          <input name="responsetext-16-0" type="radio" value="Teammates Test">
                          Teammates Test
                        </label>
                      </div>
                    </td>
                  </tr>
                  <tr>
                    <td>
                      <div class="radio">
                        <label class="bold-label">
                          <input name="responsetext-16-0" type="radio" value="Teammates Test2">
                          Teammates Test2
                        </label>
                      </div>
                    </td>
                  </tr>
                  <tr>
                    <td>
                      <div class="radio">
                        <label class="bold-label">
                          <input name="responsetext-16-0" type="radio" value="Teammates Test3">
                          Teammates Test3
                        </label>
                      </div>
                    </td>
                  </tr>
                </tbody>
              </table>
            </div>
          </div>
        </div>
      </div>
    </div>
    <br>
    <br>
    <input name="questiontype-17" type="hidden" value="MSQ">
    <input name="questionid-17" type="hidden" value="${question.id}">
    <input name="questionresponsetotal-17" type="hidden" value="1">
    <div class="form-horizontal">
      <div class="panel panel-primary">
        <div class="panel-heading">
          Question 17:
          <br>
          <span class="text-preserve-space">
            Who do you recommend as tutors?
          </span>
        </div>
        <div class="panel-body">
          <p class="text-muted">
            Only the following persons can see your responses:
          </p>
          <ul class="text-muted">
            <li class="unordered">
              You can see your own feedback in the results page later on.
            </li>
            <li class="unordered">
              Your team members can see your response, but not the name of the recipient, or your name.
            </li>
            <li class="unordered">
              Other students in the course can see your response, but not the name of the recipient, or your name.
            </li>
            <li class="unordered">
              Instructors in this course can see your response, the name of the recipient, and your name.
            </li>
          </ul>
          <br>
          <div class="form-group margin-0">
            <div class="col-sm-2 form-inline mobile-align-left" style="display:none">
              <label for="input">
                To:
              </label>
              <select class="participantSelect middlealign newResponse form-control" name="responserecipient-17-0" style="display:none;max-width:125px">
                <option selected="" value="">
                </option>
                <option value="drop.out@gmail.tmt">
                  Myself
                </option>
              </select>
              <span>
                Myself
              </span>
            </div>
            <div class="col-sm-12">
              <table>
                <tbody>
                  <tr>
                    <td>
                      <div class="checkbox">
                        <label class="bold-label">
                          <input name="responsetext-17-0" type="checkbox" value="Teammates Test">
                          Teammates Test
                        </label>
                      </div>
                    </td>
                  </tr>
                  <tr>
                    <td>
                      <div class="checkbox">
                        <label class="bold-label">
                          <input name="responsetext-17-0" type="checkbox" value="Teammates Test2">
                          Teammates Test2
                        </label>
                      </div>
                    </td>
                  </tr>
                  <tr>
                    <td>
                      <div class="checkbox">
                        <label class="bold-label">
                          <input name="responsetext-17-0" type="checkbox" value="Teammates Test3">
                          Teammates Test3
                        </label>
                      </div>
                    </td>
                  </tr>
                  <tr>
                    <td>
                      <div class="checkbox">
                        <label class="bold-label">
                          <input name="responsetext-17-0" type="checkbox" value="">
                          <i>
                            None of the above
                          </i>
                        </label>
                      </div>
                    </td>
                  </tr>
                </tbody>
              </table>
            </div>
          </div>
        </div>
      </div>
    </div>
    <br>
    <br>
    <input name="questiontype-18" type="hidden" value="CONSTSUM">
    <input name="questionid-18" type="hidden" value="${question.id}">
    <input name="questionresponsetotal-18" type="hidden" value="1">
    <div class="form-horizontal">
      <div class="panel panel-primary">
        <div class="panel-heading">
          Question 18:
          <br>
          <span class="text-preserve-space">
            How important are the following factors to you? Give points accordingly.
          </span>
        </div>
        <div class="panel-body">
          <p class="text-muted">
            Only the following persons can see your responses:
          </p>
          <ul class="text-muted">
            <li class="unordered">
              You can see your own feedback in the results page later on.
            </li>
            <li class="unordered">
              Your team members can see your response, but not the name of the recipient, or your name.
            </li>
            <li class="unordered">
              Other students in the course can see your response, but not the name of the recipient, or your name.
            </li>
            <li class="unordered">
              Instructors in this course can see your response, the name of the recipient, and your name.
            </li>
          </ul>
          <br>
          <div class="form-group margin-0">
            <div class="col-sm-2 form-inline mobile-align-left" style="display:none">
              <label for="input">
                To:
              </label>
              <select class="participantSelect middlealign form-control" name="responserecipient-18-0" style="display:none;max-width:125px">
                <option value="">
                </option>
                <option selected="" value="drop.out@gmail.tmt">
                  Myself
                </option>
              </select>
              <span>
                Myself
              </span>
            </div>
            <div class="col-sm-12">
              <div>
                <div class="form-group">
                  <label class="col-sm-4 col-md-2 control-label">
                    Grades
                  </label>
                  <div class="col-sm-6 col-md-3">
                    <input class="form-control pointsBox" id="responsetext-18-0-0" min="0" name="responsetext-18-0" onchange="updateConstSumMessageQn('18')" step="1" type="number" value="90">
                  </div>
                </div>
                <div class="form-group">
                  <label class="col-sm-4 col-md-2 control-label">
                    Fun
                  </label>
                  <div class="col-sm-6 col-md-3">
                    <input class="form-control pointsBox" id="responsetext-18-0-1" min="0" name="responsetext-18-0" onchange="updateConstSumMessageQn('18')" step="1" type="number" value="10">
                  </div>
                </div>
                <div class="form-group" id="constSumInfo-18-0">
                  <div class="col-sm-offset-4 col-sm-6 col-md-offset-2 col-md-3">
                    <hr class="margin-top-0">
                    <p class="text-color-green" id="constSumMessage-18-0">
                      All points distributed!
                    </p>
                    <hr>
                  </div>
                </div>
                <input id="constSumToRecipients-18" type="hidden" value="false">
                <input id="constSumPointsPerOption-18" type="hidden" value="false">
                <input id="constSumNumOption-18" type="hidden" value="2">
                <input id="constSumPoints-18" type="hidden" value="100">
                <input id="constSumUnevenDistribution-18" type="hidden" value="false">
              </div>
              <input name="responseid-18-0" type="hidden" value="${question.id}%drop.out@gmail.tmt%drop.out@gmail.tmt">
            </div>
          </div>
        </div>
      </div>
    </div>
    <br>
    <br>
    <input name="questiontype-19" type="hidden" value="CONSTSUM">
    <input name="questionid-19" type="hidden" value="${question.id}">
    <input name="questionresponsetotal-19" type="hidden" value="2">
    <div class="form-horizontal">
      <div class="panel panel-primary">
        <div class="panel-heading">
          Question 19:
          <br>
          <span class="text-preserve-space">
            Split points among the teams
          </span>
        </div>
        <div class="panel-body">
          <p class="text-muted">
            Only the following persons can see your responses:
          </p>
          <ul class="text-muted">
            <li class="unordered">
              The receiving teams can see your response, but not the name of the recipient, or your name.
            </li>
            <li class="unordered">
              Instructors in this course can see your response, the name of the recipient, and your name.
            </li>
          </ul>
          <br>
          <div class="form-group margin-0">
            <div class="col-sm-2 form-inline mobile-align-left" style="text-align:right">
              <label for="input">
                To:
              </label>
              <select class="participantSelect middlealign newResponse form-control" name="responserecipient-19-0" style="display:none;max-width:125px">
                <option selected="" value="">
                </option>
                <option value="Team 3">
                  Team 3
                </option>
                <option style="display: none;" value="Team >'&quot;< 1</td></div>'&quot;">
                  Team >'"< 1</td></div>'"
                </option>
              </select>
              <span>
                Team 3
              </span>
            </div>
            <div class="col-sm-10">
              <div>
                <div class="form-group">
                  <label class="col-sm-4 col-md-2 control-label" style="display:none">
                  </label>
                  <div class="col-sm-6 col-md-3">
                    <input class="form-control pointsBox" id="responsetext-19-0-0" min="0" name="responsetext-19-0" onchange="updateConstSumMessageQn('19')" step="1" type="number" value="">
                  </div>
                </div>
                <div class="form-group" id="constSumInfo-19-0" style="display:none">
                  <div class="col-sm-offset-4 col-sm-6 col-md-offset-2 col-md-3">
                    <hr class="margin-top-0">
                    <p class="text-color-blue" id="constSumMessage-19-0">
                    </p>
                    <hr>
                  </div>
                </div>
                <input id="constSumToRecipients-19" type="hidden" value="true">
                <input id="constSumPointsPerOption-19" type="hidden" value="true">
                <input id="constSumNumOption-19" type="hidden" value="0">
                <input id="constSumPoints-19" type="hidden" value="100">
                <input id="constSumUnevenDistribution-19" type="hidden" value="false">
              </div>
            </div>
          </div>
          <br>
          <div class="form-group margin-0">
            <div class="col-sm-2 form-inline mobile-align-left" style="text-align:right">
              <label for="input">
                To:
              </label>
              <select class="participantSelect middlealign newResponse form-control" name="responserecipient-19-1" style="display:none;max-width:125px">
                <option selected="" value="">
                </option>
                <option style="display: none;" value="Team 3">
                  Team 3
                </option>
                <option value="Team >'&quot;< 1</td></div>'&quot;">
                  Team >'"< 1</td></div>'"
                </option>
              </select>
              <span>
                Team >'"< 1</td></div>'"
              </span>
            </div>
            <div class="col-sm-10">
              <div>
                <div class="form-group">
                  <label class="col-sm-4 col-md-2 control-label" style="display:none">
                  </label>
                  <div class="col-sm-6 col-md-3">
                    <input class="form-control pointsBox" id="responsetext-19-1-0" min="0" name="responsetext-19-1" onchange="updateConstSumMessageQn('19')" step="1" type="number" value="">
                  </div>
                </div>
                <div class="form-group" id="constSumInfo-19-1" style="">
                  <div class="col-sm-offset-4 col-sm-6 col-md-offset-2 col-md-3">
                    <hr class="margin-top-0">
                    <p class="text-color-blue" id="constSumMessage-19-1">
                      Please distribute 200 points among the above recipients.
                    </p>
                    <hr>
                  </div>
                </div>
                <input id="constSumToRecipients-19" type="hidden" value="true">
                <input id="constSumPointsPerOption-19" type="hidden" value="true">
                <input id="constSumNumOption-19" type="hidden" value="0">
                <input id="constSumPoints-19" type="hidden" value="100">
                <input id="constSumUnevenDistribution-19" type="hidden" value="false">
              </div>
            </div>
          </div>
        </div>
      </div>
    </div>
    <br>
    <br>
    <input name="questiontype-20" type="hidden" value="CONTRIB">
    <input name="questionid-20" type="hidden" value="${question.id}">
    <input name="questionresponsetotal-20" type="hidden" value="4">
    <div class="form-horizontal">
      <div class="panel panel-primary">
        <div class="panel-heading">
          Question 20:
          <br>
          <span class="text-preserve-space">
            Rate the contribution of your team members and yourself.
          </span>
        </div>
        <div class="panel-body">
          <p class="text-muted">
            Only the following persons can see your responses:
          </p>
          <ul class="text-muted">
            <li class="unordered">
              Instructors in this course can see your response, the name of the recipient, and your name.
            </li>
          </ul>
          <br>
          <div class="form-group margin-0">
            <div class="col-sm-2 form-inline mobile-align-left" style="text-align:right">
              <label for="input">
                To:
              </label>
              <select class="participantSelect middlealign form-control" name="responserecipient-20-0" style="display:none;max-width:125px">
                <option value="">
                </option>
                <option selected="" value="SFSubmitUiT.charlie.d@gmail.tmt">
                  Charlie Davis
                </option>
                <option style="display: none;" value="SFSubmitUiT.danny.e@gmail.tmt">
                  Danny Engrid
                </option>
                <option style="display: none;" value="drop.out@gmail.tmt">
                  Drop out
                </option>
                <option style="display: none;" value="extra.guy@gmail.tmt">
                  Extra guy
                </option>
              </select>
              <span>
                Charlie Davis
              </span>
            </div>
            <div class="col-sm-10">
              <div class="col-sm-3 mobile-no-padding">
                <select class="form-control color_neutral" name="responsetext-20-0">
                  <option class="color_neutral" value="-999">
                  </option>
                  <option class="color-positive" value="200">
                    Equal share + 100%
                  </option>
                  <option class="color-positive" value="190">
                    Equal share + 90%
                  </option>
                  <option class="color-positive" value="180">
                    Equal share + 80%
                  </option>
                  <option class="color-positive" value="170">
                    Equal share + 70%
                  </option>
                  <option class="color-positive" value="160">
                    Equal share + 60%
                  </option>
                  <option class="color-positive" value="150">
                    Equal share + 50%
                  </option>
                  <option class="color-positive" value="140">
                    Equal share + 40%
                  </option>
                  <option class="color-positive" value="130">
                    Equal share + 30%
                  </option>
                  <option class="color-positive" value="120">
                    Equal share + 20%
                  </option>
                  <option class="color-positive" value="110">
                    Equal share + 10%
                  </option>
                  <option class="color_neutral" selected="" value="100">
                    Equal share
                  </option>
                  <option class="color-negative" value="90">
                    Equal share - 10%
                  </option>
                  <option class="color-negative" value="80">
                    Equal share - 20%
                  </option>
                  <option class="color-negative" value="70">
                    Equal share - 30%
                  </option>
                  <option class="color-negative" value="60">
                    Equal share - 40%
                  </option>
                  <option class="color-negative" value="50">
                    Equal share - 50%
                  </option>
                  <option class="color-negative" value="40">
                    Equal share - 60%
                  </option>
                  <option class="color-negative" value="30">
                    Equal share - 70%
                  </option>
                  <option class="color-negative" value="20">
                    Equal share - 80%
                  </option>
                  <option class="color-negative" value="10">
                    Equal share - 90%
                  </option>
                  <option class="color-negative" value="0">
                    0%
                  </option>
                  <option class="color_neutral" value="-101">
                    Not Sure
                  </option>
                </select>
              </div>
              <input name="responseid-20-0" type="hidden" value="${question.id}%drop.out@gmail.tmt%SFSubmitUiT.charlie.d@gmail.tmt">
            </div>
          </div>
          <br>
          <div class="form-group margin-0">
            <div class="col-sm-2 form-inline mobile-align-left" style="text-align:right">
              <label for="input">
                To:
              </label>
              <select class="participantSelect middlealign newResponse form-control" name="responserecipient-20-1" style="display:none;max-width:125px">
                <option selected="" value="">
                </option>
                <option style="display: none;" value="SFSubmitUiT.charlie.d@gmail.tmt">
                  Charlie Davis
                </option>
                <option value="SFSubmitUiT.danny.e@gmail.tmt">
                  Danny Engrid
                </option>
                <option style="display: none;" value="drop.out@gmail.tmt">
                  Drop out
                </option>
                <option style="display: none;" value="extra.guy@gmail.tmt">
                  Extra guy
                </option>
              </select>
              <span>
                Danny Engrid
              </span>
            </div>
            <div class="col-sm-10">
              <div class="col-sm-3 mobile-no-padding">
                <select class="form-control color_neutral" name="responsetext-20-1">
                  <option class="color_neutral" selected="" value="-999">
                  </option>
                  <option class="color-positive" value="200">
                    Equal share + 100%
                  </option>
                  <option class="color-positive" value="190">
                    Equal share + 90%
                  </option>
                  <option class="color-positive" value="180">
                    Equal share + 80%
                  </option>
                  <option class="color-positive" value="170">
                    Equal share + 70%
                  </option>
                  <option class="color-positive" value="160">
                    Equal share + 60%
                  </option>
                  <option class="color-positive" value="150">
                    Equal share + 50%
                  </option>
                  <option class="color-positive" value="140">
                    Equal share + 40%
                  </option>
                  <option class="color-positive" value="130">
                    Equal share + 30%
                  </option>
                  <option class="color-positive" value="120">
                    Equal share + 20%
                  </option>
                  <option class="color-positive" value="110">
                    Equal share + 10%
                  </option>
                  <option class="color_neutral" value="100">
                    Equal share
                  </option>
                  <option class="color-negative" value="90">
                    Equal share - 10%
                  </option>
                  <option class="color-negative" value="80">
                    Equal share - 20%
                  </option>
                  <option class="color-negative" value="70">
                    Equal share - 30%
                  </option>
                  <option class="color-negative" value="60">
                    Equal share - 40%
                  </option>
                  <option class="color-negative" value="50">
                    Equal share - 50%
                  </option>
                  <option class="color-negative" value="40">
                    Equal share - 60%
                  </option>
                  <option class="color-negative" value="30">
                    Equal share - 70%
                  </option>
                  <option class="color-negative" value="20">
                    Equal share - 80%
                  </option>
                  <option class="color-negative" value="10">
                    Equal share - 90%
                  </option>
                  <option class="color-negative" value="0">
                    0%
                  </option>
                  <option class="color_neutral" value="-101">
                    Not Sure
                  </option>
                </select>
              </div>
            </div>
          </div>
          <br>
          <div class="form-group margin-0">
            <div class="col-sm-2 form-inline mobile-align-left" style="text-align:right">
              <label for="input">
                To:
              </label>
              <select class="participantSelect middlealign newResponse form-control" name="responserecipient-20-2" style="display:none;max-width:125px">
                <option selected="" value="">
                </option>
                <option style="display: none;" value="SFSubmitUiT.charlie.d@gmail.tmt">
                  Charlie Davis
                </option>
                <option style="display: none;" value="SFSubmitUiT.danny.e@gmail.tmt">
                  Danny Engrid
                </option>
                <option value="drop.out@gmail.tmt">
                  Drop out
                </option>
                <option style="display: none;" value="extra.guy@gmail.tmt">
                  Extra guy
                </option>
              </select>
              <span>
                Drop out
              </span>
            </div>
            <div class="col-sm-10">
              <div class="col-sm-3 mobile-no-padding">
                <select class="form-control color_neutral" name="responsetext-20-2">
                  <option class="color_neutral" selected="" value="-999">
                  </option>
                  <option class="color-positive" value="200">
                    Equal share + 100%
                  </option>
                  <option class="color-positive" value="190">
                    Equal share + 90%
                  </option>
                  <option class="color-positive" value="180">
                    Equal share + 80%
                  </option>
                  <option class="color-positive" value="170">
                    Equal share + 70%
                  </option>
                  <option class="color-positive" value="160">
                    Equal share + 60%
                  </option>
                  <option class="color-positive" value="150">
                    Equal share + 50%
                  </option>
                  <option class="color-positive" value="140">
                    Equal share + 40%
                  </option>
                  <option class="color-positive" value="130">
                    Equal share + 30%
                  </option>
                  <option class="color-positive" value="120">
                    Equal share + 20%
                  </option>
                  <option class="color-positive" value="110">
                    Equal share + 10%
                  </option>
                  <option class="color_neutral" value="100">
                    Equal share
                  </option>
                  <option class="color-negative" value="90">
                    Equal share - 10%
                  </option>
                  <option class="color-negative" value="80">
                    Equal share - 20%
                  </option>
                  <option class="color-negative" value="70">
                    Equal share - 30%
                  </option>
                  <option class="color-negative" value="60">
                    Equal share - 40%
                  </option>
                  <option class="color-negative" value="50">
                    Equal share - 50%
                  </option>
                  <option class="color-negative" value="40">
                    Equal share - 60%
                  </option>
                  <option class="color-negative" value="30">
                    Equal share - 70%
                  </option>
                  <option class="color-negative" value="20">
                    Equal share - 80%
                  </option>
                  <option class="color-negative" value="10">
                    Equal share - 90%
                  </option>
                  <option class="color-negative" value="0">
                    0%
                  </option>
                  <option class="color_neutral" value="-101">
                    Not Sure
                  </option>
                </select>
              </div>
            </div>
          </div>
          <br>
          <div class="form-group margin-0">
            <div class="col-sm-2 form-inline mobile-align-left" style="text-align:right">
              <label for="input">
                To:
              </label>
              <select class="participantSelect middlealign newResponse form-control" name="responserecipient-20-3" style="display:none;max-width:125px">
                <option selected="" value="">
                </option>
                <option style="display: none;" value="SFSubmitUiT.charlie.d@gmail.tmt">
                  Charlie Davis
                </option>
                <option style="display: none;" value="SFSubmitUiT.danny.e@gmail.tmt">
                  Danny Engrid
                </option>
                <option style="display: none;" value="drop.out@gmail.tmt">
                  Drop out
                </option>
                <option value="extra.guy@gmail.tmt">
                  Extra guy
                </option>
              </select>
              <span>
                Extra guy
              </span>
            </div>
            <div class="col-sm-10">
              <div class="col-sm-3 mobile-no-padding">
                <select class="form-control color_neutral" name="responsetext-20-3">
                  <option class="color_neutral" selected="" value="-999">
                  </option>
                  <option class="color-positive" value="200">
                    Equal share + 100%
                  </option>
                  <option class="color-positive" value="190">
                    Equal share + 90%
                  </option>
                  <option class="color-positive" value="180">
                    Equal share + 80%
                  </option>
                  <option class="color-positive" value="170">
                    Equal share + 70%
                  </option>
                  <option class="color-positive" value="160">
                    Equal share + 60%
                  </option>
                  <option class="color-positive" value="150">
                    Equal share + 50%
                  </option>
                  <option class="color-positive" value="140">
                    Equal share + 40%
                  </option>
                  <option class="color-positive" value="130">
                    Equal share + 30%
                  </option>
                  <option class="color-positive" value="120">
                    Equal share + 20%
                  </option>
                  <option class="color-positive" value="110">
                    Equal share + 10%
                  </option>
                  <option class="color_neutral" value="100">
                    Equal share
                  </option>
                  <option class="color-negative" value="90">
                    Equal share - 10%
                  </option>
                  <option class="color-negative" value="80">
                    Equal share - 20%
                  </option>
                  <option class="color-negative" value="70">
                    Equal share - 30%
                  </option>
                  <option class="color-negative" value="60">
                    Equal share - 40%
                  </option>
                  <option class="color-negative" value="50">
                    Equal share - 50%
                  </option>
                  <option class="color-negative" value="40">
                    Equal share - 60%
                  </option>
                  <option class="color-negative" value="30">
                    Equal share - 70%
                  </option>
                  <option class="color-negative" value="20">
                    Equal share - 80%
                  </option>
                  <option class="color-negative" value="10">
                    Equal share - 90%
                  </option>
                  <option class="color-negative" value="0">
                    0%
                  </option>
                  <option class="color_neutral" value="-101">
                    Not Sure
                  </option>
                </select>
              </div>
            </div>
          </div>
        </div>
      </div>
    </div>
    <br>
    <br>
    <input name="questiontype-21" type="hidden" value="RUBRIC">
    <input name="questionid-21" type="hidden" value="${question.id}">
    <input name="questionresponsetotal-21" type="hidden" value="4">
    <div class="form-horizontal">
      <div class="panel panel-primary">
        <div class="panel-heading">
          Question 21:
          <br>
          <span class="text-preserve-space">
            Please choose the best choice for the following sub-questions.
          </span>
        </div>
        <div class="panel-body">
          <p class="text-muted">
            Only the following persons can see your responses:
          </p>
          <ul class="text-muted">
            <li class="unordered">
              Instructors in this course can see your response, the name of the recipient, and your name.
            </li>
            <li class="unordered">
              Other students in the course can see your response, the name of the recipient, and your name.
            </li>
          </ul>
          <br>
          <div class="form-group margin-0">
            <div class="col-sm-2 form-inline mobile-align-left" style="text-align:right">
              <label for="input">
                To:
              </label>
              <select class="participantSelect middlealign newResponse form-control" name="responserecipient-21-0" style="display:none;max-width:125px">
                <option selected="" value="">
                </option>
                <option value="SFSubmitUiT.charlie.d@gmail.tmt">
                  Charlie Davis
                </option>
                <option style="display: none;" value="SFSubmitUiT.danny.e@gmail.tmt">
                  Danny Engrid
                </option>
                <option style="display: none;" value="drop.out@gmail.tmt">
                  Drop out
                </option>
                <option style="display: none;" value="extra.guy@gmail.tmt">
                  Extra guy
                </option>
              </select>
              <span>
                Charlie Davis
              </span>
            </div>
            <div class="col-sm-10">
              <div class="row">
                <div class="col-md-12">
                  <table class="table table-bordered margin-0 hidden-xs hidden-sm" id="rubricResponseTable-21-0">
                    <thead>
                      <tr>
                        <th class="col-md-1">
                        </th>
                        <th class="rubricCol-21-0">
                          <p>
                            Yes
                          </p>
                        </th>
                        <th class="rubricCol-21-1">
                          <p>
                            No
                          </p>
                        </th>
                      </tr>
                    </thead>
                    <tbody>
                      <tr>
                        <td>
                          <p>
                            a) This student has done a good job.
                          </p>
                        </td>
                        <td class="col-md-1">
                          <input class="overlay" id="rubricChoice-21-0-0-0" name="rubricChoice-21-0-0" type="radio" value="0-0">
                          <span class="color_neutral overlay">
                            Most of the time
                          </span>
                        </td>
                        <td class="col-md-1">
                          <input class="overlay" id="rubricChoice-21-0-0-1" name="rubricChoice-21-0-0" type="radio" value="0-1">
                          <span class="color_neutral overlay">
                            Less than half the time
                          </span>
                        </td>
                      </tr>
                      <tr>
                        <td>
                          <p>
                            b) This student has tried his/her best.
                          </p>
                        </td>
                        <td class="col-md-1">
                          <input class="overlay" id="rubricChoice-21-0-1-0" name="rubricChoice-21-0-1" type="radio" value="1-0">
                          <span class="color_neutral overlay">
                            Most of the time
                          </span>
                        </td>
                        <td class="col-md-1">
                          <input class="overlay" id="rubricChoice-21-0-1-1" name="rubricChoice-21-0-1" type="radio" value="1-1">
                          <span class="color_neutral overlay">
                            Less than half the time
                          </span>
                        </td>
                      </tr>
                    </tbody>
                  </table>
                  <div class="visible-xs visible-sm">
                    <div class="panel panel-default">
                      <div class="panel-heading">
                        a) This student has done a good job.
                      </div>
                      <div class="panel-body">
                        <div class="radio">
                          <label>
                            <input id="mobile-rubricChoice-21-0-0-0" name="mobile-rubricChoice-21-0-0" type="radio" value="0-0">
                            <strong>
                              Yes
                            </strong>
                            - Most of the time
                          </label>
                        </div>
                        <div class="radio">
                          <label>
                            <input id="mobile-rubricChoice-21-0-0-1" name="mobile-rubricChoice-21-0-0" type="radio" value="0-1">
                            <strong>
                              No
                            </strong>
                            - Less than half the time
                          </label>
                        </div>
                      </div>
                    </div>
                    <div class="panel panel-default">
                      <div class="panel-heading">
                        b) This student has tried his/her best.
                      </div>
                      <div class="panel-body">
                        <div class="radio">
                          <label>
                            <input id="mobile-rubricChoice-21-0-1-0" name="mobile-rubricChoice-21-0-1" type="radio" value="1-0">
                            <strong>
                              Yes
                            </strong>
                            - Most of the time
                          </label>
                        </div>
                        <div class="radio">
                          <label>
                            <input id="mobile-rubricChoice-21-0-1-1" name="mobile-rubricChoice-21-0-1" type="radio" value="1-1">
                            <strong>
                              No
                            </strong>
                            - Less than half the time
                          </label>
                        </div>
                      </div>
                    </div>
                  </div>
                </div>
              </div>
              <input id="rubricResponse-21-0" name="responsetext-21-0" type="hidden" value="">
            </div>
          </div>
          <br>
          <div class="form-group margin-0">
            <div class="col-sm-2 form-inline mobile-align-left" style="text-align:right">
              <label for="input">
                To:
              </label>
              <select class="participantSelect middlealign newResponse form-control" name="responserecipient-21-1" style="display:none;max-width:125px">
                <option selected="" value="">
                </option>
                <option style="display: none;" value="SFSubmitUiT.charlie.d@gmail.tmt">
                  Charlie Davis
                </option>
                <option value="SFSubmitUiT.danny.e@gmail.tmt">
                  Danny Engrid
                </option>
                <option style="display: none;" value="drop.out@gmail.tmt">
                  Drop out
                </option>
                <option style="display: none;" value="extra.guy@gmail.tmt">
                  Extra guy
                </option>
              </select>
              <span>
                Danny Engrid
              </span>
            </div>
            <div class="col-sm-10">
              <div class="row">
                <div class="col-md-12">
                  <table class="table table-bordered margin-0 hidden-xs hidden-sm" id="rubricResponseTable-21-1">
                    <thead>
                      <tr>
                        <th class="col-md-1">
                        </th>
                        <th class="rubricCol-21-0">
                          <p>
                            Yes
                          </p>
                        </th>
                        <th class="rubricCol-21-1">
                          <p>
                            No
                          </p>
                        </th>
                      </tr>
                    </thead>
                    <tbody>
                      <tr>
                        <td>
                          <p>
                            a) This student has done a good job.
                          </p>
                        </td>
                        <td class="col-md-1">
                          <input class="overlay" id="rubricChoice-21-1-0-0" name="rubricChoice-21-1-0" type="radio" value="0-0">
                          <span class="color_neutral overlay">
                            Most of the time
                          </span>
                        </td>
                        <td class="col-md-1">
                          <input class="overlay" id="rubricChoice-21-1-0-1" name="rubricChoice-21-1-0" type="radio" value="0-1">
                          <span class="color_neutral overlay">
                            Less than half the time
                          </span>
                        </td>
                      </tr>
                      <tr>
                        <td>
                          <p>
                            b) This student has tried his/her best.
                          </p>
                        </td>
                        <td class="col-md-1">
                          <input class="overlay" id="rubricChoice-21-1-1-0" name="rubricChoice-21-1-1" type="radio" value="1-0">
                          <span class="color_neutral overlay">
                            Most of the time
                          </span>
                        </td>
                        <td class="col-md-1">
                          <input class="overlay" id="rubricChoice-21-1-1-1" name="rubricChoice-21-1-1" type="radio" value="1-1">
                          <span class="color_neutral overlay">
                            Less than half the time
                          </span>
                        </td>
                      </tr>
                    </tbody>
                  </table>
                  <div class="visible-xs visible-sm">
                    <div class="panel panel-default">
                      <div class="panel-heading">
                        a) This student has done a good job.
                      </div>
                      <div class="panel-body">
                        <div class="radio">
                          <label>
                            <input id="mobile-rubricChoice-21-1-0-0" name="mobile-rubricChoice-21-1-0" type="radio" value="0-0">
                            <strong>
                              Yes
                            </strong>
                            - Most of the time
                          </label>
                        </div>
                        <div class="radio">
                          <label>
                            <input id="mobile-rubricChoice-21-1-0-1" name="mobile-rubricChoice-21-1-0" type="radio" value="0-1">
                            <strong>
                              No
                            </strong>
                            - Less than half the time
                          </label>
                        </div>
                      </div>
                    </div>
                    <div class="panel panel-default">
                      <div class="panel-heading">
                        b) This student has tried his/her best.
                      </div>
                      <div class="panel-body">
                        <div class="radio">
                          <label>
                            <input id="mobile-rubricChoice-21-1-1-0" name="mobile-rubricChoice-21-1-1" type="radio" value="1-0">
                            <strong>
                              Yes
                            </strong>
                            - Most of the time
                          </label>
                        </div>
                        <div class="radio">
                          <label>
                            <input id="mobile-rubricChoice-21-1-1-1" name="mobile-rubricChoice-21-1-1" type="radio" value="1-1">
                            <strong>
                              No
                            </strong>
                            - Less than half the time
                          </label>
                        </div>
                      </div>
                    </div>
                  </div>
                </div>
              </div>
              <input id="rubricResponse-21-1" name="responsetext-21-1" type="hidden" value="">
            </div>
          </div>
          <br>
          <div class="form-group margin-0">
            <div class="col-sm-2 form-inline mobile-align-left" style="text-align:right">
              <label for="input">
                To:
              </label>
              <select class="participantSelect middlealign newResponse form-control" name="responserecipient-21-2" style="display:none;max-width:125px">
                <option selected="" value="">
                </option>
                <option style="display: none;" value="SFSubmitUiT.charlie.d@gmail.tmt">
                  Charlie Davis
                </option>
                <option style="display: none;" value="SFSubmitUiT.danny.e@gmail.tmt">
                  Danny Engrid
                </option>
                <option value="drop.out@gmail.tmt">
                  Drop out
                </option>
                <option style="display: none;" value="extra.guy@gmail.tmt">
                  Extra guy
                </option>
              </select>
              <span>
                Drop out
              </span>
            </div>
            <div class="col-sm-10">
              <div class="row">
                <div class="col-md-12">
                  <table class="table table-bordered margin-0 hidden-xs hidden-sm" id="rubricResponseTable-21-2">
                    <thead>
                      <tr>
                        <th class="col-md-1">
                        </th>
                        <th class="rubricCol-21-0">
                          <p>
                            Yes
                          </p>
                        </th>
                        <th class="rubricCol-21-1">
                          <p>
                            No
                          </p>
                        </th>
                      </tr>
                    </thead>
                    <tbody>
                      <tr>
                        <td>
                          <p>
                            a) This student has done a good job.
                          </p>
                        </td>
                        <td class="col-md-1">
                          <input class="overlay" id="rubricChoice-21-2-0-0" name="rubricChoice-21-2-0" type="radio" value="0-0">
                          <span class="color_neutral overlay">
                            Most of the time
                          </span>
                        </td>
                        <td class="col-md-1">
                          <input class="overlay" id="rubricChoice-21-2-0-1" name="rubricChoice-21-2-0" type="radio" value="0-1">
                          <span class="color_neutral overlay">
                            Less than half the time
                          </span>
                        </td>
                      </tr>
                      <tr>
                        <td>
                          <p>
                            b) This student has tried his/her best.
                          </p>
                        </td>
                        <td class="col-md-1">
                          <input class="overlay" id="rubricChoice-21-2-1-0" name="rubricChoice-21-2-1" type="radio" value="1-0">
                          <span class="color_neutral overlay">
                            Most of the time
                          </span>
                        </td>
                        <td class="col-md-1">
                          <input class="overlay" id="rubricChoice-21-2-1-1" name="rubricChoice-21-2-1" type="radio" value="1-1">
                          <span class="color_neutral overlay">
                            Less than half the time
                          </span>
                        </td>
                      </tr>
                    </tbody>
                  </table>
                  <div class="visible-xs visible-sm">
                    <div class="panel panel-default">
                      <div class="panel-heading">
                        a) This student has done a good job.
                      </div>
                      <div class="panel-body">
                        <div class="radio">
                          <label>
                            <input id="mobile-rubricChoice-21-2-0-0" name="mobile-rubricChoice-21-2-0" type="radio" value="0-0">
                            <strong>
                              Yes
                            </strong>
                            - Most of the time
                          </label>
                        </div>
                        <div class="radio">
                          <label>
                            <input id="mobile-rubricChoice-21-2-0-1" name="mobile-rubricChoice-21-2-0" type="radio" value="0-1">
                            <strong>
                              No
                            </strong>
                            - Less than half the time
                          </label>
                        </div>
                      </div>
                    </div>
                    <div class="panel panel-default">
                      <div class="panel-heading">
                        b) This student has tried his/her best.
                      </div>
                      <div class="panel-body">
                        <div class="radio">
                          <label>
                            <input id="mobile-rubricChoice-21-2-1-0" name="mobile-rubricChoice-21-2-1" type="radio" value="1-0">
                            <strong>
                              Yes
                            </strong>
                            - Most of the time
                          </label>
                        </div>
                        <div class="radio">
                          <label>
                            <input id="mobile-rubricChoice-21-2-1-1" name="mobile-rubricChoice-21-2-1" type="radio" value="1-1">
                            <strong>
                              No
                            </strong>
                            - Less than half the time
                          </label>
                        </div>
                      </div>
                    </div>
                  </div>
                </div>
              </div>
              <input id="rubricResponse-21-2" name="responsetext-21-2" type="hidden" value="">
            </div>
          </div>
          <br>
          <div class="form-group margin-0">
            <div class="col-sm-2 form-inline mobile-align-left" style="text-align:right">
              <label for="input">
                To:
              </label>
              <select class="participantSelect middlealign newResponse form-control" name="responserecipient-21-3" style="display:none;max-width:125px">
                <option selected="" value="">
                </option>
                <option style="display: none;" value="SFSubmitUiT.charlie.d@gmail.tmt">
                  Charlie Davis
                </option>
                <option style="display: none;" value="SFSubmitUiT.danny.e@gmail.tmt">
                  Danny Engrid
                </option>
                <option style="display: none;" value="drop.out@gmail.tmt">
                  Drop out
                </option>
                <option value="extra.guy@gmail.tmt">
                  Extra guy
                </option>
              </select>
              <span>
                Extra guy
              </span>
            </div>
            <div class="col-sm-10">
              <div class="row">
                <div class="col-md-12">
                  <table class="table table-bordered margin-0 hidden-xs hidden-sm" id="rubricResponseTable-21-3">
                    <thead>
                      <tr>
                        <th class="col-md-1">
                        </th>
                        <th class="rubricCol-21-0">
                          <p>
                            Yes
                          </p>
                        </th>
                        <th class="rubricCol-21-1">
                          <p>
                            No
                          </p>
                        </th>
                      </tr>
                    </thead>
                    <tbody>
                      <tr>
                        <td>
                          <p>
                            a) This student has done a good job.
                          </p>
                        </td>
                        <td class="col-md-1">
                          <input class="overlay" id="rubricChoice-21-3-0-0" name="rubricChoice-21-3-0" type="radio" value="0-0">
                          <span class="color_neutral overlay">
                            Most of the time
                          </span>
                        </td>
                        <td class="col-md-1">
                          <input class="overlay" id="rubricChoice-21-3-0-1" name="rubricChoice-21-3-0" type="radio" value="0-1">
                          <span class="color_neutral overlay">
                            Less than half the time
                          </span>
                        </td>
                      </tr>
                      <tr>
                        <td>
                          <p>
                            b) This student has tried his/her best.
                          </p>
                        </td>
                        <td class="col-md-1">
                          <input class="overlay" id="rubricChoice-21-3-1-0" name="rubricChoice-21-3-1" type="radio" value="1-0">
                          <span class="color_neutral overlay">
                            Most of the time
                          </span>
                        </td>
                        <td class="col-md-1">
                          <input class="overlay" id="rubricChoice-21-3-1-1" name="rubricChoice-21-3-1" type="radio" value="1-1">
                          <span class="color_neutral overlay">
                            Less than half the time
                          </span>
                        </td>
                      </tr>
                    </tbody>
                  </table>
                  <div class="visible-xs visible-sm">
                    <div class="panel panel-default">
                      <div class="panel-heading">
                        a) This student has done a good job.
                      </div>
                      <div class="panel-body">
                        <div class="radio">
                          <label>
                            <input id="mobile-rubricChoice-21-3-0-0" name="mobile-rubricChoice-21-3-0" type="radio" value="0-0">
                            <strong>
                              Yes
                            </strong>
                            - Most of the time
                          </label>
                        </div>
                        <div class="radio">
                          <label>
                            <input id="mobile-rubricChoice-21-3-0-1" name="mobile-rubricChoice-21-3-0" type="radio" value="0-1">
                            <strong>
                              No
                            </strong>
                            - Less than half the time
                          </label>
                        </div>
                      </div>
                    </div>
                    <div class="panel panel-default">
                      <div class="panel-heading">
                        b) This student has tried his/her best.
                      </div>
                      <div class="panel-body">
                        <div class="radio">
                          <label>
                            <input id="mobile-rubricChoice-21-3-1-0" name="mobile-rubricChoice-21-3-1" type="radio" value="1-0">
                            <strong>
                              Yes
                            </strong>
                            - Most of the time
                          </label>
                        </div>
                        <div class="radio">
                          <label>
                            <input id="mobile-rubricChoice-21-3-1-1" name="mobile-rubricChoice-21-3-1" type="radio" value="1-1">
                            <strong>
                              No
                            </strong>
                            - Less than half the time
                          </label>
                        </div>
                      </div>
                    </div>
                  </div>
                </div>
              </div>
              <input id="rubricResponse-21-3" name="responsetext-21-3" type="hidden" value="">
            </div>
          </div>
        </div>
      </div>
    </div>
    <br>
    <br>
    <div class="bold align-center">
      <input class="btn btn-primary" data-original-title="You can save your responses at any time and come back later to continue." data-placement="top" data-toggle="tooltip" id="response_submit_button" title="" type="submit" value="Submit Feedback">
    </div>
    <br>
    <br>
  </form>
</div><|MERGE_RESOLUTION|>--- conflicted
+++ resolved
@@ -190,13 +190,8 @@
               <select class="participantSelect middlealign form-control" name="responserecipient-2-0" style="width:275px;max-width:275px">
                 <option value="">
                 </option>
-<<<<<<< HEAD
                 <option selected="selected" value="SFSubmitUiT.alice.b@gmail.tmt">
                   Alice Betsy</option></td></div>'"
-=======
-                <option selected="" value="SFSubmitUiT.alice.b@gmail.tmt">
-                  Alice Betsy
->>>>>>> 4891682f
                 </option>
                 <option style="display: none;" value="SFSubmitUiT.benny.c@gmail.tmt">
                   Benny Charles
@@ -650,13 +645,8 @@
                 <option style="display: none;" value="Team 3">
                   Team 3
                 </option>
-<<<<<<< HEAD
                 <option selected="selected" value="Team >'&quot;< 1</td></div>'&quot;">
                   Team >'"< 1</td></div>'"
-=======
-                <option selected="" value="Team >'&quot;< 1">
-                  Team >'"< 1
->>>>>>> 4891682f
                 </option>
               </select>
               <span>
@@ -877,13 +867,8 @@
                 <option style="display: none;" value="Team 3">
                   Team 3
                 </option>
-<<<<<<< HEAD
                 <option selected="selected" value="Team >'&quot;< 1</td></div>'&quot;">
                   Team >'"< 1</td></div>'"
-=======
-                <option selected="" value="Team >'&quot;< 1">
-                  Team >'"< 1
->>>>>>> 4891682f
                 </option>
               </select>
               <span>
