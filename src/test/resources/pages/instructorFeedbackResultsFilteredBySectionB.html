--- conflicted
+++ resolved
@@ -237,10 +237,6 @@
                      </div>
                   </div>
                </div>
-<<<<<<< HEAD
-               <div class="bold color_red align-center">
-                  There are no responses for this feedback session yet or you do not have access to the responses collected so far.
-=======
                <div class="row">
                   <div class="col-sm-5" data-original-title="View results in separated section" data-toggle="tooltip" title="">
                      <div class="form-group">
@@ -267,7 +263,6 @@
                         Collapse All
                      </a>
                   </div>
->>>>>>> d7ecdf47
                </div>
             </div>
          </div>
@@ -278,7 +273,7 @@
       <div id="statusMessage" style="display: none;">
       </div>
       <div class="bold color_red align-center">
-         There are no responses for this feedback session yet.
+                  There are no responses for this feedback session yet or you do not have access to the responses collected so far.
       </div>
       <br/>
          </div>
