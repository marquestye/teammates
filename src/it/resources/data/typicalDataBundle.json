--- conflicted
+++ resolved
@@ -543,9 +543,47 @@
       "name": "Unregistered Student In Course1",
       "comments": ""
     },
-<<<<<<< HEAD
+    "student1InCourse4": {
+      "id": "00000000-0000-4000-8000-000000000606",
+      "account": {
+        "id": "00000000-0000-4000-8000-000000000101"
+      },
+      "course": {
+        "id": "course-4"
+      },
+      "team": {
+        "id": "00000000-0000-4000-8000-000000000301"
+      },
+      "email": "student1@teammates.tmt",
+      "name": "student1 In Course4",
+      "comments": "comment for student1Course1"
+    },
+    "student2YetToJoinCourse4": {
+      "id": "00000000-0000-4000-8000-000000000607",
+      "course": {
+        "id": "course-4"
+      },
+      "team": {
+        "id": "00000000-0000-4000-8000-000000000302"
+      },
+      "email": "student2YetToJoinCourse4@teammates.tmt",
+      "name": "student2YetToJoinCourse In Course4",
+      "comments": ""
+    },
+    "student3YetToJoinCourse4": {
+      "id": "00000000-0000-4000-8000-000000000608",
+      "course": {
+        "id": "course-4"
+      },
+      "team": {
+        "id": "00000000-0000-4000-8000-000000000302"
+      },
+      "email": "student3YetToJoinCourse4@teammates.tmt",
+      "name": "student3YetToJoinCourse In Course4",
+      "comments": ""
+    },
     "student4InCourse1": {
-      "id": "00000000-0000-4000-8000-000000000606",
+      "id": "00000000-0000-4000-8000-000000000609",
       "account": {
         "id": "00000000-0000-4000-8000-000000000104"
       },
@@ -558,46 +596,6 @@
       "email": "student4@teammates.tmt",
       "name": "student4 In Course1",
       "comments": "comment for student4Course1"
-=======
-    "student1InCourse4": {
-      "id": "00000000-0000-4000-8000-000000000606",
-      "account": {
-        "id": "00000000-0000-4000-8000-000000000101"
-      },
-      "course": {
-        "id": "course-4"
-      },
-      "team": {
-        "id": "00000000-0000-4000-8000-000000000301"
-      },
-      "email": "student1@teammates.tmt",
-      "name": "student1 In Course4",
-      "comments": "comment for student1Course1"
-    },
-    "student2YetToJoinCourse4": {
-      "id": "00000000-0000-4000-8000-000000000607",
-      "course": {
-        "id": "course-4"
-      },
-      "team": {
-        "id": "00000000-0000-4000-8000-000000000302"
-      },
-      "email": "student2YetToJoinCourse4@teammates.tmt",
-      "name": "student2YetToJoinCourse In Course4",
-      "comments": ""
-    },
-    "student3YetToJoinCourse4": {
-      "id": "00000000-0000-4000-8000-000000000608",
-      "course": {
-        "id": "course-4"
-      },
-      "team": {
-        "id": "00000000-0000-4000-8000-000000000302"
-      },
-      "email": "student3YetToJoinCourse4@teammates.tmt",
-      "name": "student3YetToJoinCourse In Course4",
-      "comments": ""
->>>>>>> cc0bf4f7
     }
   },
   "feedbackSessions": {
