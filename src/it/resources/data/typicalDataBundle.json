{
  "accounts": {
    "instructor1": {
      "id": "00000000-0000-4000-8000-000000000001",
      "googleId": "instructor1",
      "name": "Instructor 1",
      "email": "instr1@teammates.tmt"
    },
    "instructor2": {
      "id": "00000000-0000-4000-8000-000000000002",
      "googleId": "instructor2",
      "name": "Instructor 2",
      "email": "instr2@teammates.tmt"
    },
    "instructorOfArchivedCourse": {
      "id": "00000000-0000-4000-8000-000000000003",
      "googleId": "instructorOfArchivedCourse",
      "name": "Instructor Of Archived Course",
      "email": "instructorOfArchivedCourse@archiveCourse.tmt"
    },
    "instructorOfUnregisteredCourse": {
      "id": "00000000-0000-4000-8000-000000000004",
      "googleId": "InstructorOfUnregisteredCourse",
      "name": "Instructor Of Unregistered Course",
      "email": "instructorOfUnregisteredCourse@UnregisteredCourse.tmt"
    },
    "instructorOfCourse2WithUniqueDisplayName": {
      "id": "00000000-0000-4000-8000-000000000005",
      "googleId": "instructorOfCourse2WithUniqueDisplayName",
      "name": "Instructor Of Course 2 With Unique Display Name",
      "email": "instructorOfCourse2WithUniqueDisplayName@teammates.tmt"
    },
    "student1": {
      "id": "00000000-0000-4000-8000-000000000101",
      "googleId": "idOfStudent1Course1",
      "name": "Student 1",
      "email": "student1@teammates.tmt"
    },
    "student2": {
      "id": "00000000-0000-4000-8000-000000000102",
      "googleId": "idOfStudent2Course1",
      "name": "Student 2",
      "email": "student2@teammates.tmt"
    },
    "student3": {
      "id": "00000000-0000-4000-8000-000000000103",
      "googleId": "idOfStudent3Course1",
      "name": "Student 3",
      "email": "student3@teammates.tmt"
    }
  },
  "accountRequests": {
    "instructor1": {
      "id": "00000000-0000-4000-8000-000000000101",
      "name": "Instructor 1",
      "email": "instr1@teammates.tmt",
      "institute": "TEAMMATES Test Institute 1",
      "registeredAt": "2010-02-14T00:00:00Z"
    },
    "instructor2": {
      "id": "00000000-0000-4000-8000-000000000102",
      "name": "Instructor 2",
      "email": "instr2@teammates.tmt",
      "institute": "TEAMMATES Test Institute 1",
      "registeredAt": "2015-02-14T00:00:00Z"
    },
    "unregisteredInstructor": {
      "id": "00000000-0000-4000-8000-000000000103",
      "name": "Unregistered Instructor",
      "email": "unregisteredInstructor@teammates.tmt",
      "institute": "TEAMMATES Test Institute 1"
    }
  },
  "courses": {
    "course1": {
      "createdAt": "2012-04-01T23:59:00Z",
      "id": "course-1",
      "name": "Typical Course 1",
      "institute": "TEAMMATES Test Institute 0",
      "timeZone": "Africa/Johannesburg"
    },
    "course2": {
      "createdAt": "2012-04-01T23:59:00Z",
      "id": "course-2",
      "name": "Typical Course 2",
      "institute": "TEAMMATES Test Institute 1",
      "timeZone": "Asia/Singapore"
    },
    "course3": {
      "createdAt": "2012-04-01T23:59:00Z",
      "id": "course-3",
      "name": "Typical Course 3",
      "institute": "TEAMMATES Test Institute 1",
      "timeZone": "Asia/Singapore"
    },
    "archivedCourse": {
      "id": "archived-course",
      "name": "Archived Course",
      "institute": "TEAMMATES Test Institute 2",
      "timeZone": "UTC"
    },
    "unregisteredCourse": {
      "id": "unregistered-course",
      "name": "Unregistered Course",
      "institute": "TEAMMATES Test Institute 3",
      "timeZone": "UTC"
    }
  },
  "sections": {
    "section1InCourse1": {
      "id": "00000000-0000-4000-8000-000000000201",
      "course": {
        "id": "course-1"
      },
      "name": "Section 1"
    },
    "section1InCourse2": {
      "id": "00000000-0000-4000-8000-000000000202",
      "course": {
        "id": "course-2"
      },
      "name": "Section 2"
    },
    "section2InCourse1": {
      "id": "00000000-0000-4000-8000-000000000203",
      "course": {
        "id": "course-1"
      },
      "name": "Section 3"
    }
  },
  "teams": {
    "team1InCourse1": {
      "id": "00000000-0000-4000-8000-000000000301",
      "section": {
        "id": "00000000-0000-4000-8000-000000000201"
      },
      "name": "Team 1"
    },
    "team1InCourse2": {
      "id": "00000000-0000-4000-8000-000000000302",
      "section": {
        "id": "00000000-0000-4000-8000-000000000201"
<<<<<<< HEAD
      },
      "name": "Team 2"
    },
    "team2InCourse2": {
      "id": "00000000-0000-4000-8000-000000000303",
      "section": {
        "id": "00000000-0000-4000-8000-000000000203"
      },
      "name": "Team 3"
    },
    "team2InCourse1": {
      "id": "00000000-0000-4000-8000-000000000304",
      "section": {
        "id": "00000000-0000-4000-8000-000000000203"
=======
>>>>>>> 333f5824
      },
      "name": "Team 2"
    },
    "team2InCourse2": {
      "id": "00000000-0000-4000-8000-000000000303",
      "section": {
        "id": "00000000-0000-4000-8000-000000000203"
      },
      "name": "Team 3"
    }
  },
  "deadlineExtensions": {
    "student1InCourse1Session1": {
      "id": "00000000-0000-4000-8000-000000000401",
      "user": {
        "id": "00000000-0000-4000-8000-000000000601",
        "type": "student"
      },
      "feedbackSession": {
        "id": "00000000-0000-4000-8000-000000000701"
      },
      "endTime": "2027-04-30T23:00:00Z",
      "isClosingSoonEmailSent": false
    },
    "instructor1InCourse1Session1": {
      "id": "00000000-0000-4000-8000-000000000402",
      "user": {
        "id": "00000000-0000-4000-8000-000000000501",
        "type": "instructor"
      },
      "feedbackSession": {
        "id": "00000000-0000-4000-8000-000000000701"
      },
      "endTime": "2027-04-30T23:00:00Z",
      "isClosingSoonEmailSent": false
    }
  },
  "instructors": {
    "instructor1OfCourse1": {
      "id": "00000000-0000-4000-8000-000000000501",
      "account": {
        "id": "00000000-0000-4000-8000-000000000001"
      },
      "course": {
        "id": "course-1"
      },
      "name": "Instructor 1",
      "email": "instr1@teammates.tmt",
      "role": "INSTRUCTOR_PERMISSION_ROLE_COOWNER",
      "isDisplayedToStudents": true,
      "displayName": "Instructor",
      "privileges": {
        "courseLevel": {
          "canModifyCourse": true,
          "canModifyInstructor": true,
          "canModifySession": true,
          "canModifyStudent": true,
          "canViewStudentInSections": true,
          "canViewSessionInSections": true,
          "canSubmitSessionInSections": true,
          "canModifySessionCommentsInSections": true
        },
        "sectionLevel": {},
        "sessionLevel": {}
      }
    },
    "instructor2OfCourse1": {
      "id": "00000000-0000-4000-8000-000000000502",
      "account": {
        "id": "00000000-0000-4000-8000-000000000002"
      },
      "course": {
        "id": "course-1"
      },
      "name": "Instructor 2",
      "email": "instr2@teammates.tmt",
      "role": "INSTRUCTOR_PERMISSION_ROLE_TUTOR",
      "isDisplayedToStudents": true,
      "displayName": "Instructor",
      "privileges": {
        "courseLevel": {
          "canModifyCourse": false,
          "canModifyInstructor": false,
          "canModifySession": false,
          "canModifyStudent": false,
          "canViewStudentInSections": true,
          "canViewSessionInSections": true,
          "canSubmitSessionInSections": true,
          "canModifySessionCommentsInSections": false
        },
        "sectionLevel": {},
        "sessionLevel": {}
      }
    },
    "instructorOfArchivedCourse": {
      "id": "00000000-0000-4000-8000-000000000503",
      "account": {
        "id": "00000000-0000-4000-8000-000000000003"
      },
      "course": {
        "id": "archived-course"
      },
      "name": "Instructor Of Archived Course",
      "email": "instructorOfArchivedCourse@archiveCourse.tmt",
      "isArchived": true,
      "role": "INSTRUCTOR_PERMISSION_ROLE_COOWNER",
      "isDisplayedToStudents": true,
      "displayName": "Instructor",
      "privileges": {
        "courseLevel": {
          "canModifyCourse": true,
          "canModifyInstructor": true,
          "canModifySession": true,
          "canModifyStudent": true,
          "canViewStudentInSections": true,
          "canViewSessionInSections": true,
          "canSubmitSessionInSections": true,
          "canModifySessionCommentsInSections": false
        },
        "sectionLevel": {},
        "sessionLevel": {}
      }
    },
    "instructorOfUnregisteredCourse": {
      "id": "00000000-0000-4000-8000-000000000504",
      "account": {
        "id": "00000000-0000-4000-8000-000000000004"
      },
      "course": {
        "id": "unregistered-course"
      },
      "name": "Instructor Of Unregistered Course",
      "email": "instructorOfUnregisteredCourse@UnregisteredCourse.tmt",
      "isArchived": false,
      "role": "INSTRUCTOR_PERMISSION_ROLE_COOWNER",
      "isDisplayedToStudents": true,
      "displayName": "Instructor",
      "privileges": {
        "courseLevel": {
          "canModifyCourse": true,
          "canModifyInstructor": true,
          "canModifySession": true,
          "canModifyStudent": true,
          "canViewStudentInSections": true,
          "canViewSessionInSections": true,
          "canSubmitSessionInSections": true,
          "canModifySessionCommentsInSections": true
        },
        "sectionLevel": {},
        "sessionLevel": {}
      }
    },
    "instructorOfCourse2WithUniqueDisplayName": {
      "id": "00000000-0000-4000-8000-000000000505",
      "account": {
        "id": "00000000-0000-4000-8000-000000000005"
      },
      "course": {
        "id": "course-2"
      },
      "name": "Instructor Of Course 2 With Unique Display Name",
      "email": "instructorOfCourse2WithUniqueDisplayName@teammates.tmt",
      "role": "INSTRUCTOR_PERMISSION_ROLE_COOWNER",
      "isDisplayedToStudents": true,
      "displayName": "Wilson Kurniawan",
      "privileges": {
        "courseLevel": {
          "canModifyCourse": true,
          "canModifyInstructor": true,
          "canModifySession": true,
          "canModifyStudent": true,
          "canViewStudentInSections": true,
          "canViewSessionInSections": true,
          "canSubmitSessionInSections": true,
          "canModifySessionCommentsInSections": true
        },
        "sectionLevel": {},
        "sessionLevel": {}
      }
    },
    "instructor1OfCourse3": {
      "id": "00000000-0000-4000-8000-000000000506",
      "account": {
        "id": "00000000-0000-4000-8000-000000000001"
      },
      "course": {
        "id": "course-3"
      },
      "name": "Instructor 1",
      "email": "instr1@teammates.tmt",
      "role": "INSTRUCTOR_PERMISSION_ROLE_COOWNER",
      "isDisplayedToStudents": true,
      "displayName": "Instructor",
      "privileges": {
        "courseLevel": {
          "canModifyCourse": true,
          "canModifyInstructor": true,
          "canModifySession": true,
          "canModifyStudent": true,
          "canViewStudentInSections": true,
          "canViewSessionInSections": true,
          "canSubmitSessionInSections": true,
          "canModifySessionCommentsInSections": true
        },
        "sectionLevel": {},
        "sessionLevel": {}
      }
    },
    "unregisteredInstructorOfCourse1": {
      "id": "00000000-0000-4000-8000-000000000507",
      "course": {
        "id": "course-1"
      },
      "name": "Unregistered Instructor",
      "email": "unregisteredInstructor@teammates.tmt",
      "role": "INSTRUCTOR_PERMISSION_ROLE_TUTOR",
      "isDisplayedToStudents": true,
      "displayName": "Unregistered Instructor",
      "privileges": {
        "courseLevel": {
          "canModifyCourse": false,
          "canModifyInstructor": false,
          "canModifySession": false,
          "canModifyStudent": false,
          "canViewStudentInSections": true,
          "canViewSessionInSections": true,
          "canSubmitSessionInSections": true,
          "canModifySessionCommentsInSections": false
        },
        "sectionLevel": {},
        "sessionLevel": {}
      }
    }
  },
  "students": {
    "student1InCourse1": {
      "id": "00000000-0000-4000-8000-000000000601",
      "account": {
        "id": "00000000-0000-4000-8000-000000000101"
      },
      "course": {
        "id": "course-1"
      },
      "team": {
        "id": "00000000-0000-4000-8000-000000000301"
      },
      "email": "student1@teammates.tmt",
      "name": "student1 In Course1",
      "comments": "comment for student1Course1"
    },
    "student2InCourse1": {
      "id": "00000000-0000-4000-8000-000000000602",
      "account": {
        "id": "00000000-0000-4000-8000-000000000102"
      },
      "course": {
        "id": "course-1"
      },
      "team": {
        "id": "00000000-0000-4000-8000-000000000301"
      },
      "email": "student2@teammates.tmt",
      "name": "student2 In Course1",
      "comments": ""
    },
    "student3InCourse1": {
      "id": "00000000-0000-4000-8000-000000000603",
      "account": {
        "id": "00000000-0000-4000-8000-000000000103"
      },
      "course": {
        "id": "course-1"
      },
      "team": {
        "id": "00000000-0000-4000-8000-000000000301"
      },
      "email": "student3@teammates.tmt",
      "name": "student3 In Course1",
      "comments": ""
    },
    "student1InCourse2": {
      "id": "00000000-0000-4000-8000-000000000604",
      "course": {
        "id": "course-2"
      },
      "team": {
        "id": "00000000-0000-4000-8000-000000000302"
      },
      "email": "student1@teammates.tmt",
      "name": "student1 In Course2",
      "comments": ""
    },
<<<<<<< HEAD
    "student4InCourse1": {
      "id": "00000000-0000-4000-8000-000000000605",
      "account": {
        "id": "00000000-0000-4000-8000-000000000105"
      },
=======
    "unregisteredStudentInCourse1": {
      "id": "00000000-0000-4000-8000-000000000605",
>>>>>>> 333f5824
      "course": {
        "id": "course-1"
      },
      "team": {
<<<<<<< HEAD
        "id": "00000000-0000-4000-8000-000000000304"
      },
      "email": "student4@teammates.tmt",
      "name": "student4 In Course1",
      "comments": "comment for student4Course1"
=======
        "id": "00000000-0000-4000-8000-000000000301"
      },
      "email": "unregisteredStudentInCourse1@teammates.tmt",
      "name": "Unregistered Student In Course1",
      "comments": ""
>>>>>>> 333f5824
    }
  },
  "feedbackSessions": {
    "session1InCourse1": {
      "id": "00000000-0000-4000-8000-000000000701",
      "course": {
        "id": "course-1"
      },
      "name": "First feedback session",
      "creatorEmail": "instr1@teammates.tmt",
      "instructions": "Please please fill in the following questions.",
      "startTime": "2012-04-01T22:00:00Z",
      "endTime": "2027-04-30T22:00:00Z",
      "sessionVisibleFromTime": "2012-03-28T22:00:00Z",
      "resultsVisibleFromTime": "2013-05-01T22:00:00Z",
      "gracePeriod": 10,
      "isOpeningEmailEnabled": true,
      "isClosingEmailEnabled": true,
      "isPublishedEmailEnabled": true,
      "isOpeningSoonEmailSent": true,
      "isOpenEmailSent": true,
      "isClosingSoonEmailSent": false,
      "isClosedEmailSent": false,
      "isPublishedEmailSent": true
    },
    "session2InTypicalCourse": {
      "id": "00000000-0000-4000-8000-000000000702",
      "course": {
        "id": "course-1"
      },
      "name": "Second feedback session",
      "creatorEmail": "instr1@teammates.tmt",
      "instructions": "Please please fill in the following questions.",
      "startTime": "2013-06-01T22:00:00Z",
      "endTime": "2026-04-28T22:00:00Z",
      "sessionVisibleFromTime": "2013-03-20T22:00:00Z",
      "resultsVisibleFromTime": "2026-04-29T22:00:00Z",
      "gracePeriod": 5,
      "isOpeningEmailEnabled": true,
      "isClosingEmailEnabled": true,
      "isPublishedEmailEnabled": true,
      "isOpeningSoonEmailSent": true,
      "isOpenEmailSent": true,
      "isClosingSoonEmailSent": false,
      "isClosedEmailSent": false,
      "isPublishedEmailSent": false
    },
    "unpublishedSession1InTypicalCourse": {
      "id": "00000000-0000-4000-8000-000000000703",
      "course": {
        "id": "course-1"
      },
      "name": "Unpublished feedback session",
      "creatorEmail": "instr1@teammates.tmt",
      "instructions": "Please please fill in the following questions.",
      "startTime": "2013-06-01T22:00:00Z",
      "endTime": "2026-04-28T22:00:00Z",
      "sessionVisibleFromTime": "2013-03-20T22:00:00Z",
      "resultsVisibleFromTime": "2027-04-27T22:00:00Z",
      "gracePeriod": 5,
      "isOpeningEmailEnabled": true,
      "isClosingEmailEnabled": true,
      "isPublishedEmailEnabled": true,
      "isOpeningSoonEmailSent": true,
      "isOpenEmailSent": true,
      "isClosingSoonEmailSent": false,
      "isClosedEmailSent": false,
      "isPublishedEmailSent": false
    },
    "ongoingSession1InCourse1": {
      "id": "00000000-0000-4000-8000-000000000704",
      "course": {
        "id": "course-1"
      },
      "name": "Ongoing session 1 in course 1",
      "creatorEmail": "instr1@teammates.tmt",
      "instructions": "Please please fill in the following questions.",
      "startTime": "2012-01-19T22:00:00Z",
      "endTime": "2012-01-25T22:00:00Z",
      "sessionVisibleFromTime": "2012-01-19T22:00:00Z",
      "resultsVisibleFromTime": "2012-02-02T22:00:00Z",
      "gracePeriod": 10,
      "isOpeningEmailEnabled": true,
      "isClosingEmailEnabled": true,
      "isPublishedEmailEnabled": true,
      "isOpeningSoonEmailSent": true,
      "isOpenEmailSent": true,
      "isClosingSoonEmailSent": true,
      "isClosedEmailSent": true,
      "isPublishedEmailSent": true
    },
    "ongoingSession2InCourse1": {
      "id": "00000000-0000-4000-8000-000000000705",
      "course": {
        "id": "course-1"
      },
      "name": "Ongoing session 2 in course 1",
      "creatorEmail": "instr1@teammates.tmt",
      "instructions": "Please please fill in the following questions.",
      "startTime": "2012-01-26T22:00:00Z",
      "endTime": "2012-02-02T22:00:00Z",
      "sessionVisibleFromTime": "2012-01-19T22:00:00Z",
      "resultsVisibleFromTime": "2012-02-02T22:00:00Z",
      "gracePeriod": 10,
      "isOpeningEmailEnabled": true,
      "isClosingEmailEnabled": true,
      "isPublishedEmailEnabled": true,
      "isOpeningSoonEmailSent": true,
      "isOpenEmailSent": true,
      "isClosingSoonEmailSent": true,
      "isClosedEmailSent": true,
      "isPublishedEmailSent": true
    },
    "ongoingSession3InCourse1": {
      "id": "00000000-0000-4000-8000-000000000706",
      "course": {
        "id": "course-1"
      },
      "name": "Ongoing session 3 in course 1",
      "creatorEmail": "instr1@teammates.tmt",
      "instructions": "Please please fill in the following questions.",
      "startTime": "2012-01-26T10:00:00Z",
      "endTime": "2012-01-27T10:00:00Z",
      "sessionVisibleFromTime": "2012-01-19T22:00:00Z",
      "resultsVisibleFromTime": "2012-02-02T22:00:00Z",
      "gracePeriod": 10,
      "isOpeningEmailEnabled": true,
      "isClosingEmailEnabled": true,
      "isPublishedEmailEnabled": true,
      "isOpeningSoonEmailSent": true,
      "isOpenEmailSent": true,
      "isClosingSoonEmailSent": true,
      "isClosedEmailSent": true,
      "isPublishedEmailSent": true
    },
    "ongoingSession1InCourse3": {
      "id": "00000000-0000-4000-8000-000000000707",
      "course": {
        "id": "course-3"
      },
      "name": "Ongoing session 1 in course 3",
      "creatorEmail": "instr1@teammates.tmt",
      "instructions": "Please please fill in the following questions.",
      "startTime": "2012-01-27T22:00:00Z",
      "endTime": "2012-02-02T22:00:00Z",
      "sessionVisibleFromTime": "2012-01-19T22:00:00Z",
      "resultsVisibleFromTime": "2012-02-02T22:00:00Z",
      "gracePeriod": 10,
      "isOpeningEmailEnabled": true,
      "isClosingEmailEnabled": true,
      "isPublishedEmailEnabled": true,
      "isOpeningSoonEmailSent": true,
      "isOpenEmailSent": true,
      "isClosingSoonEmailSent": true,
      "isClosedEmailSent": true,
      "isPublishedEmailSent": true
    },
    "ongoingSession2InCourse3": {
      "id": "00000000-0000-4000-8000-000000000707",
      "course": {
        "id": "course-3"
      },
      "name": "Ongoing session 2 in course 3",
      "creatorEmail": "instr1@teammates.tmt",
      "instructions": "Please please fill in the following questions.",
      "startTime": "2012-01-19T22:00:00Z",
      "endTime": "2012-01-26T22:00:00Z",
      "sessionVisibleFromTime": "2012-01-19T22:00:00Z",
      "resultsVisibleFromTime": "2012-02-02T22:00:00Z",
      "gracePeriod": 10,
      "isOpeningEmailEnabled": true,
      "isClosingEmailEnabled": true,
      "isPublishedEmailEnabled": true,
      "isOpeningSoonEmailSent": true,
      "isOpenEmailSent": true,
      "isClosingSoonEmailSent": true,
      "isClosedEmailSent": true,
      "isPublishedEmailSent": true
    }
  },
  "feedbackQuestions": {
    "qn1InSession1InCourse1": {
      "id": "00000000-0000-4000-8000-000000000801",
      "feedbackSession": {
        "id": "00000000-0000-4000-8000-000000000701"
      },
      "questionDetails": {
        "questionType": "TEXT",
        "questionText": "What is the best selling point of your product?"
      },
      "description": "This is a text question.",
      "questionNumber": 1,
      "giverType": "STUDENTS",
      "recipientType": "SELF",
      "numOfEntitiesToGiveFeedbackTo": 1,
      "showResponsesTo": ["INSTRUCTORS"],
      "showGiverNameTo": ["INSTRUCTORS"],
      "showRecipientNameTo": ["INSTRUCTORS"]
    },
    "qn2InSession1InCourse1": {
      "id": "00000000-0000-4000-8000-000000000802",
      "feedbackSession": {
        "id": "00000000-0000-4000-8000-000000000701"
      },
      "questionDetails": {
        "recommendedLength": 0,
        "questionType": "TEXT",
        "questionText": "Rate 1 other student's product"
      },
      "description": "This is a text question.",
      "questionNumber": 2,
      "giverType": "STUDENTS",
      "recipientType": "STUDENTS_EXCLUDING_SELF",
      "numOfEntitiesToGiveFeedbackTo": 1,
      "showResponsesTo": ["INSTRUCTORS", "RECEIVER"],
      "showGiverNameTo": ["INSTRUCTORS"],
      "showRecipientNameTo": ["INSTRUCTORS", "RECEIVER"]
    },
    "qn3InSession1InCourse1": {
      "id": "00000000-0000-4000-8000-000000000803",
      "feedbackSession": {
        "id": "00000000-0000-4000-8000-000000000701"
      },
      "questionDetails": {
        "questionType": "TEXT",
        "questionText": "My comments on the class"
      },
      "description": "This is a text question.",
      "questionNumber": 3,
      "giverType": "SELF",
      "recipientType": "NONE",
      "numOfEntitiesToGiveFeedbackTo": -100,
      "showResponsesTo": [
        "RECEIVER",
        "OWN_TEAM_MEMBERS",
        "STUDENTS",
        "INSTRUCTORS"
      ],
      "showGiverNameTo": [
        "RECEIVER",
        "OWN_TEAM_MEMBERS",
        "STUDENTS",
        "INSTRUCTORS"
      ],
      "showRecipientNameTo": [
        "RECEIVER",
        "OWN_TEAM_MEMBERS",
        "STUDENTS",
        "INSTRUCTORS"
      ]
    },
    "qn4InSession1InCourse1": {
      "id": "00000000-0000-4000-8000-000000000804",
      "feedbackSession": {
        "id": "00000000-0000-4000-8000-000000000701"
      },
      "questionDetails": {
        "questionType": "TEXT",
        "questionText": "Instructor comments on the class"
      },
      "description": "This is a text question.",
      "questionNumber": 4,
      "giverType": "INSTRUCTORS",
      "recipientType": "NONE",
      "numOfEntitiesToGiveFeedbackTo": -100,
      "showResponsesTo": [
        "RECEIVER",
        "OWN_TEAM_MEMBERS",
        "STUDENTS",
        "INSTRUCTORS"
      ],
      "showGiverNameTo": [
        "RECEIVER",
        "OWN_TEAM_MEMBERS",
        "STUDENTS",
        "INSTRUCTORS"
      ],
      "showRecipientNameTo": [
        "RECEIVER",
        "OWN_TEAM_MEMBERS",
        "STUDENTS",
        "INSTRUCTORS"
      ]
    },
    "qn5InSession1InCourse1": {
      "id": "00000000-0000-4000-8000-000000000805",
      "feedbackSession": {
        "id": "00000000-0000-4000-8000-000000000701"
      },
      "questionDetails": {
        "recommendedLength": 100,
        "questionText": "New format Text question",
        "questionType": "TEXT"
      },
      "description": "This is a text question.",
      "questionNumber": 5,
      "giverType": "SELF",
      "recipientType": "NONE",
      "numOfEntitiesToGiveFeedbackTo": -100,
      "showResponsesTo": ["INSTRUCTORS"],
      "showGiverNameTo": ["INSTRUCTORS"],
      "showRecipientNameTo": ["INSTRUCTORS"]
    },
    "qn6InSession1InCourse1NoResponses": {
      "id": "00000000-0000-4000-8000-000000000806",
      "feedbackSession": {
        "id": "00000000-0000-4000-8000-000000000701"
      },
      "questionDetails": {
        "recommendedLength": 100,
        "questionText": "New format Text question",
        "questionType": "TEXT"
      },
      "description": "Feedback question with no responses",
      "questionNumber": 5,
      "giverType": "SELF",
      "recipientType": "NONE",
      "numOfEntitiesToGiveFeedbackTo": -100,
      "showResponsesTo": ["INSTRUCTORS"],
      "showGiverNameTo": ["INSTRUCTORS"],
      "showRecipientNameTo": ["INSTRUCTORS"]
    },
    "qn1InSession2InCourse1": {
      "id": "00000000-0000-4000-8001-000000000800",
      "feedbackSession": {
        "id": "00000000-0000-4000-8000-000000000702"
      },
      "questionDetails": {
        "hasAssignedWeights": false,
        "mcqWeights": [],
        "mcqOtherWeight": 0.0,
        "mcqChoices": ["Great", "Perfect"],
        "otherEnabled": false,
        "questionDropdownEnabled": false,
        "generateOptionsFor": "NONE",
        "questionType": "MCQ",
        "questionText": "How do you think you did?"
      },
      "description": "This is a mcq question.",
      "questionNumber": 1,
      "giverType": "STUDENTS",
      "recipientType": "SELF",
      "numOfEntitiesToGiveFeedbackTo": 1,
      "showResponsesTo": ["INSTRUCTORS"],
      "showGiverNameTo": ["INSTRUCTORS"],
      "showRecipientNameTo": ["INSTRUCTORS"]
    }
  },
  "feedbackResponses": {
    "response1ForQ1": {
      "id": "00000000-0000-4000-8000-000000000901",
      "feedbackQuestion": {
        "id": "00000000-0000-4000-8000-000000000801",
        "questionDetails": {
          "questionType": "TEXT",
          "questionText": "What is the best selling point of your product?"
        }
      },
      "giver": "student1@teammates.tmt",
      "recipient": "student1@teammates.tmt",
      "giverSection": {
        "id": "00000000-0000-4000-8000-000000000201"
      },
      "recipientSection": {
        "id": "00000000-0000-4000-8000-000000000201"
      },
      "answer": {
        "questionType": "TEXT",
        "answer": "Student 1 self feedback."
      }
    },
    "response2ForQ1": {
      "id": "00000000-0000-4000-8000-000000000902",
      "feedbackQuestion": {
        "id": "00000000-0000-4000-8000-000000000801",
        "questionDetails": {
          "questionType": "TEXT",
          "questionText": "What is the best selling point of your product?"
        }
      },
      "giver": "student2@teammates.tmt",
      "recipient": "student2@teammates.tmt",
      "giverSection": {
        "id": "00000000-0000-4000-8000-000000000201"
      },
      "recipientSection": {
        "id": "00000000-0000-4000-8000-000000000201"
      },
      "answer": {
        "questionType": "TEXT",
        "answer": "Student 2 self feedback."
      }
    },
    "response1ForQ2": {
      "id": "00000000-0000-4000-8000-000000000903",
      "feedbackQuestion": {
        "id": "00000000-0000-4000-8000-000000000802",
        "feedbackSession": {
          "id": "00000000-0000-4000-8000-000000000701"
        },
        "questionDetails": {
          "recommendedLength": 0,
          "questionType": "TEXT",
          "questionText": "Rate 1 other student's product"
        },
        "description": "This is a text question.",
        "questionNumber": 2,
        "giverType": "STUDENTS",
        "recipientType": "STUDENTS_EXCLUDING_SELF",
        "numOfEntitiesToGiveFeedbackTo": 1,
        "showResponsesTo": ["INSTRUCTORS", "RECEIVER"],
        "showGiverNameTo": ["INSTRUCTORS"],
        "showRecipientNameTo": ["INSTRUCTORS", "RECEIVER"]
      },
      "giver": "student2@teammates.tmt",
      "recipient": "student1@teammates.tmt",
      "giverSection": {
        "id": "00000000-0000-4000-8000-000000000201"
      },
      "recipientSection": {
        "id": "00000000-0000-4000-8000-000000000201"
      },
      "answer": {
        "questionType": "TEXT",
        "answer": "Student 2's rating of Student 1's project."
      }
    },
    "response2ForQ2": {
      "id": "00000000-0000-4000-8000-000000000904",
      "feedbackQuestion": {
        "id": "00000000-0000-4000-8000-000000000802",
        "feedbackSession": {
          "id": "00000000-0000-4000-8000-000000000701"
        },
        "questionDetails": {
          "recommendedLength": 0,
          "questionType": "TEXT",
          "questionText": "Rate 1 other student's product"
        },
        "description": "This is a text question.",
        "questionNumber": 2,
        "giverType": "STUDENTS",
        "recipientType": "STUDENTS_EXCLUDING_SELF",
        "numOfEntitiesToGiveFeedbackTo": 1,
        "showResponsesTo": ["INSTRUCTORS", "RECEIVER"],
        "showGiverNameTo": ["INSTRUCTORS"],
        "showRecipientNameTo": ["INSTRUCTORS", "RECEIVER"]
      },
      "giver": "student3@teammates.tmt",
      "recipient": "student2@teammates.tmt",
      "giverSection": {
        "id": "00000000-0000-4000-8000-000000000201"
      },
      "recipientSection": {
        "id": "00000000-0000-4000-8000-000000000201"
      },
      "answer": {
        "questionType": "TEXT",
        "answer": "Student 3's rating of Student 2's project."
      }
    },
    "response1ForQ3": {
      "id": "00000000-0000-4000-8000-000000000905",
      "feedbackQuestion": {
        "id": "00000000-0000-4000-8000-000000000803",
        "questionDetails": {
          "questionType": "TEXT",
          "questionText": "My comments on the class"
        }
      },
      "giver": "student1@teammates.tmt",
      "recipient": "student1@teammates.tmt",
      "giverSection": {
        "id": "00000000-0000-4000-8000-000000000201"
      },
      "recipientSection": {
        "id": "00000000-0000-4000-8000-000000000201"
      },
      "answer": {
        "questionType": "TEXT",
        "answer": "The class is great."
      }
    },
    "response1ForQ1InSession2": {
      "id": "00000000-0000-4000-8001-000000000901",
      "feedbackQuestion": {
        "id": "00000000-0000-4000-8001-000000000800",
        "questionDetails": {
          "hasAssignedWeights": false,
          "mcqWeights": [],
          "mcqOtherWeight": 0.0,
          "mcqChoices": ["Great", "Perfect"],
          "otherEnabled": false,
          "questionDropdownEnabled": false,
          "generateOptionsFor": "NONE",
          "questionType": "MCQ",
          "questionText": "How do you think you did?"
        }
      },
      "giver": "student1@teammates.tmt",
      "recipient": "student1@teammates.tmt",
      "giverSection": {
        "id": "00000000-0000-4000-8000-000000000201"
      },
      "recipientSection": {
        "id": "00000000-0000-4000-8000-000000000201"
      },
      "answer": {
        "answer": "Great",
        "otherFieldContent": "",
        "questionType": "MCQ"
      }
    }
  },
  "feedbackResponseComments": {
    "comment1ToResponse1ForQ1": {
      "feedbackResponse": {
        "id": "00000000-0000-4000-8000-000000000901",
        "answer": {
          "questionType": "TEXT",
          "answer": "Student 1 self feedback."
        }
      },
      "giver": "instr1@teammates.tmt",
      "giverType": "INSTRUCTORS",
      "giverSection": {
        "id": "00000000-0000-4000-8000-000000000201"
      },
      "recipientSection": {
        "id": "00000000-0000-4000-8000-000000000201"
      },
      "commentText": "Instructor 1 comment to student 1 self feedback",
      "isVisibilityFollowingFeedbackQuestion": false,
      "isCommentFromFeedbackParticipant": false,
      "showCommentTo": [],
      "showGiverNameTo": [],
      "lastEditorEmail": "instr1@teammates.tmt"
    },
    "comment2ToResponse1ForQ1": {
      "feedbackResponse": {
        "id": "00000000-0000-4000-8000-000000000901",
        "answer": {
          "questionType": "TEXT",
          "answer": "Student 1 self feedback."
        }
      },
      "giver": "student1@teammates.tmt",
      "giverType": "STUDENTS",
      "giverSection": {
        "id": "00000000-0000-4000-8000-000000000201"
      },
      "recipientSection": {
        "id": "00000000-0000-4000-8000-000000000201"
      },
      "commentText": "Student 1 comment to student 1 self feedback",
      "isVisibilityFollowingFeedbackQuestion": false,
      "isCommentFromFeedbackParticipant": false,
      "showCommentTo": [],
      "showGiverNameTo": [],
      "lastEditorEmail": "student1@teammates.tmt"
    },
    "comment2ToResponse2ForQ1": {
      "feedbackResponse": {
        "id": "00000000-0000-4000-8000-000000000902",
        "answer": {
          "questionType": "TEXT",
          "answer": "Student 2 self feedback."
        }
      },
      "giver": "instr2@teammates.tmt",
      "giverType": "INSTRUCTORS",
      "giverSection": {
        "id": "00000000-0000-4000-8000-000000000201"
      },
      "recipientSection": {
        "id": "00000000-0000-4000-8000-000000000201"
      },
      "commentText": "Instructor 2 comment to student 2 self feedback",
      "isVisibilityFollowingFeedbackQuestion": false,
      "isCommentFromFeedbackParticipant": false,
      "showCommentTo": [],
      "showGiverNameTo": [],
      "lastEditorEmail": "instr2@teammates.tmt"
    },
    "comment1ToResponse1ForQ2s": {
      "feedbackResponse": {
        "id": "00000000-0000-4000-8000-000000000903",
        "answer": {
          "questionType": "TEXT",
          "answer": "Student 2 self feedback."
        }
      },
      "giver": "instr2@teammates.tmt",
      "giverType": "INSTRUCTORS",
      "giverSection": {
        "id": "00000000-0000-4000-8000-000000000201"
      },
      "recipientSection": {
        "id": "00000000-0000-4000-8000-000000000201"
      },
      "commentText": "Instructor 2 comment to student 2 self feedback",
      "isVisibilityFollowingFeedbackQuestion": false,
      "isCommentFromFeedbackParticipant": false,
      "showCommentTo": [],
      "showGiverNameTo": [],
      "lastEditorEmail": "instr2@teammates.tmt"
    },
    "comment1ToResponse1ForQ3": {
      "feedbackResponse": {
        "id": "00000000-0000-4000-8000-000000000905",
        "answer": {
          "questionType": "TEXT",
          "answer": "The class is great."
        }
      },
      "giver": "instr1@teammates.tmt",
      "giverType": "INSTRUCTORS",
      "giverSection": {
        "id": "00000000-0000-4000-8000-000000000201"
      },
      "recipientSection": {
        "id": "00000000-0000-4000-8000-000000000201"
      },
      "commentText": "Instructor 1 comment to student 1 self feedback",
      "isVisibilityFollowingFeedbackQuestion": false,
      "isCommentFromFeedbackParticipant": false,
      "showCommentTo": [],
      "showGiverNameTo": [],
      "lastEditorEmail": "instr1@teammates.tmt"
    }
  },
  "notifications": {
    "notification1": {
      "id": "00000000-0000-4000-8000-000000001101",
      "startTime": "2011-01-01T00:00:00Z",
      "endTime": "2099-01-01T00:00:00Z",
      "style": "DANGER",
      "targetUser": "GENERAL",
      "title": "A deprecation note",
      "message": "<p>Deprecation happens in three minutes</p>",
      "shown": false
    }
  },
  "readNotifications": {
    "notification1Instructor1": {
      "id": "00000000-0000-4000-8000-000000001201",
      "account": {
        "id": "00000000-0000-4000-8000-000000000001"
      },
      "notification": {
        "id": "00000000-0000-4000-8000-000000001101"
      }
    },
    "notification1Student1": {
      "id": "00000000-0000-4000-8000-000000001101",
      "account": {
        "id": "00000000-0000-4000-8000-000000000002"
      },
      "notification": {
        "id": "00000000-0000-4000-8000-000000001101"
      }
    }
  }
}<|MERGE_RESOLUTION|>--- conflicted
+++ resolved
@@ -141,7 +141,6 @@
       "id": "00000000-0000-4000-8000-000000000302",
       "section": {
         "id": "00000000-0000-4000-8000-000000000201"
-<<<<<<< HEAD
       },
       "name": "Team 2"
     },
@@ -156,17 +155,8 @@
       "id": "00000000-0000-4000-8000-000000000304",
       "section": {
         "id": "00000000-0000-4000-8000-000000000203"
-=======
->>>>>>> 333f5824
       },
       "name": "Team 2"
-    },
-    "team2InCourse2": {
-      "id": "00000000-0000-4000-8000-000000000303",
-      "section": {
-        "id": "00000000-0000-4000-8000-000000000203"
-      },
-      "name": "Team 3"
     }
   },
   "deadlineExtensions": {
@@ -450,33 +440,32 @@
       "name": "student1 In Course2",
       "comments": ""
     },
-<<<<<<< HEAD
-    "student4InCourse1": {
-      "id": "00000000-0000-4000-8000-000000000605",
-      "account": {
-        "id": "00000000-0000-4000-8000-000000000105"
-      },
-=======
     "unregisteredStudentInCourse1": {
       "id": "00000000-0000-4000-8000-000000000605",
->>>>>>> 333f5824
       "course": {
         "id": "course-1"
       },
       "team": {
-<<<<<<< HEAD
+        "id": "00000000-0000-4000-8000-000000000301"
+      },
+      "email": "unregisteredStudentInCourse1@teammates.tmt",
+      "name": "Unregistered Student In Course1",
+      "comments": ""
+    },
+    "student4InCourse1": {
+      "id": "00000000-0000-4000-8000-000000000606",
+      "account": {
+        "id": "00000000-0000-4000-8000-000000000106"
+      },
+      "course": {
+        "id": "course-1"
+      },
+      "team": {
         "id": "00000000-0000-4000-8000-000000000304"
       },
       "email": "student4@teammates.tmt",
       "name": "student4 In Course1",
       "comments": "comment for student4Course1"
-=======
-        "id": "00000000-0000-4000-8000-000000000301"
-      },
-      "email": "unregisteredStudentInCourse1@teammates.tmt",
-      "name": "Unregistered Student In Course1",
-      "comments": ""
->>>>>>> 333f5824
     }
   },
   "feedbackSessions": {
