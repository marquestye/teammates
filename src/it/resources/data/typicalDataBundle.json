{
  "accounts": {
    "instructor1": {
      "id": "00000000-0000-4000-8000-000000000001",
      "googleId": "instructor1",
      "name": "Instructor 1",
      "email": "instr1@teammates.tmt"
    },
    "instructor2": {
      "id": "00000000-0000-4000-8000-000000000002",
      "googleId": "instructor2",
      "name": "Instructor 2",
      "email": "instr2@teammates.tmt"
    },
    "instructorOfArchivedCourse": {
      "id": "00000000-0000-4000-8000-000000000003",
      "googleId": "instructorOfArchivedCourse",
      "name": "Instructor Of Archived Course",
      "email": "instructorOfArchivedCourse@archiveCourse.tmt"
    },
    "instructorOfUnregisteredCourse": {
      "id": "00000000-0000-4000-8000-000000000004",
      "googleId": "InstructorOfUnregisteredCourse",
      "name": "Instructor Of Unregistered Course",
      "email": "instructorOfUnregisteredCourse@UnregisteredCourse.tmt"
    },
    "instructorOfCourse2WithUniqueDisplayName": {
      "id": "00000000-0000-4000-8000-000000000005",
      "googleId": "instructorOfCourse2WithUniqueDisplayName",
      "name": "Instructor Of Course 2 With Unique Display Name",
      "email": "instructorOfCourse2WithUniqueDisplayName@teammates.tmt"
    },
    "unregisteredInstructor1": {
      "id": "00000000-0000-4000-8000-000000000006",
      "googleId": "unregisteredInstructor1",
      "name": "Unregistered Instructor 1",
      "email": "unregisteredinstructor1@gmail.tmt"
    },
    "unregisteredInstructor2": {
      "id": "00000000-0000-4000-8000-000000000007",
      "googleId": "unregisteredInstructor2",
      "name": "Unregistered Instructor 2",
      "email": "unregisteredinstructor2@gmail.tmt"
    },
    "student1": {
      "id": "00000000-0000-4000-8000-000000000101",
      "googleId": "idOfStudent1Course1",
      "name": "Student 1",
      "email": "student1@teammates.tmt"
    },
    "student2": {
      "id": "00000000-0000-4000-8000-000000000102",
      "googleId": "idOfStudent2Course1",
      "name": "Student 2",
      "email": "student2@teammates.tmt"
    },
    "student3": {
      "id": "00000000-0000-4000-8000-000000000103",
      "googleId": "idOfStudent3Course1",
      "name": "Student 3",
      "email": "student3@teammates.tmt"
    },
    "student4": {
      "id": "00000000-0000-4000-8000-000000000104",
      "googleId": "idOfStudent4Course1",
      "name": "Student 4",
      "email": "student4@teammates.tmt"
    }
  },
  "accountRequests": {
    "instructor1": {
      "id": "00000000-0000-4000-8000-000000000101",
      "name": "Instructor 1",
      "email": "instr1@teammates.tmt",
      "institute": "TEAMMATES Test Institute 1",
      "registeredAt": "2010-02-14T00:00:00Z"
    },
    "instructor2": {
      "id": "00000000-0000-4000-8000-000000000102",
      "name": "Instructor 2",
      "email": "instr2@teammates.tmt",
      "institute": "TEAMMATES Test Institute 1",
      "registeredAt": "2015-02-14T00:00:00Z"
    },
    "instructor3": {
      "name": "Instructor 3 of CourseNoRegister",
      "email": "instr3@teammates.tmt",
      "institute": "TEAMMATES Test Institute 1",
      "createdAt": "2011-01-01T00:00:00Z",
      "registeredAt": "1970-02-14T00:00:00Z"
    },
    "instructor1OfCourse1": {
      "name": "Instructor 1 of Course 1",
      "email": "instr1@course1.tmt",
      "institute": "TEAMMATES Test Institute 1",
      "createdAt": "2011-01-01T00:00:00Z",
      "registeredAt": "1970-02-14T00:00:00Z"
    },
    "instructor2OfCourse1": {
      "name": "Instructor 2 of Course 1",
      "email": "instr2@course1.tmt",
      "institute": "TEAMMATES Test Institute 1",
      "createdAt": "2011-01-01T00:00:00Z",
      "registeredAt": "1970-02-14T00:00:00Z"
    },
    "instructor1OfCourse2": {
      "name": "Instructor 1 of Course 2",
      "email": "instr1@course2.tmt",
      "institute": "TEAMMATES Test Institute 1",
      "createdAt": "2011-01-01T00:00:00Z",
      "registeredAt": "1970-02-14T00:00:00Z"
    },
    "instructor2OfCourse2": {
      "name": "Instructor 2 of Course 2",
      "email": "instr2@course2.tmt",
      "institute": "TEAMMATES Test Institute 1",
      "createdAt": "2011-01-01T00:00:00Z",
      "registeredAt": "1970-02-14T00:00:00Z"
    },
    "instructor1OfCourse3": {
      "name": "Instructor 1 of Course 3",
      "email": "instr1@course3.tmt",
      "institute": "TEAMMATES Test Institute 1",
      "createdAt": "2011-01-01T00:00:00Z",
      "registeredAt": "1970-02-14T00:00:00Z"
    },
    "instructor2OfCourse3": {
      "name": "Instructor 2 of Course 3",
      "email": "instr2@course3.tmt",
      "institute": "TEAMMATES Test Institute 1",
      "createdAt": "2011-01-01T00:00:00Z",
      "registeredAt": "1970-02-14T00:00:00Z"
    },
    "unregisteredInstructor1": {
      "name": "Unregistered Instructor 1",
      "email": "unregisteredinstructor1@gmail.tmt",
      "institute": "TEAMMATES Test Institute 1",
      "createdAt": "2011-01-01T00:00:00Z"
    },
    "unregisteredInstructor2": {
      "name": "Unregistered Instructor 2",
      "email": "unregisteredinstructor2@gmail.tmt",
      "institute": "TEAMMATES Test Institute 2",
      "createdAt": "2011-01-01T00:00:00Z"
    }
  },
  "courses": {
    "course1": {
      "createdAt": "2012-04-01T23:59:00Z",
      "id": "course-1",
      "name": "Typical Course 1",
      "institute": "TEAMMATES Test Institute 0",
      "timeZone": "Africa/Johannesburg"
    },
    "course2": {
      "createdAt": "2012-04-01T23:59:00Z",
      "id": "course-2",
      "name": "Typical Course 2",
      "institute": "TEAMMATES Test Institute 1",
      "timeZone": "Asia/Singapore"
    },
    "course3": {
      "createdAt": "2012-04-01T23:59:00Z",
      "id": "course-3",
      "name": "Typical Course 3",
      "institute": "TEAMMATES Test Institute 1",
      "timeZone": "Asia/Singapore"
    },
    "course4": {
      "createdAt": "2012-04-01T23:59:00Z",
      "id": "course-4",
      "name": "Typical Course 4",
      "institute": "TEAMMATES Test Institute 1",
      "timeZone": "Asia/Singapore"
    },
    "archivedCourse": {
      "id": "archived-course",
      "name": "Archived Course",
      "institute": "TEAMMATES Test Institute 2",
      "timeZone": "UTC"
    },
    "unregisteredCourse": {
      "id": "unregistered-course",
      "name": "Unregistered Course",
      "institute": "TEAMMATES Test Institute 3",
      "timeZone": "UTC"
    }
  },
  "sections": {
    "section1InCourse1": {
      "id": "00000000-0000-4000-8000-000000000201",
      "course": {
        "id": "course-1"
      },
      "name": "Section 1"
    },
    "section1InCourse2": {
      "id": "00000000-0000-4000-8000-000000000202",
      "course": {
        "id": "course-2"
      },
      "name": "Section 2"
    },
    "section2InCourse1": {
      "id": "00000000-0000-4000-8000-000000000203",
      "course": {
        "id": "course-1"
      },
      "name": "Section 3"
    },
    "section1InCourse3": {
        "id": "00000000-0000-4000-8000-000000000204",
        "course": {
          "id": "course-3"
        },
        "name": "Section 1"
      }
  },
  "teams": {
    "team1InCourse1": {
      "id": "00000000-0000-4000-8000-000000000301",
      "section": {
        "id": "00000000-0000-4000-8000-000000000201"
      },
      "name": "Team 1"
    },
    "team1InCourse2": {
      "id": "00000000-0000-4000-8000-000000000302",
      "section": {
        "id": "00000000-0000-4000-8000-000000000201"
      },
      "name": "Team 2"
    },
    "team2InCourse2": {
      "id": "00000000-0000-4000-8000-000000000303",
      "section": {
        "id": "00000000-0000-4000-8000-000000000203"
      },
      "name": "Team 3"
    },
<<<<<<< HEAD
    "team2InCourse1": {
      "id": "00000000-0000-4000-8000-000000000304",
      "section": {
        "id": "00000000-0000-4000-8000-000000000203"
      },
      "name": "Team 4"
    }
=======
    "team1InCourse3": {
        "id": "00000000-0000-4000-8000-000000000304",
        "section": {
          "id": "00000000-0000-4000-8000-000000000204"
        },
        "name": "Team 1"
      }
>>>>>>> c314aa9f
  },
  "deadlineExtensions": {
    "student1InCourse1Session1": {
      "id": "00000000-0000-4000-8000-000000000401",
      "user": {
        "id": "00000000-0000-4000-8000-000000000601",
        "type": "student"
      },
      "feedbackSession": {
        "id": "00000000-0000-4000-8000-000000000701"
      },
      "endTime": "2027-04-30T23:00:00Z",
      "isClosingSoonEmailSent": false
    },
    "instructor1InCourse1Session1": {
      "id": "00000000-0000-4000-8000-000000000402",
      "user": {
        "id": "00000000-0000-4000-8000-000000000501",
        "type": "instructor"
      },
      "feedbackSession": {
        "id": "00000000-0000-4000-8000-000000000701"
      },
      "endTime": "2027-04-30T23:00:00Z",
      "isClosingSoonEmailSent": false
    }
  },
  "instructors": {
    "instructor1OfCourse1": {
      "id": "00000000-0000-4000-8000-000000000501",
      "account": {
        "id": "00000000-0000-4000-8000-000000000001"
      },
      "course": {
        "id": "course-1"
      },
      "name": "Instructor 1",
      "email": "instr1@teammates.tmt",
      "role": "INSTRUCTOR_PERMISSION_ROLE_COOWNER",
      "isDisplayedToStudents": true,
      "displayName": "Instructor",
      "privileges": {
        "courseLevel": {
          "canModifyCourse": true,
          "canModifyInstructor": true,
          "canModifySession": true,
          "canModifyStudent": true,
          "canViewStudentInSections": true,
          "canViewSessionInSections": true,
          "canSubmitSessionInSections": true,
          "canModifySessionCommentsInSections": true
        },
        "sectionLevel": {},
        "sessionLevel": {}
      }
    },
    "instructor2OfCourse1": {
      "id": "00000000-0000-4000-8000-000000000502",
      "account": {
        "id": "00000000-0000-4000-8000-000000000002"
      },
      "course": {
        "id": "course-1"
      },
      "name": "Instructor 2",
      "email": "instr2@teammates.tmt",
      "role": "INSTRUCTOR_PERMISSION_ROLE_TUTOR",
      "isDisplayedToStudents": true,
      "displayName": "Instructor",
      "privileges": {
        "courseLevel": {
          "canModifyCourse": false,
          "canModifyInstructor": false,
          "canModifySession": false,
          "canModifyStudent": false,
          "canViewStudentInSections": true,
          "canViewSessionInSections": true,
          "canSubmitSessionInSections": true,
          "canModifySessionCommentsInSections": false
        },
        "sectionLevel": {},
        "sessionLevel": {}
      }
    },
    "instructorOfArchivedCourse": {
      "id": "00000000-0000-4000-8000-000000000503",
      "account": {
        "id": "00000000-0000-4000-8000-000000000003"
      },
      "course": {
        "id": "archived-course"
      },
      "name": "Instructor Of Archived Course",
      "email": "instructorOfArchivedCourse@archiveCourse.tmt",
      "isArchived": true,
      "role": "INSTRUCTOR_PERMISSION_ROLE_COOWNER",
      "isDisplayedToStudents": true,
      "displayName": "Instructor",
      "privileges": {
        "courseLevel": {
          "canModifyCourse": true,
          "canModifyInstructor": true,
          "canModifySession": true,
          "canModifyStudent": true,
          "canViewStudentInSections": true,
          "canViewSessionInSections": true,
          "canSubmitSessionInSections": true,
          "canModifySessionCommentsInSections": false
        },
        "sectionLevel": {},
        "sessionLevel": {}
      }
    },
    "instructorOfUnregisteredCourse": {
      "id": "00000000-0000-4000-8000-000000000504",
      "account": {
        "id": "00000000-0000-4000-8000-000000000004"
      },
      "course": {
        "id": "unregistered-course"
      },
      "name": "Instructor Of Unregistered Course",
      "email": "instructorOfUnregisteredCourse@UnregisteredCourse.tmt",
      "isArchived": false,
      "role": "INSTRUCTOR_PERMISSION_ROLE_COOWNER",
      "isDisplayedToStudents": true,
      "displayName": "Instructor",
      "privileges": {
        "courseLevel": {
          "canModifyCourse": true,
          "canModifyInstructor": true,
          "canModifySession": true,
          "canModifyStudent": true,
          "canViewStudentInSections": true,
          "canViewSessionInSections": true,
          "canSubmitSessionInSections": true,
          "canModifySessionCommentsInSections": true
        },
        "sectionLevel": {},
        "sessionLevel": {}
      }
    },
    "instructorOfCourse2WithUniqueDisplayName": {
      "id": "00000000-0000-4000-8000-000000000505",
      "account": {
        "id": "00000000-0000-4000-8000-000000000005"
      },
      "course": {
        "id": "course-2"
      },
      "name": "Instructor Of Course 2 With Unique Display Name",
      "email": "instructorOfCourse2WithUniqueDisplayName@teammates.tmt",
      "role": "INSTRUCTOR_PERMISSION_ROLE_COOWNER",
      "isDisplayedToStudents": true,
      "displayName": "Wilson Kurniawan",
      "privileges": {
        "courseLevel": {
          "canModifyCourse": true,
          "canModifyInstructor": true,
          "canModifySession": true,
          "canModifyStudent": true,
          "canViewStudentInSections": true,
          "canViewSessionInSections": true,
          "canSubmitSessionInSections": true,
          "canModifySessionCommentsInSections": true
        },
        "sectionLevel": {},
        "sessionLevel": {}
      }
    },
    "instructor1OfCourse3": {
      "id": "00000000-0000-4000-8000-000000000506",
      "account": {
        "id": "00000000-0000-4000-8000-000000000001"
      },
      "course": {
        "id": "course-3"
      },
      "name": "Instructor 1",
      "email": "instr1@teammates.tmt",
      "role": "INSTRUCTOR_PERMISSION_ROLE_COOWNER",
      "isDisplayedToStudents": true,
      "displayName": "Instructor",
      "privileges": {
        "courseLevel": {
          "canModifyCourse": true,
          "canModifyInstructor": true,
          "canModifySession": true,
          "canModifyStudent": true,
          "canViewStudentInSections": true,
          "canViewSessionInSections": true,
          "canSubmitSessionInSections": true,
          "canModifySessionCommentsInSections": true
        },
        "sectionLevel": {},
        "sessionLevel": {}
      }
    },
    "unregisteredInstructorOfCourse1": {
      "id": "00000000-0000-4000-8000-000000000507",
      "course": {
        "id": "course-1"
      },
      "name": "Unregistered Instructor",
      "email": "unregisteredInstructor@teammates.tmt",
      "role": "INSTRUCTOR_PERMISSION_ROLE_TUTOR",
      "isDisplayedToStudents": true,
      "displayName": "Unregistered Instructor",
      "privileges": {
        "courseLevel": {
          "canModifyCourse": false,
          "canModifyInstructor": false,
          "canModifySession": false,
          "canModifyStudent": false,
          "canViewStudentInSections": true,
          "canViewSessionInSections": true,
          "canSubmitSessionInSections": true,
          "canModifySessionCommentsInSections": false
        },
        "sectionLevel": {},
        "sessionLevel": {}
      }
    },
    "instructor1OfCourse4": {
      "id": "00000000-0000-4000-8000-000000000508",
      "account": {
        "id": "00000000-0000-4000-8000-000000000001"
      },
      "course": {
        "id": "course-4"
      },
      "name": "Instructor 1",
      "email": "instr1@teammates.tmt",
      "role": "INSTRUCTOR_PERMISSION_ROLE_COOWNER",
      "isDisplayedToStudents": true,
      "displayName": "Instructor",
      "privileges": {
        "courseLevel": {
          "canModifyCourse": true,
          "canModifyInstructor": true,
          "canModifySession": true,
          "canModifyStudent": true,
          "canViewStudentInSections": true,
          "canViewSessionInSections": true,
          "canSubmitSessionInSections": true,
          "canModifySessionCommentsInSections": true
        },
        "sectionLevel": {},
        "sessionLevel": {}
      }
    },
    "instructor2YetToJoinCourse4": {
      "id": "00000000-0000-4000-8000-000000000509",
      "course": {
        "id": "course-4"
      },
      "name": "Instructor 2",
      "email": "instr2@teammates.tmt",
      "role": "INSTRUCTOR_PERMISSION_ROLE_COOWNER",
      "isDisplayedToStudents": true,
      "displayName": "Instructor",
      "privileges": {
        "courseLevel": {
          "canModifyCourse": true,
          "canModifyInstructor": true,
          "canModifySession": true,
          "canModifyStudent": true,
          "canViewStudentInSections": true,
          "canViewSessionInSections": true,
          "canSubmitSessionInSections": true,
          "canModifySessionCommentsInSections": true
        },
        "sectionLevel": {},
        "sessionLevel": {}
      }
    },
    "instructor3YetToJoinCourse4": {
      "id": "00000000-0000-4000-8000-000000000510",
      "course": {
        "id": "course-4"
      },
      "name": "Instructor 3",
      "email": "instructor3YetToJoinCourse4@teammates.tmt",
      "role": "INSTRUCTOR_PERMISSION_ROLE_COOWNER",
      "isDisplayedToStudents": true,
      "displayName": "Instructor",
      "privileges": {
        "courseLevel": {
          "canModifyCourse": true,
          "canModifyInstructor": true,
          "canModifySession": true,
          "canModifyStudent": true,
          "canViewStudentInSections": true,
          "canViewSessionInSections": true,
          "canSubmitSessionInSections": true,
          "canModifySessionCommentsInSections": true
        },
        "sectionLevel": {},
        "sessionLevel": {}
      }
    }
  },
  "students": {
    "student1InCourse1": {
      "id": "00000000-0000-4000-8000-000000000601",
      "account": {
        "id": "00000000-0000-4000-8000-000000000101"
      },
      "course": {
        "id": "course-1"
      },
      "team": {
        "id": "00000000-0000-4000-8000-000000000301"
      },
      "email": "student1@teammates.tmt",
      "name": "student1 In Course1",
      "comments": "comment for student1Course1"
    },
    "student2InCourse1": {
      "id": "00000000-0000-4000-8000-000000000602",
      "account": {
        "id": "00000000-0000-4000-8000-000000000102"
      },
      "course": {
        "id": "course-1"
      },
      "team": {
        "id": "00000000-0000-4000-8000-000000000301"
      },
      "email": "student2@teammates.tmt",
      "name": "student2 In Course1",
      "comments": ""
    },
    "student3InCourse1": {
      "id": "00000000-0000-4000-8000-000000000603",
      "account": {
        "id": "00000000-0000-4000-8000-000000000103"
      },
      "course": {
        "id": "course-1"
      },
      "team": {
        "id": "00000000-0000-4000-8000-000000000301"
      },
      "email": "student3@teammates.tmt",
      "name": "student3 In Course1",
      "comments": ""
    },
    "student1InCourse2": {
      "id": "00000000-0000-4000-8000-000000000604",
      "course": {
        "id": "course-2"
      },
      "team": {
        "id": "00000000-0000-4000-8000-000000000302"
      },
      "email": "student1@teammates.tmt",
      "name": "student1 In Course2",
      "comments": ""
    },
    "student1InCourse3": {
        "id": "00000000-0000-4000-8000-000000000605",
        "email": "student1@teammates.tmt",
        "course": {
            "id": "course-3"
        },
        "team": {
            "id": "00000000-0000-4000-8000-000000000304"
        },
        "name": "student1 In Course3</td></div>'\"",
        "comments": "comment for student1InCourse3</td></div>'\""
    },
    "unregisteredStudentInCourse1": {
      "id": "00000000-0000-4000-8000-000000000606",
      "course": {
        "id": "course-1"
      },
      "team": {
        "id": "00000000-0000-4000-8000-000000000301"
      },
      "email": "unregisteredStudentInCourse1@teammates.tmt",
      "name": "Unregistered Student In Course1",
      "comments": ""
    },
    "student1InCourse4": {
      "id": "00000000-0000-4000-8000-000000000607",
      "account": {
        "id": "00000000-0000-4000-8000-000000000101"
      },
      "course": {
        "id": "course-4"
      },
      "team": {
        "id": "00000000-0000-4000-8000-000000000301"
      },
      "email": "student1@teammates.tmt",
      "name": "student1 In Course4",
      "comments": "comment for student1Course1"
    },
    "student2YetToJoinCourse4": {
      "id": "00000000-0000-4000-8000-000000000608",
      "course": {
        "id": "course-4"
      },
      "team": {
        "id": "00000000-0000-4000-8000-000000000302"
      },
      "email": "student2YetToJoinCourse4@teammates.tmt",
      "name": "student2YetToJoinCourse In Course4",
      "comments": ""
    },
    "student3YetToJoinCourse4": {
      "id": "00000000-0000-4000-8000-000000000609",
      "course": {
        "id": "course-4"
      },
      "team": {
        "id": "00000000-0000-4000-8000-000000000302"
      },
      "email": "student3YetToJoinCourse4@teammates.tmt",
      "name": "student3YetToJoinCourse In Course4",
      "comments": ""
    },
<<<<<<< HEAD
    "student4InCourse1": {
      "id": "00000000-0000-4000-8000-000000000609",
      "account": {
        "id": "00000000-0000-4000-8000-000000000104"
      },
      "course": {
        "id": "course-1"
      },
      "team": {
        "id": "00000000-0000-4000-8000-000000000304"
      },
      "email": "student4@teammates.tmt",
      "name": "student4 In Course1",
      "comments": "comment for student4Course1"
=======
    "studentOfArchivedCourse": {
      "id": "00000000-0000-4000-8000-000000000610",
      "course": {
        "id": "archived-course"
      },
      "team": {
        "id": "00000000-0000-4000-8000-000000000302"
      },
      "email": "studentOfArchivedCourse@teammates.tmt",
      "name": "Student In Archived Course",
      "comments": ""
>>>>>>> c314aa9f
    }
  },
  "feedbackSessions": {
    "session1InCourse1": {
      "id": "00000000-0000-4000-8000-000000000701",
      "course": {
        "id": "course-1"
      },
      "name": "First feedback session",
      "creatorEmail": "instr1@teammates.tmt",
      "instructions": "Please please fill in the following questions.",
      "startTime": "2012-04-01T22:00:00Z",
      "endTime": "2027-04-30T22:00:00Z",
      "sessionVisibleFromTime": "2012-03-28T22:00:00Z",
      "resultsVisibleFromTime": "2013-05-01T22:00:00Z",
      "gracePeriod": 10,
      "isOpeningEmailEnabled": true,
      "isClosingEmailEnabled": true,
      "isPublishedEmailEnabled": true,
      "isOpeningSoonEmailSent": true,
      "isOpenEmailSent": true,
      "isClosingSoonEmailSent": false,
      "isClosedEmailSent": false,
      "isPublishedEmailSent": true
    },
    "session2InTypicalCourse": {
      "id": "00000000-0000-4000-8000-000000000702",
      "course": {
        "id": "course-1"
      },
      "name": "Second feedback session",
      "creatorEmail": "instr1@teammates.tmt",
      "instructions": "Please please fill in the following questions.",
      "startTime": "2013-06-01T22:00:00Z",
      "endTime": "2026-04-28T22:00:00Z",
      "sessionVisibleFromTime": "2013-03-20T22:00:00Z",
      "resultsVisibleFromTime": "2026-04-29T22:00:00Z",
      "gracePeriod": 5,
      "isOpeningEmailEnabled": true,
      "isClosingEmailEnabled": true,
      "isPublishedEmailEnabled": true,
      "isOpeningSoonEmailSent": true,
      "isOpenEmailSent": true,
      "isClosingSoonEmailSent": false,
      "isClosedEmailSent": false,
      "isPublishedEmailSent": false
    },
    "unpublishedSession1InTypicalCourse": {
      "id": "00000000-0000-4000-8000-000000000703",
      "course": {
        "id": "course-1"
      },
      "name": "Unpublished feedback session",
      "creatorEmail": "instr1@teammates.tmt",
      "instructions": "Please please fill in the following questions.",
      "startTime": "2013-06-01T22:00:00Z",
      "endTime": "2026-04-28T22:00:00Z",
      "sessionVisibleFromTime": "2013-03-20T22:00:00Z",
      "resultsVisibleFromTime": "2027-04-27T22:00:00Z",
      "gracePeriod": 5,
      "isOpeningEmailEnabled": true,
      "isClosingEmailEnabled": true,
      "isPublishedEmailEnabled": true,
      "isOpeningSoonEmailSent": true,
      "isOpenEmailSent": true,
      "isClosingSoonEmailSent": false,
      "isClosedEmailSent": false,
      "isPublishedEmailSent": false
    },
    "ongoingSession1InCourse1": {
      "id": "00000000-0000-4000-8000-000000000704",
      "course": {
        "id": "course-1"
      },
      "name": "Ongoing session 1 in course 1",
      "creatorEmail": "instr1@teammates.tmt",
      "instructions": "Please please fill in the following questions.",
      "startTime": "2012-01-19T22:00:00Z",
      "endTime": "2012-01-25T22:00:00Z",
      "sessionVisibleFromTime": "2012-01-19T22:00:00Z",
      "resultsVisibleFromTime": "2012-02-02T22:00:00Z",
      "gracePeriod": 10,
      "isOpeningEmailEnabled": true,
      "isClosingEmailEnabled": true,
      "isPublishedEmailEnabled": true,
      "isOpeningSoonEmailSent": true,
      "isOpenEmailSent": true,
      "isClosingSoonEmailSent": true,
      "isClosedEmailSent": true,
      "isPublishedEmailSent": true
    },
    "ongoingSession2InCourse1": {
      "id": "00000000-0000-4000-8000-000000000705",
      "course": {
        "id": "course-1"
      },
      "name": "Ongoing session 2 in course 1",
      "creatorEmail": "instr1@teammates.tmt",
      "instructions": "Please please fill in the following questions.",
      "startTime": "2012-01-26T22:00:00Z",
      "endTime": "2012-02-02T22:00:00Z",
      "sessionVisibleFromTime": "2012-01-19T22:00:00Z",
      "resultsVisibleFromTime": "2012-02-02T22:00:00Z",
      "gracePeriod": 10,
      "isOpeningEmailEnabled": true,
      "isClosingEmailEnabled": true,
      "isPublishedEmailEnabled": true,
      "isOpeningSoonEmailSent": true,
      "isOpenEmailSent": true,
      "isClosingSoonEmailSent": true,
      "isClosedEmailSent": true,
      "isPublishedEmailSent": true
    },
    "ongoingSession3InCourse1": {
      "id": "00000000-0000-4000-8000-000000000706",
      "course": {
        "id": "course-1"
      },
      "name": "Ongoing session 3 in course 1",
      "creatorEmail": "instr1@teammates.tmt",
      "instructions": "Please please fill in the following questions.",
      "startTime": "2012-01-26T10:00:00Z",
      "endTime": "2012-01-27T10:00:00Z",
      "sessionVisibleFromTime": "2012-01-19T22:00:00Z",
      "resultsVisibleFromTime": "2012-02-02T22:00:00Z",
      "gracePeriod": 10,
      "isOpeningEmailEnabled": true,
      "isClosingEmailEnabled": true,
      "isPublishedEmailEnabled": true,
      "isOpeningSoonEmailSent": true,
      "isOpenEmailSent": true,
      "isClosingSoonEmailSent": true,
      "isClosedEmailSent": true,
      "isPublishedEmailSent": true
    },
    "ongoingSession1InCourse3": {
      "id": "00000000-0000-4000-8000-000000000707",
      "course": {
        "id": "course-3"
      },
      "name": "Ongoing session 1 in course 3",
      "creatorEmail": "instr1@teammates.tmt",
      "instructions": "Please please fill in the following questions.",
      "startTime": "2012-01-27T22:00:00Z",
      "endTime": "2012-02-02T22:00:00Z",
      "sessionVisibleFromTime": "2012-01-19T22:00:00Z",
      "resultsVisibleFromTime": "2012-02-02T22:00:00Z",
      "gracePeriod": 10,
      "isOpeningEmailEnabled": true,
      "isClosingEmailEnabled": true,
      "isPublishedEmailEnabled": true,
      "isOpeningSoonEmailSent": true,
      "isOpenEmailSent": true,
      "isClosingSoonEmailSent": true,
      "isClosedEmailSent": true,
      "isPublishedEmailSent": true
    },
    "ongoingSession2InCourse3": {
      "id": "00000000-0000-4000-8000-000000000707",
      "course": {
        "id": "course-3"
      },
      "name": "Ongoing session 2 in course 3",
      "creatorEmail": "instr1@teammates.tmt",
      "instructions": "Please please fill in the following questions.",
      "startTime": "2012-01-19T22:00:00Z",
      "endTime": "2027-04-30T22:00:00Z",
      "sessionVisibleFromTime": "2012-01-19T22:00:00Z",
      "resultsVisibleFromTime": "2012-02-02T22:00:00Z",
      "gracePeriod": 10,
      "isOpeningEmailEnabled": true,
      "isClosingEmailEnabled": true,
      "isPublishedEmailEnabled": true,
      "isOpeningSoonEmailSent": true,
      "isOpenEmailSent": true,
      "isClosingSoonEmailSent": true,
      "isClosedEmailSent": true,
      "isPublishedEmailSent": true
    }
  },
  "feedbackQuestions": {
    "qn1InSession1InCourse1": {
      "id": "00000000-0000-4000-8000-000000000801",
      "feedbackSession": {
        "id": "00000000-0000-4000-8000-000000000701"
      },
      "questionDetails": {
        "questionType": "TEXT",
        "questionText": "What is the best selling point of your product?"
      },
      "description": "This is a text question.",
      "questionNumber": 1,
      "giverType": "STUDENTS",
      "recipientType": "SELF",
      "numOfEntitiesToGiveFeedbackTo": 1,
      "showResponsesTo": ["INSTRUCTORS"],
      "showGiverNameTo": ["INSTRUCTORS"],
      "showRecipientNameTo": ["INSTRUCTORS"]
    },
    "qn2InSession1InCourse1": {
      "id": "00000000-0000-4000-8000-000000000802",
      "feedbackSession": {
        "id": "00000000-0000-4000-8000-000000000701"
      },
      "questionDetails": {
        "recommendedLength": 0,
        "questionType": "TEXT",
        "questionText": "Rate 1 other student's product"
      },
      "description": "This is a text question.",
      "questionNumber": 2,
      "giverType": "STUDENTS",
      "recipientType": "STUDENTS_EXCLUDING_SELF",
      "numOfEntitiesToGiveFeedbackTo": 1,
      "showResponsesTo": ["INSTRUCTORS", "RECEIVER"],
      "showGiverNameTo": ["INSTRUCTORS"],
      "showRecipientNameTo": ["INSTRUCTORS", "RECEIVER"]
    },
    "qn3InSession1InCourse1": {
      "id": "00000000-0000-4000-8000-000000000803",
      "feedbackSession": {
        "id": "00000000-0000-4000-8000-000000000701"
      },
      "questionDetails": {
        "questionType": "TEXT",
        "questionText": "My comments on the class"
      },
      "description": "This is a text question.",
      "questionNumber": 3,
      "giverType": "SELF",
      "recipientType": "NONE",
      "numOfEntitiesToGiveFeedbackTo": -100,
      "showResponsesTo": [
        "RECEIVER",
        "OWN_TEAM_MEMBERS",
        "STUDENTS",
        "INSTRUCTORS"
      ],
      "showGiverNameTo": [
        "RECEIVER",
        "OWN_TEAM_MEMBERS",
        "STUDENTS",
        "INSTRUCTORS"
      ],
      "showRecipientNameTo": [
        "RECEIVER",
        "OWN_TEAM_MEMBERS",
        "STUDENTS",
        "INSTRUCTORS"
      ]
    },
    "qn4InSession1InCourse1": {
      "id": "00000000-0000-4000-8000-000000000804",
      "feedbackSession": {
        "id": "00000000-0000-4000-8000-000000000701"
      },
      "questionDetails": {
        "questionType": "TEXT",
        "questionText": "Instructor comments on the class"
      },
      "description": "This is a text question.",
      "questionNumber": 4,
      "giverType": "INSTRUCTORS",
      "recipientType": "NONE",
      "numOfEntitiesToGiveFeedbackTo": -100,
      "showResponsesTo": [
        "RECEIVER",
        "OWN_TEAM_MEMBERS",
        "STUDENTS",
        "INSTRUCTORS"
      ],
      "showGiverNameTo": [
        "RECEIVER",
        "OWN_TEAM_MEMBERS",
        "STUDENTS",
        "INSTRUCTORS"
      ],
      "showRecipientNameTo": [
        "RECEIVER",
        "OWN_TEAM_MEMBERS",
        "STUDENTS",
        "INSTRUCTORS"
      ]
    },
    "qn5InSession1InCourse1": {
      "id": "00000000-0000-4000-8000-000000000805",
      "feedbackSession": {
        "id": "00000000-0000-4000-8000-000000000701"
      },
      "questionDetails": {
        "recommendedLength": 100,
        "questionText": "New format Text question",
        "questionType": "TEXT"
      },
      "description": "This is a text question.",
      "questionNumber": 5,
      "giverType": "SELF",
      "recipientType": "NONE",
      "numOfEntitiesToGiveFeedbackTo": -100,
      "showResponsesTo": ["INSTRUCTORS"],
      "showGiverNameTo": ["INSTRUCTORS"],
      "showRecipientNameTo": ["INSTRUCTORS"]
    },
    "qn6InSession1InCourse1NoResponses": {
      "id": "00000000-0000-4000-8000-000000000806",
      "feedbackSession": {
        "id": "00000000-0000-4000-8000-000000000701"
      },
      "questionDetails": {
        "recommendedLength": 100,
        "questionText": "New format Text question",
        "questionType": "TEXT"
      },
      "description": "Feedback question with no responses",
      "questionNumber": 5,
      "giverType": "SELF",
      "recipientType": "NONE",
      "numOfEntitiesToGiveFeedbackTo": -100,
      "showResponsesTo": ["INSTRUCTORS"],
      "showGiverNameTo": ["INSTRUCTORS"],
      "showRecipientNameTo": ["INSTRUCTORS"]
    },
    "qn1InSession2InCourse1": {
      "id": "00000000-0000-4000-8001-000000000800",
      "feedbackSession": {
        "id": "00000000-0000-4000-8000-000000000702"
      },
      "questionDetails": {
        "hasAssignedWeights": false,
        "mcqWeights": [],
        "mcqOtherWeight": 0.0,
        "mcqChoices": ["Great", "Perfect"],
        "otherEnabled": false,
        "questionDropdownEnabled": false,
        "generateOptionsFor": "NONE",
        "questionType": "MCQ",
        "questionText": "How do you think you did?"
      },
      "description": "This is a mcq question.",
      "questionNumber": 1,
      "giverType": "STUDENTS",
      "recipientType": "SELF",
      "numOfEntitiesToGiveFeedbackTo": 1,
      "showResponsesTo": ["INSTRUCTORS"],
      "showGiverNameTo": ["INSTRUCTORS"],
      "showRecipientNameTo": ["INSTRUCTORS"]
    }
  },
  "feedbackResponses": {
    "response1ForQ1": {
      "id": "00000000-0000-4000-8000-000000000901",
      "feedbackQuestion": {
        "id": "00000000-0000-4000-8000-000000000801",
        "questionDetails": {
          "questionType": "TEXT",
          "questionText": "What is the best selling point of your product?"
        }
      },
      "giver": "student1@teammates.tmt",
      "recipient": "student1@teammates.tmt",
      "giverSection": {
        "id": "00000000-0000-4000-8000-000000000201"
      },
      "recipientSection": {
        "id": "00000000-0000-4000-8000-000000000201"
      },
      "answer": {
        "questionType": "TEXT",
        "answer": "Student 1 self feedback."
      }
    },
    "response2ForQ1": {
      "id": "00000000-0000-4000-8000-000000000902",
      "feedbackQuestion": {
        "id": "00000000-0000-4000-8000-000000000801",
        "questionDetails": {
          "questionType": "TEXT",
          "questionText": "What is the best selling point of your product?"
        }
      },
      "giver": "student2@teammates.tmt",
      "recipient": "student2@teammates.tmt",
      "giverSection": {
        "id": "00000000-0000-4000-8000-000000000201"
      },
      "recipientSection": {
        "id": "00000000-0000-4000-8000-000000000201"
      },
      "answer": {
        "questionType": "TEXT",
        "answer": "Student 2 self feedback."
      }
    },
    "response1ForQ2": {
      "id": "00000000-0000-4000-8000-000000000903",
      "feedbackQuestion": {
        "id": "00000000-0000-4000-8000-000000000802",
        "feedbackSession": {
          "id": "00000000-0000-4000-8000-000000000701"
        },
        "questionDetails": {
          "recommendedLength": 0,
          "questionType": "TEXT",
          "questionText": "Rate 1 other student's product"
        },
        "description": "This is a text question.",
        "questionNumber": 2,
        "giverType": "STUDENTS",
        "recipientType": "STUDENTS_EXCLUDING_SELF",
        "numOfEntitiesToGiveFeedbackTo": 1,
        "showResponsesTo": ["INSTRUCTORS", "RECEIVER"],
        "showGiverNameTo": ["INSTRUCTORS"],
        "showRecipientNameTo": ["INSTRUCTORS", "RECEIVER"]
      },
      "giver": "student2@teammates.tmt",
      "recipient": "student1@teammates.tmt",
      "giverSection": {
        "id": "00000000-0000-4000-8000-000000000201"
      },
      "recipientSection": {
        "id": "00000000-0000-4000-8000-000000000201"
      },
      "answer": {
        "questionType": "TEXT",
        "answer": "Student 2's rating of Student 1's project."
      }
    },
    "response2ForQ2": {
      "id": "00000000-0000-4000-8000-000000000904",
      "feedbackQuestion": {
        "id": "00000000-0000-4000-8000-000000000802",
        "feedbackSession": {
          "id": "00000000-0000-4000-8000-000000000701"
        },
        "questionDetails": {
          "recommendedLength": 0,
          "questionType": "TEXT",
          "questionText": "Rate 1 other student's product"
        },
        "description": "This is a text question.",
        "questionNumber": 2,
        "giverType": "STUDENTS",
        "recipientType": "STUDENTS_EXCLUDING_SELF",
        "numOfEntitiesToGiveFeedbackTo": 1,
        "showResponsesTo": ["INSTRUCTORS", "RECEIVER"],
        "showGiverNameTo": ["INSTRUCTORS"],
        "showRecipientNameTo": ["INSTRUCTORS", "RECEIVER"]
      },
      "giver": "student3@teammates.tmt",
      "recipient": "student2@teammates.tmt",
      "giverSection": {
        "id": "00000000-0000-4000-8000-000000000201"
      },
      "recipientSection": {
        "id": "00000000-0000-4000-8000-000000000201"
      },
      "answer": {
        "questionType": "TEXT",
        "answer": "Student 3's rating of Student 2's project."
      }
    },
    "response1ForQ3": {
      "id": "00000000-0000-4000-8000-000000000905",
      "feedbackQuestion": {
        "id": "00000000-0000-4000-8000-000000000803",
        "questionDetails": {
          "questionType": "TEXT",
          "questionText": "My comments on the class"
        }
      },
      "giver": "student1@teammates.tmt",
      "recipient": "student1@teammates.tmt",
      "giverSection": {
        "id": "00000000-0000-4000-8000-000000000201"
      },
      "recipientSection": {
        "id": "00000000-0000-4000-8000-000000000201"
      },
      "answer": {
        "questionType": "TEXT",
        "answer": "The class is great."
      }
    },
    "response1ForQ1InSession2": {
      "id": "00000000-0000-4000-8001-000000000901",
      "feedbackQuestion": {
        "id": "00000000-0000-4000-8001-000000000800",
        "questionDetails": {
          "hasAssignedWeights": false,
          "mcqWeights": [],
          "mcqOtherWeight": 0.0,
          "mcqChoices": ["Great", "Perfect"],
          "otherEnabled": false,
          "questionDropdownEnabled": false,
          "generateOptionsFor": "NONE",
          "questionType": "MCQ",
          "questionText": "How do you think you did?"
        }
      },
      "giver": "student1@teammates.tmt",
      "recipient": "student1@teammates.tmt",
      "giverSection": {
        "id": "00000000-0000-4000-8000-000000000201"
      },
      "recipientSection": {
        "id": "00000000-0000-4000-8000-000000000201"
      },
      "answer": {
        "answer": "Great",
        "otherFieldContent": "",
        "questionType": "MCQ"
      }
    }
  },
  "feedbackResponseComments": {
    "comment1ToResponse1ForQ1": {
      "feedbackResponse": {
        "id": "00000000-0000-4000-8000-000000000901",
        "answer": {
          "questionType": "TEXT",
          "answer": "Student 1 self feedback."
        }
      },
      "giver": "instr1@teammates.tmt",
      "giverType": "INSTRUCTORS",
      "giverSection": {
        "id": "00000000-0000-4000-8000-000000000201"
      },
      "recipientSection": {
        "id": "00000000-0000-4000-8000-000000000201"
      },
      "commentText": "Instructor 1 comment to student 1 self feedback",
      "isVisibilityFollowingFeedbackQuestion": false,
      "isCommentFromFeedbackParticipant": false,
      "showCommentTo": [],
      "showGiverNameTo": [],
      "lastEditorEmail": "instr1@teammates.tmt"
    },
    "comment2ToResponse1ForQ1": {
      "feedbackResponse": {
        "id": "00000000-0000-4000-8000-000000000901",
        "answer": {
          "questionType": "TEXT",
          "answer": "Student 1 self feedback."
        }
      },
      "giver": "student1@teammates.tmt",
      "giverType": "STUDENTS",
      "giverSection": {
        "id": "00000000-0000-4000-8000-000000000201"
      },
      "recipientSection": {
        "id": "00000000-0000-4000-8000-000000000201"
      },
      "commentText": "Student 1 comment to student 1 self feedback",
      "isVisibilityFollowingFeedbackQuestion": false,
      "isCommentFromFeedbackParticipant": false,
      "showCommentTo": [],
      "showGiverNameTo": [],
      "lastEditorEmail": "student1@teammates.tmt"
    },
    "comment2ToResponse2ForQ1": {
      "feedbackResponse": {
        "id": "00000000-0000-4000-8000-000000000902",
        "answer": {
          "questionType": "TEXT",
          "answer": "Student 2 self feedback."
        }
      },
      "giver": "instr2@teammates.tmt",
      "giverType": "INSTRUCTORS",
      "giverSection": {
        "id": "00000000-0000-4000-8000-000000000201"
      },
      "recipientSection": {
        "id": "00000000-0000-4000-8000-000000000201"
      },
      "commentText": "Instructor 2 comment to student 2 self feedback",
      "isVisibilityFollowingFeedbackQuestion": false,
      "isCommentFromFeedbackParticipant": false,
      "showCommentTo": [],
      "showGiverNameTo": [],
      "lastEditorEmail": "instr2@teammates.tmt"
    },
    "comment1ToResponse1ForQ2s": {
      "feedbackResponse": {
        "id": "00000000-0000-4000-8000-000000000903",
        "answer": {
          "questionType": "TEXT",
          "answer": "Student 2 self feedback."
        }
      },
      "giver": "instr2@teammates.tmt",
      "giverType": "INSTRUCTORS",
      "giverSection": {
        "id": "00000000-0000-4000-8000-000000000201"
      },
      "recipientSection": {
        "id": "00000000-0000-4000-8000-000000000201"
      },
      "commentText": "Instructor 2 comment to student 2 self feedback",
      "isVisibilityFollowingFeedbackQuestion": false,
      "isCommentFromFeedbackParticipant": false,
      "showCommentTo": [],
      "showGiverNameTo": [],
      "lastEditorEmail": "instr2@teammates.tmt"
    },
    "comment1ToResponse1ForQ3": {
      "feedbackResponse": {
        "id": "00000000-0000-4000-8000-000000000905",
        "answer": {
          "questionType": "TEXT",
          "answer": "The class is great."
        }
      },
      "giver": "instr1@teammates.tmt",
      "giverType": "INSTRUCTORS",
      "giverSection": {
        "id": "00000000-0000-4000-8000-000000000201"
      },
      "recipientSection": {
        "id": "00000000-0000-4000-8000-000000000201"
      },
      "commentText": "Instructor 1 comment to student 1 self feedback",
      "isVisibilityFollowingFeedbackQuestion": false,
      "isCommentFromFeedbackParticipant": false,
      "showCommentTo": [],
      "showGiverNameTo": [],
      "lastEditorEmail": "instr1@teammates.tmt"
    }
  },
  "notifications": {
    "notification1": {
      "id": "00000000-0000-4000-8000-000000001101",
      "startTime": "2011-01-01T00:00:00Z",
      "endTime": "2099-01-01T00:00:00Z",
      "style": "DANGER",
      "targetUser": "GENERAL",
      "title": "A deprecation note",
      "message": "<p>Deprecation happens in three minutes</p>",
      "shown": false
    }
  },
  "readNotifications": {
    "notification1Instructor1": {
      "id": "00000000-0000-4000-8000-000000001201",
      "account": {
        "id": "00000000-0000-4000-8000-000000000001"
      },
      "notification": {
        "id": "00000000-0000-4000-8000-000000001101"
      }
    },
    "notification1Student1": {
      "id": "00000000-0000-4000-8000-000000001101",
      "account": {
        "id": "00000000-0000-4000-8000-000000000002"
      },
      "notification": {
        "id": "00000000-0000-4000-8000-000000001101"
      }
    }
  }
}<|MERGE_RESOLUTION|>--- conflicted
+++ resolved
@@ -238,23 +238,20 @@
       },
       "name": "Team 3"
     },
-<<<<<<< HEAD
-    "team2InCourse1": {
-      "id": "00000000-0000-4000-8000-000000000304",
-      "section": {
-        "id": "00000000-0000-4000-8000-000000000203"
-      },
-      "name": "Team 4"
-    }
-=======
     "team1InCourse3": {
         "id": "00000000-0000-4000-8000-000000000304",
         "section": {
           "id": "00000000-0000-4000-8000-000000000204"
         },
         "name": "Team 1"
-      }
->>>>>>> c314aa9f
+      },
+    "team2InCourse1": {
+      "id": "00000000-0000-4000-8000-000000000305",
+      "section": {
+        "id": "00000000-0000-4000-8000-000000000203"
+      },
+      "name": "Team 4"
+    }
   },
   "deadlineExtensions": {
     "student1InCourse1Session1": {
@@ -678,9 +675,20 @@
       "name": "student3YetToJoinCourse In Course4",
       "comments": ""
     },
-<<<<<<< HEAD
+    "studentOfArchivedCourse": {
+      "id": "00000000-0000-4000-8000-000000000610",
+      "course": {
+        "id": "archived-course"
+      },
+      "team": {
+        "id": "00000000-0000-4000-8000-000000000302"
+      },
+      "email": "studentOfArchivedCourse@teammates.tmt",
+      "name": "Student In Archived Course",
+      "comments": ""
+    },
     "student4InCourse1": {
-      "id": "00000000-0000-4000-8000-000000000609",
+      "id": "00000000-0000-4000-8000-000000000611",
       "account": {
         "id": "00000000-0000-4000-8000-000000000104"
       },
@@ -693,19 +701,6 @@
       "email": "student4@teammates.tmt",
       "name": "student4 In Course1",
       "comments": "comment for student4Course1"
-=======
-    "studentOfArchivedCourse": {
-      "id": "00000000-0000-4000-8000-000000000610",
-      "course": {
-        "id": "archived-course"
-      },
-      "team": {
-        "id": "00000000-0000-4000-8000-000000000302"
-      },
-      "email": "studentOfArchivedCourse@teammates.tmt",
-      "name": "Student In Archived Course",
-      "comments": ""
->>>>>>> c314aa9f
     }
   },
   "feedbackSessions": {
