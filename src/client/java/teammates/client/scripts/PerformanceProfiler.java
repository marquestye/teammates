--- conflicted
+++ resolved
@@ -603,11 +603,7 @@
         for (String courseKey : set)
         {
             CourseAttributes course = data.courses.get(courseKey);
-<<<<<<< HEAD
-            status += " " +BackDoor.deleteCourse(course.getId());
-=======
-            status += " " + BackDoor.deleteCourse(course.id);
->>>>>>> 9e400eed
+            status += " " + BackDoor.deleteCourse(course.getId());
         }
         return status;
     }
