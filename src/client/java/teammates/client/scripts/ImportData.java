package teammates.client.scripts;

import java.util.HashMap;
import java.util.Iterator;
import java.util.Set;
import com.google.gson.Gson;

import teammates.common.datatransfer.AccountAttributes;
import teammates.common.datatransfer.InstructorAttributes;
import teammates.common.datatransfer.CourseAttributes;
import teammates.common.datatransfer.DataBundle;
import teammates.common.datatransfer.StudentAttributes;
import teammates.common.util.FileHelper;
import teammates.common.util.Utils;
import teammates.test.driver.BackDoor;
import teammates.test.driver.TestProperties;

/**
 * Usage: This script imports a large data bundle to the appengine. The target of the script is the app with
 * appID in the test.properties file.Can use DataGenerator.java to generate random data.
 * 
 * Notes:
 * -Edit SOURCE_FILE_NAME before use
 * -Should not have any limit on the size of the databundle. However, the number of entities per request
 * should not be set to too large as it may cause Deadline Exception (especially for evaluations)
 * 
 */
public class ImportData {
    //  
    // Data source file name (under src/test/resources/data folder) to import
    private static final String SOURCE_FILE_NAME = "ResultFileName.json";
    
    private static final int MAX_NUMBER_OF_ENTITY_PER_REQUEST = 100;
    private static final int MAX_NUMBER_OF_EVALUATION_PER_REQUEST = 1;
<<<<<<< HEAD
    private static final int WAIT_TIME_BETWEEN_REQUEST = 1000;//ms
=======
    private static final int WAIT_TIME_BETWEEN_REQUEST =1000; //ms
>>>>>>> 98cbd994
    
    private static DataBundle data;
    private static Gson gson = Utils.getTeammatesGson();
    private static String jsonString;
    
    public static void main(String args[]) throws Exception {
        jsonString = FileHelper.readFile(TestProperties.TEST_DATA_FOLDER+ "/" + SOURCE_FILE_NAME);
        data = gson.fromJson(jsonString, DataBundle.class);
        
        String status = "";
        do
        {
            long start = System.currentTimeMillis();
            
            if (!data.accounts.isEmpty()) {
                status = persist(data.accounts); // Accounts
            } else if(!data.instructors.isEmpty()) {            //Instructors
                status = persist(data.instructors);
            } else if (!data.courses.isEmpty()){    //Courses
                status = persist(data.courses);
            } else if (!data.students.isEmpty()){    //Students
                status = persist(data.students);
            } else {    
                // No more data, break the loop
                System.out.print("\n Finish!");
                break;
            }
            long elapsedTimeMillis = System.currentTimeMillis()-start;

            // Get elapsed time in seconds of the current request
            float elapsedTimeSec = elapsedTimeMillis / 1000F;
            System.out.print(status + " in "+elapsedTimeSec +" s\n");

        } while (true);
        
    }
    
    /**
     * This method will persist a number of entity and remove them from the source, return the 
     * status of the operation.
     *  
     * @param map - HashMap which has data to persist
     * @return status of the Backdoor operation
     */
    private static String persist(@SuppressWarnings("rawtypes") HashMap map)
    {
        DataBundle bundle = new DataBundle();
        int count = 0;
        @SuppressWarnings("unchecked")
        Set<String> set = map.keySet();
        @SuppressWarnings("rawtypes")
        Iterator itr = set.iterator();
        
        String type = "";
        while (itr.hasNext())
        {
            String key = (String) itr.next();
            Object obj = map.get(key);
            
            if (obj instanceof AccountAttributes)
            {
                type = "AccountData";
                AccountAttributes accountData = (AccountAttributes) obj;
                bundle.accounts.put(key, accountData);
            } else if(obj instanceof InstructorAttributes)
            {
                type = "InstructorData";
                InstructorAttributes instructorData = (InstructorAttributes) obj;
                bundle.instructors.put(key, instructorData);
            } else if(obj instanceof CourseAttributes)
            {
                type = "CourseData";
                CourseAttributes courseData = (CourseAttributes) obj;
                bundle.courses.put(key, courseData);
            } else if(obj instanceof StudentAttributes)
            {
                type = "StudentData";
                StudentAttributes studentData = (StudentAttributes) obj;
                bundle.students.put(key, studentData);
            } 
            count++;
            itr.remove();
            System.out.print(key + "\n");
            if(type.equals("EvaluationData") && count >= MAX_NUMBER_OF_EVALUATION_PER_REQUEST)
                break;
            if(count >= MAX_NUMBER_OF_ENTITY_PER_REQUEST)
                break;
        }
        System.out.print(count+ " entities of type "+ type + " left " + map.size() +" \n" );
        
        String status = BackDoor.persistNewDataBundle(gson.toJson(bundle));
        
        // wait a few seconds to allow data to persist completedly
        try {
            Thread.sleep(WAIT_TIME_BETWEEN_REQUEST);
        } catch (InterruptedException e) {
            e.printStackTrace();
        }
        return status;
    }
}<|MERGE_RESOLUTION|>--- conflicted
+++ resolved
@@ -32,11 +32,7 @@
     
     private static final int MAX_NUMBER_OF_ENTITY_PER_REQUEST = 100;
     private static final int MAX_NUMBER_OF_EVALUATION_PER_REQUEST = 1;
-<<<<<<< HEAD
-    private static final int WAIT_TIME_BETWEEN_REQUEST = 1000;//ms
-=======
-    private static final int WAIT_TIME_BETWEEN_REQUEST =1000; //ms
->>>>>>> 98cbd994
+    private static final int WAIT_TIME_BETWEEN_REQUEST = 1000; //ms
     
     private static DataBundle data;
     private static Gson gson = Utils.getTeammatesGson();
