--- conflicted
+++ resolved
@@ -9,11 +9,8 @@
             <class name="teammates.e2e.cases.sql.FeedbackMcqQuestionE2ETest" />
             <class name="teammates.e2e.cases.sql.FeedbackMsqQuestionE2ETest" />
             <class name="teammates.e2e.cases.sql.FeedbackTextQuestionE2ETest" />
-<<<<<<< HEAD
             <class name="teammates.e2e.cases.sql.FeedbackNumScaleQuestionE2ETest" />
-=======
             <class name="teammates.e2e.cases.sql.InstructorCourseDetailsPageE2ETest" />
->>>>>>> 2ee42696
             <class name="teammates.e2e.cases.sql.StudentHomePageE2ETest" />
             <class name="teammates.e2e.cases.sql.FeedbackRankOptionQuestionE2ETest" />
             <class name="teammates.e2e.cases.sql.InstructorNotificationsPageE2ETest" />
