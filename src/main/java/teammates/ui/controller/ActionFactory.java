--- conflicted
+++ resolved
@@ -28,14 +28,11 @@
         map(ADMIN_INSTRUCTORACCOUNT_ADD, AdminInstructorAccountAddAction.class);
         map(ADMIN_SESSIONS_PAGE,AdminSessionsPageAction.class);
         map(ADMIN_SEARCH_PAGE, AdminSearchPageAction.class);
-<<<<<<< HEAD
+        map(ADMIN_STUDENT_GOOGLE_ID_RESET, AdminStudentGoogleIdResetAction.class);
         map(ADMIN_EMAIL_COMPOSE_PAGE, AdminEmailComposePageAction.class);
         map(ADMIN_EMAIL_IMAGE_UPLOAD, AdminEmailImageUploadAction.class);
         map(ADMIN_EMAIL_CREATE_IMAGE_UPLOAD_URL, AdminEmailCreateImageUploadUrlAction.class);
         map(ADMIN_EMAIL_SENT_PAGE, AdminEmailSentPageAction.class);
-=======
-        map(ADMIN_STUDENT_GOOGLE_ID_RESET, AdminStudentGoogleIdResetAction.class);
->>>>>>> 87bd06fd
         
         map(INSTRUCTOR_COURSES_PAGE, InstructorCoursesPageAction.class);
         map(INSTRUCTOR_COURSE_ADD, InstructorCourseAddAction.class);
