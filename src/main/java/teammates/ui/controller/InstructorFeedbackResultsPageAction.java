--- conflicted
+++ resolved
@@ -61,13 +61,7 @@
                             feedbackSessionName, courseId,
                             data.instructor.email, data.selectedSection);
         }
-<<<<<<< HEAD
 
-        if (data.bundle == null) {
-            throw new EntityDoesNotExistException(
-                    "Feedback session " + feedbackSessionName
-                            + " does not exist in " + courseId + ".");
-=======
         if (data.bundle == null) {
             throw new EntityDoesNotExistException(
                     "Feedback session " + feedbackSessionName + " does not exist in " + courseId + ".");
@@ -84,29 +78,7 @@
             }
         }
         
-        data.sections = logic.getSectionsNameForCourse(courseId);
-        Iterator<String> iterSection = data.sections.iterator();
-        while (iterSection.hasNext()) {
-            String section = iterSection.next();
-            if (!data.instructor.isAllowedForPrivilege(section,
-                    Const.ParamsNames.INSTRUCTOR_PERMISSION_VIEW_SESSION_IN_SECTIONS)) {
-                iterSection.remove();
-            }
-        }
-
-        data.sortType = getRequestParamValue(Const.ParamsNames.FEEDBACK_RESULTS_SORTTYPE);
-        data.groupByTeam = getRequestParamValue(Const.ParamsNames.FEEDBACK_RESULTS_GROUPBYTEAM);
-
-        data.showStats = getRequestParamValue(Const.ParamsNames.FEEDBACK_RESULTS_SHOWSTATS);
-        
-        if (data.sortType == null) {
-            // default: sort by recipients, stats shown.
-            data.showStats = new String("on");
-            data.sortType = new String("recipient-giver-question");
-            return createShowPageResult(
-                    Const.ViewURIs.INSTRUCTOR_FEEDBACK_RESULTS_BY_RECIPIENT_GIVER_QUESTION, data);
->>>>>>> 58d85b6b
-        }
+     
 
         switch (data.sortType) {
         case "question":
