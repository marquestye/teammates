package teammates.ui.webapi;

import java.util.ArrayList;
import java.util.List;
import java.util.Set;
import java.util.stream.Collectors;

import teammates.common.datatransfer.attributes.InstructorAttributes;
import teammates.common.datatransfer.attributes.StudentAttributes;
import teammates.common.exception.EnrollException;
import teammates.common.exception.EntityAlreadyExistsException;
import teammates.common.exception.EntityDoesNotExistException;
import teammates.common.exception.InvalidParametersException;
import teammates.common.util.Const;
import teammates.common.util.RequestTracer;
import teammates.storage.sqlentity.Course;
import teammates.storage.sqlentity.Instructor;
import teammates.storage.sqlentity.Section;
import teammates.storage.sqlentity.Student;
import teammates.storage.sqlentity.Team;
import teammates.ui.output.EnrollStudentsData;
import teammates.ui.output.StudentData;
import teammates.ui.output.StudentsData;
import teammates.ui.request.InvalidHttpRequestBodyException;
import teammates.ui.request.StudentsEnrollRequest;

/**
 * Enroll a list of students.
 *
 * <p>Create the students who are not in the course.
 *
 * <p>Update the students who are already existed.
 *
 * <p>Return all students who are successfully enrolled.
 */
public class EnrollStudentsAction extends Action {

    @Override
    AuthType getMinAuthLevel() {
        return AuthType.LOGGED_IN;
    }

    @Override
    void checkSpecificAccessControl() throws UnauthorizedAccessException {
        if (!userInfo.isInstructor) {
            throw new UnauthorizedAccessException("Instructor privilege is required to access this resource.");
        }
        String courseId = getNonNullRequestParamValue(Const.ParamsNames.COURSE_ID);

        if (!isCourseMigrated(courseId)) {
            InstructorAttributes instructor = logic.getInstructorForGoogleId(courseId, userInfo.id);
            gateKeeper.verifyAccessible(
                    instructor, logic.getCourse(courseId), Const.InstructorPermissions.CAN_MODIFY_STUDENT);

            return;
        }

        Instructor instructor = sqlLogic.getInstructorByGoogleId(courseId, userInfo.id);
        gateKeeper.verifyAccessible(
                    instructor, sqlLogic.getCourse(courseId), Const.InstructorPermissions.CAN_MODIFY_STUDENT);
    }

    @Override
    public JsonResult execute() throws InvalidHttpRequestBodyException, InvalidOperationException {

        String courseId = getNonNullRequestParamValue(Const.ParamsNames.COURSE_ID);
        StudentsEnrollRequest enrollRequests = getAndValidateRequestBody(StudentsEnrollRequest.class);
        List<StudentsEnrollRequest.StudentEnrollRequest> studentEnrollRequests = enrollRequests.getStudentEnrollRequests();
        Course course = sqlLogic.getCourse(courseId);
        boolean isCourseMigrated = isCourseMigrated(courseId);

        if (isCourseMigrated) {
            List<Student> studentsToEnroll = new ArrayList<>();
            studentEnrollRequests.forEach(studentEnrollRequest -> {
                Section section = new Section(course, studentEnrollRequest.getSection());
                Team team = new Team(section, studentEnrollRequest.getTeam());
                studentsToEnroll.add(new Student(
                        course, studentEnrollRequest.getName(),
                        studentEnrollRequest.getEmail(), studentEnrollRequest.getComments(), team));
            });
            try {
                sqlLogic.validateSectionsAndTeams(studentsToEnroll, courseId);
            } catch (EnrollException e) {
                throw new InvalidOperationException(e);
            }

            List<Student> enrolledStudents = new ArrayList<>();
            List<EnrollStudentsData.EnrollErrorResults> failToEnrollStudents = new ArrayList<>();
            Set<String> existingStudentsEmail;

            List<Student> existingStudents = sqlLogic.getStudentsForCourse(courseId);
            existingStudentsEmail =
                    existingStudents.stream().map(Student::getEmail).collect(Collectors.toSet());

            for (StudentsEnrollRequest.StudentEnrollRequest enrollRequest : studentEnrollRequests) {
                RequestTracer.checkRemainingTime();
                if (existingStudentsEmail.contains(enrollRequest.getEmail())) {
                    // The student has been enrolled in the course.
                    try {
                        Section section = sqlLogic.getSectionOrCreate(courseId, enrollRequest.getSection());
                        Team team = sqlLogic.getTeamOrCreate(section, enrollRequest.getTeam());
                        Student newStudent = new Student(
                                course, enrollRequest.getName(),
                                enrollRequest.getEmail(), enrollRequest.getComments(), team);
<<<<<<< HEAD
                        Student updatedStudent = sqlLogic.updateStudentCascade(newStudent, null);
                        taskQueuer.scheduleStudentForSearchIndexing(
                                updatedStudent.getCourse().toString(), updatedStudent.getEmail());
=======
                        Student updatedStudent = sqlLogic.updateStudentCascade(newStudent);
                        taskQueuer.scheduleStudentForSearchIndexing(
                                updatedStudent.getCourseId(), updatedStudent.getEmail());
>>>>>>> 333f5824
                        enrolledStudents.add(updatedStudent);
                    } catch (InvalidParametersException | EntityDoesNotExistException
                            | EntityAlreadyExistsException exception) {
                        // Unsuccessfully enrolled students will not be returned.
                        failToEnrollStudents.add(new EnrollStudentsData.EnrollErrorResults(enrollRequest.getEmail(),
                                exception.getMessage()));
                    }
                } else {
                    // The student is new.
                    try {
                        Section section = sqlLogic.getSectionOrCreate(courseId, enrollRequest.getSection());
                        Team team = sqlLogic.getTeamOrCreate(section, enrollRequest.getTeam());
                        Student newStudent = new Student(
                                course, enrollRequest.getName(),
                                enrollRequest.getEmail(), enrollRequest.getComments(), team);
                        newStudent = sqlLogic.createStudent(newStudent);
                        taskQueuer.scheduleStudentForSearchIndexing(
<<<<<<< HEAD
                                newStudent.getCourse().toString(), newStudent.getEmail());
=======
                                newStudent.getCourseId(), newStudent.getEmail());
>>>>>>> 333f5824
                        enrolledStudents.add(newStudent);
                    } catch (InvalidParametersException | EntityAlreadyExistsException exception) {
                        // Unsuccessfully enrolled students will not be returned.
                        failToEnrollStudents.add(new EnrollStudentsData.EnrollErrorResults(enrollRequest.getEmail(),
                                exception.getMessage()));
                    }
                }
            }

            List<StudentData> studentDataList = enrolledStudents
                    .stream()
                    .map(StudentData::new)
                    .collect(Collectors.toList());
            StudentsData data = new StudentsData();

            data.setStudents(studentDataList);

            return new JsonResult(new EnrollStudentsData(data, failToEnrollStudents));

        } else {
            List<StudentAttributes> studentsToEnroll = new ArrayList<>();
            enrollRequests.getStudentEnrollRequests().forEach(studentEnrollRequest -> {
                studentsToEnroll.add(StudentAttributes.builder(courseId, studentEnrollRequest.getEmail())
                        .withName(studentEnrollRequest.getName())
                        .withSectionName(studentEnrollRequest.getSection())
                        .withTeamName(studentEnrollRequest.getTeam())
                        .withComment(studentEnrollRequest.getComments())
                        .build());
            });

            try {
                logic.validateSectionsAndTeams(studentsToEnroll, courseId);
            } catch (EnrollException e) {
                throw new InvalidOperationException(e);
            }

            List<StudentAttributes> enrolledStudents = new ArrayList<>();
            List<EnrollStudentsData.EnrollErrorResults> failToEnrollStudents = new ArrayList<>();
            Set<String> existingStudentsEmail;

            List<StudentAttributes> existingStudents = logic.getStudentsForCourse(courseId);
            existingStudentsEmail =
                    existingStudents.stream().map(StudentAttributes::getEmail).collect(Collectors.toSet());

            for (StudentAttributes student : studentsToEnroll) {
                RequestTracer.checkRemainingTime();
                if (existingStudentsEmail.contains(student.getEmail())) {
                    // The student has been enrolled in the course.
                    try {
                        StudentAttributes.UpdateOptions updateOptions =
                                StudentAttributes.updateOptionsBuilder(courseId, student.getEmail())
                                .withName(student.getName())
                                .withSectionName(student.getSection())
                                .withTeamName(student.getTeam())
                                .withComment(student.getComments())
                                .build();
                        StudentAttributes updatedStudent = logic.updateStudentCascade(updateOptions);
                        taskQueuer.scheduleStudentForSearchIndexing(
                                updatedStudent.getCourse(), updatedStudent.getEmail());
                        enrolledStudents.add(updatedStudent);
                    } catch (InvalidParametersException | EntityDoesNotExistException
                            | EntityAlreadyExistsException exception) {
                        // Unsuccessfully enrolled students will not be returned.
                        failToEnrollStudents.add(new EnrollStudentsData.EnrollErrorResults(student.getEmail(),
                                exception.getMessage()));
                    }
                } else {
                    // The student is new.
                    try {
                        StudentAttributes studentAttributes = StudentAttributes.builder(courseId, student.getEmail())
                                .withName(student.getName())
                                .withSectionName(student.getSection())
                                .withTeamName(student.getTeam())
                                .withComment(student.getComments())
                                .build();
                        StudentAttributes newStudent = logic.createStudent(studentAttributes);
                        taskQueuer.scheduleStudentForSearchIndexing(newStudent.getCourse(), newStudent.getEmail());
                        enrolledStudents.add(newStudent);
                    } catch (InvalidParametersException | EntityAlreadyExistsException exception) {
                        // Unsuccessfully enrolled students will not be returned.
                        failToEnrollStudents.add(new EnrollStudentsData.EnrollErrorResults(student.getEmail(),
                                exception.getMessage()));
                    }
                }
            }

            List<StudentData> studentDataList = enrolledStudents
                    .stream()
                    .map(StudentData::new)
                    .collect(Collectors.toList());
            StudentsData data = new StudentsData();

            data.setStudents(studentDataList);

            return new JsonResult(new EnrollStudentsData(data, failToEnrollStudents));

        }
    }
}<|MERGE_RESOLUTION|>--- conflicted
+++ resolved
@@ -102,15 +102,9 @@
                         Student newStudent = new Student(
                                 course, enrollRequest.getName(),
                                 enrollRequest.getEmail(), enrollRequest.getComments(), team);
-<<<<<<< HEAD
                         Student updatedStudent = sqlLogic.updateStudentCascade(newStudent, null);
                         taskQueuer.scheduleStudentForSearchIndexing(
-                                updatedStudent.getCourse().toString(), updatedStudent.getEmail());
-=======
-                        Student updatedStudent = sqlLogic.updateStudentCascade(newStudent);
-                        taskQueuer.scheduleStudentForSearchIndexing(
                                 updatedStudent.getCourseId(), updatedStudent.getEmail());
->>>>>>> 333f5824
                         enrolledStudents.add(updatedStudent);
                     } catch (InvalidParametersException | EntityDoesNotExistException
                             | EntityAlreadyExistsException exception) {
@@ -128,11 +122,7 @@
                                 enrollRequest.getEmail(), enrollRequest.getComments(), team);
                         newStudent = sqlLogic.createStudent(newStudent);
                         taskQueuer.scheduleStudentForSearchIndexing(
-<<<<<<< HEAD
-                                newStudent.getCourse().toString(), newStudent.getEmail());
-=======
                                 newStudent.getCourseId(), newStudent.getEmail());
->>>>>>> 333f5824
                         enrolledStudents.add(newStudent);
                     } catch (InvalidParametersException | EntityAlreadyExistsException exception) {
                         // Unsuccessfully enrolled students will not be returned.
