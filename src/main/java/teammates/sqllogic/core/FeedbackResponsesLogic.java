package teammates.sqllogic.core;

import java.util.ArrayList;
import java.util.List;
import java.util.Map;
import java.util.UUID;

import javax.annotation.Nullable;

import teammates.common.datatransfer.FeedbackParticipantType;
import teammates.common.datatransfer.SqlCourseRoster;
import teammates.common.datatransfer.questions.FeedbackQuestionType;
import teammates.common.datatransfer.questions.FeedbackRankRecipientsResponseDetails;
import teammates.common.exception.EntityAlreadyExistsException;
import teammates.common.exception.EntityDoesNotExistException;
import teammates.common.exception.InvalidParametersException;
import teammates.storage.sqlapi.FeedbackResponsesDb;
import teammates.storage.sqlentity.Course;
import teammates.storage.sqlentity.FeedbackQuestion;
import teammates.storage.sqlentity.FeedbackResponse;
import teammates.storage.sqlentity.Instructor;
import teammates.storage.sqlentity.Section;
import teammates.storage.sqlentity.Student;
import teammates.storage.sqlentity.Team;
import teammates.storage.sqlentity.responses.FeedbackRankRecipientsResponse;

/**
 * Handles operations related to feedback sessions.
 *
 * @see FeedbackResponse
 * @see FeedbackResponsesDb
 */
public final class FeedbackResponsesLogic {

    private static final FeedbackResponsesLogic instance = new FeedbackResponsesLogic();

    private FeedbackResponsesDb frDb;
    private UsersLogic usersLogic;
    private FeedbackQuestionsLogic fqLogic;
    private FeedbackResponseCommentsLogic frcLogic;

    private FeedbackResponsesLogic() {
        // prevent initialization
    }

    public static FeedbackResponsesLogic inst() {
        return instance;
    }

    /**
     * Initialize dependencies for {@code FeedbackResponsesLogic}.
     */
    void initLogicDependencies(FeedbackResponsesDb frDb,
            UsersLogic usersLogic, FeedbackQuestionsLogic fqLogic, FeedbackResponseCommentsLogic frcLogic) {
        this.frDb = frDb;
        this.usersLogic = usersLogic;
        this.fqLogic = fqLogic;
        this.frcLogic = frcLogic;
    }

    /**
     * Gets a feedbackResponse or null if it does not exist.
     */
    public FeedbackResponse getFeedbackResponse(UUID frId) {
        return frDb.getFeedbackResponse(frId);
    }

    /**
     * Returns true if the responses of the question are visible to students.
     */
    public boolean isResponseOfFeedbackQuestionVisibleToStudent(FeedbackQuestion question) {
        if (question.isResponseVisibleTo(FeedbackParticipantType.STUDENTS)) {
            return true;
        }
        boolean isStudentRecipientType =
                   question.getRecipientType().equals(FeedbackParticipantType.STUDENTS)
                || question.getRecipientType().equals(FeedbackParticipantType.STUDENTS_EXCLUDING_SELF)
                || question.getRecipientType().equals(FeedbackParticipantType.STUDENTS_IN_SAME_SECTION)
                || question.getRecipientType().equals(FeedbackParticipantType.OWN_TEAM_MEMBERS)
                || question.getRecipientType().equals(FeedbackParticipantType.OWN_TEAM_MEMBERS_INCLUDING_SELF)
                || question.getRecipientType().equals(FeedbackParticipantType.GIVER)
                   && question.getGiverType().equals(FeedbackParticipantType.STUDENTS);

        if ((isStudentRecipientType || question.getRecipientType().isTeam())
                && question.isResponseVisibleTo(FeedbackParticipantType.RECEIVER)) {
            return true;
        }
        if (question.getGiverType() == FeedbackParticipantType.TEAMS
                || question.isResponseVisibleTo(FeedbackParticipantType.OWN_TEAM_MEMBERS)) {
            return true;
        }
        return question.isResponseVisibleTo(FeedbackParticipantType.RECEIVER_TEAM_MEMBERS);
    }

    /**
     * Returns true if the responses of the question are visible to instructors.
     */
    public boolean isResponseOfFeedbackQuestionVisibleToInstructor(FeedbackQuestion question) {
        return question.isResponseVisibleTo(FeedbackParticipantType.INSTRUCTORS);
    }

    /**
     * Checks whether a giver has responded a session.
     */
    public boolean hasGiverRespondedForSession(String giverIdentifier, List<FeedbackQuestion> questions) {
        assert questions != null;

        for (FeedbackQuestion question : questions) {
            boolean hasResponse = question
                    .getFeedbackResponses()
                    .stream()
                    .anyMatch(response -> response.getGiver().equals(giverIdentifier));
            if (hasResponse) {
                return true;
            }
        }

        return false;
    }

    /**
     * Checks whether a giver has responded a session.
     */
    public boolean hasGiverRespondedForSession(String giver, String feedbackSessionName, String courseId) {

        return frDb.hasResponsesFromGiverInSession(giver, feedbackSessionName, courseId);
    }

    /**
     * Creates a feedback response.
     * @return the created response
     * @throws InvalidParametersException if the response is not valid
     * @throws EntityAlreadyExistsException if the response already exist
     */
    public FeedbackResponse createFeedbackResponse(FeedbackResponse feedbackResponse)
            throws InvalidParametersException, EntityAlreadyExistsException {
        return frDb.createFeedbackResponse(feedbackResponse);
    }

    /**
     * Get existing feedback responses from instructor for the given question.
     */
    public List<FeedbackResponse> getFeedbackResponsesFromInstructorForQuestion(
            FeedbackQuestion question, Instructor instructor) {
        return frDb.getFeedbackResponsesFromGiverForQuestion(
                question.getId(), instructor.getEmail());
    }

    /**
     * Get existing feedback responses from student or his team for the given
     * question.
     */
    public List<FeedbackResponse> getFeedbackResponsesFromStudentOrTeamForQuestion(
            FeedbackQuestion question, Student student) {
        if (question.getGiverType() == FeedbackParticipantType.TEAMS) {
            return getFeedbackResponsesFromTeamForQuestion(
                    question.getId(), question.getCourseId(), student.getTeamName(), null);
        }
        return frDb.getFeedbackResponsesFromGiverForQuestion(question.getId(), student.getEmail());
    }

    private List<FeedbackResponse> getFeedbackResponsesFromTeamForQuestion(
            UUID feedbackQuestionId, String courseId, String teamName, @Nullable SqlCourseRoster courseRoster) {

        List<FeedbackResponse> responses = new ArrayList<>();
        List<Student> studentsInTeam = courseRoster == null
                ? usersLogic.getStudentsForTeam(teamName, courseId) : courseRoster.getTeamToMembersTable().get(teamName);

        for (Student student : studentsInTeam) {
            responses.addAll(frDb.getFeedbackResponsesFromGiverForQuestion(
                    feedbackQuestionId, student.getEmail()));
        }

        responses.addAll(frDb.getFeedbackResponsesFromGiverForQuestion(
                feedbackQuestionId, teamName));
        return responses;
    }

    /**
     * Deletes all feedback responses of a question cascade its associated comments.
     */
    public void deleteFeedbackResponsesForQuestionCascade(UUID feedbackQuestionId) {
        // delete all responses, comments of the question
        frDb.deleteFeedbackResponsesForQuestionCascade(feedbackQuestionId);
    }

    /**
     * Checks whether there are responses for a question.
     */
    public boolean areThereResponsesForQuestion(UUID questionId) {
        return frDb.areThereResponsesForQuestion(questionId);
    }

    /**
     * Checks whether there are responses for a course.
     */
    public boolean hasResponsesForCourse(String courseId) {
        return frDb.hasResponsesForCourse(courseId);

    }

    /**
     * Deletes all feedback responses involved an entity, cascade its associated comments.
     * Deletion will automatically be cascaded to each feedback response's comments,
     * handled by Hibernate using the OnDelete annotation.
     */
    public void deleteFeedbackResponsesForCourseCascade(String courseId, String entityEmail) {
        // delete responses from the entity
        List<FeedbackResponse> responsesFromStudent =
                getFeedbackResponsesFromGiverForCourse(courseId, entityEmail);
        for (FeedbackResponse response : responsesFromStudent) {
            frDb.deleteFeedbackResponse(response);
        }

        // delete responses to the entity
        List<FeedbackResponse> responsesToStudent =
                getFeedbackResponsesForRecipientForCourse(courseId, entityEmail);
        for (FeedbackResponse response : responsesToStudent) {
            frDb.deleteFeedbackResponse(response);
        }
    }

    /**
     * Gets all responses given by a user for a course.
     */
    public List<FeedbackResponse> getFeedbackResponsesFromGiverForCourse(
            String courseId, String giver) {
        assert courseId != null;
        assert giver != null;

        return frDb.getFeedbackResponsesFromGiverForCourse(courseId, giver);
    }

    /**
     * Gets all responses received by a user for a course.
     */
    public List<FeedbackResponse> getFeedbackResponsesForRecipientForCourse(
            String courseId, String recipient) {
        assert courseId != null;
        assert recipient != null;

        return frDb.getFeedbackResponsesForRecipientForCourse(courseId, recipient);
    }

    /**
     * Gets all responses given by a user for a question.
     */
    public List<FeedbackResponse> getFeedbackResponsesFromGiverForQuestion(
            UUID feedbackQuestionId, String giver) {
        return frDb.getFeedbackResponsesFromGiverForQuestion(feedbackQuestionId, giver);
    }

    /**
     * Updates the relevant responses before the deletion of a student.
     * This method takes care of the following:
     * Making existing responses of 'rank recipient question' consistent.
     */
    public void updateRankRecipientQuestionResponsesAfterDeletingStudent(String courseId) {
        List<FeedbackQuestion> filteredQuestions =
                fqLogic.getFeedbackQuestionForCourseWithType(courseId, FeedbackQuestionType.RANK_RECIPIENTS);
        SqlCourseRoster roster = new SqlCourseRoster(
                usersLogic.getStudentsForCourse(courseId),
                usersLogic.getInstructorsForCourse(courseId));

        for (FeedbackQuestion question : filteredQuestions) {
            makeRankRecipientQuestionResponsesConsistent(question, roster);
        }
    }

    /**
     * Makes the rankings by one giver in the response to a 'rank recipient question' consistent, after deleting a
     * student.
     * <p>
     *     Fails silently if the question type is not 'rank recipient question'.
     * </p>
     */
    private void makeRankRecipientQuestionResponsesConsistent(
            FeedbackQuestion question, SqlCourseRoster roster) {
        assert !question.getQuestionDetailsCopy().getQuestionType()
                .equals(FeedbackQuestionType.RANK_RECIPIENTS);

        FeedbackParticipantType giverType = question.getGiverType();
        List<FeedbackResponse> responses = new ArrayList<>();
        int numberOfRecipients = 0;

        switch (giverType) {
        case INSTRUCTORS:
        case SELF:
            for (Instructor instructor : roster.getInstructors()) {
                numberOfRecipients =
                        fqLogic.getRecipientsOfQuestion(question, instructor, null, roster).size();
                responses = getFeedbackResponsesFromGiverForQuestion(question.getId(), instructor.getEmail());
            }
            break;
        case TEAMS:
        case TEAMS_IN_SAME_SECTION:
            Student firstMemberOfTeam;
            String team;
            Map<String, List<Student>> teams = roster.getTeamToMembersTable();
            for (Map.Entry<String, List<Student>> entry : teams.entrySet()) {
                team = entry.getKey();
                firstMemberOfTeam = entry.getValue().get(0);
                numberOfRecipients =
                        fqLogic.getRecipientsOfQuestion(question, null, firstMemberOfTeam, roster).size();
                responses =
                        getFeedbackResponsesFromTeamForQuestion(
                                question.getId(), question.getCourseId(), team, roster);
            }
            break;
        default:
            for (Student student : roster.getStudents()) {
                numberOfRecipients =
                        fqLogic.getRecipientsOfQuestion(question, null, student, roster).size();
                responses = getFeedbackResponsesFromGiverForQuestion(question.getId(), student.getEmail());
            }
            break;
        }

        updateFeedbackResponsesForRankRecipientQuestions(responses, numberOfRecipients);
    }

    /**
     * Updates responses for 'rank recipient question', such that the ranks in the responses are consistent.
     * @param responses responses to one feedback question, from one giver
     * @param maxRank the maximum rank in each response
     */
    private void updateFeedbackResponsesForRankRecipientQuestions(
            List<FeedbackResponse> responses, int maxRank) {
        if (maxRank <= 0) {
            return;
        }

        FeedbackRankRecipientsResponseDetails responseDetails;
        boolean[] isRankUsed;
        boolean isUpdateNeeded = false;
        int answer;
        int maxUnusedRank = 0;

        // Checks whether update is needed.
        for (FeedbackResponse response : responses) {
            if (!(response instanceof FeedbackRankRecipientsResponse)) {
                continue;
            }
            responseDetails = ((FeedbackRankRecipientsResponse) response).getAnswer();
            answer = responseDetails.getAnswer();
            if (answer > maxRank) {
                isUpdateNeeded = true;
                break;
            }
        }

        // Updates repeatedly, until all responses are consistent.
        while (isUpdateNeeded) {
            isUpdateNeeded = false; // will be set to true again once invalid rank appears after update
            isRankUsed = new boolean[maxRank];

            // Obtains the largest unused rank.
            for (FeedbackResponse response : responses) {
                if (!(response instanceof FeedbackRankRecipientsResponse)) {
                    continue;
                }
                responseDetails = ((FeedbackRankRecipientsResponse) response).getAnswer();
                answer = responseDetails.getAnswer();
                if (answer <= maxRank) {
                    isRankUsed[answer - 1] = true;
                }
            }
            for (int i = maxRank - 1; i >= 0; i--) {
                if (!isRankUsed[i]) {
                    maxUnusedRank = i + 1;
                    break;
                }
            }
            assert maxUnusedRank > 0; // if update is needed, there must be at least one unused rank

            for (FeedbackResponse response : responses) {
                if (response instanceof FeedbackRankRecipientsResponse) {
                    responseDetails = ((FeedbackRankRecipientsResponse) response).getAnswer();
                    answer = responseDetails.getAnswer();
                    if (answer > maxUnusedRank) {
                        answer--;
                        responseDetails.setAnswer(answer);
                    }
                    if (answer > maxRank) {
                        isUpdateNeeded = true; // sets the flag to true if the updated rank is still invalid
                    }
                }
            }
        }
    }

    /**
     * Updates responses for a student when his team changes.
<<<<<<< HEAD
=======
     * <p>
     *     This is done by deleting responses that are no longer relevant to him in his new team.
     * </p>
>>>>>>> 333f5824
     */
    public void updateFeedbackResponsesForChangingTeam(Course course, String newEmail, Team newTeam, Team oldTeam)
            throws InvalidParametersException, EntityDoesNotExistException {

        FeedbackQuestion qn;

        List<FeedbackResponse> responsesFromUser =
                getFeedbackResponsesFromGiverForCourse(course.getId(), newEmail);

        for (FeedbackResponse response : responsesFromUser) {
            qn = fqLogic.getFeedbackQuestion(response.getId());
            if (qn != null && qn.getGiverType() == FeedbackParticipantType.TEAMS) {
                deleteFeedbackResponsesForQuestionCascade(qn.getId());
            }
        }

        List<FeedbackResponse> responsesToUser =
                getFeedbackResponsesForRecipientForCourse(course.getId(), newEmail);

        for (FeedbackResponse response : responsesToUser) {
            qn = fqLogic.getFeedbackQuestion(response.getId());
            if (qn != null && qn.getGiverType() == FeedbackParticipantType.TEAMS) {
                deleteFeedbackResponsesForQuestionCascade(qn.getId());
            }
        }

        boolean isOldTeamEmpty = usersLogic.getStudentsForTeam(oldTeam.getName(), course.getId()).isEmpty();

        if (isOldTeamEmpty) {
            deleteFeedbackResponsesForCourseCascade(course.getId(), oldTeam.getName());
        }
    }

    /**
     * Updates responses for a student when his section changes.
     */
    public void updateFeedbackResponsesForChangingSection(Course course, String newEmail, Section newSection)
            throws InvalidParametersException, EntityDoesNotExistException {

        List<FeedbackResponse> responsesFromUser =
                getFeedbackResponsesFromGiverForCourse(course.getId(), newEmail);

        for (FeedbackResponse response : responsesFromUser) {
            response.setGiverSection(newSection);
            frDb.updateFeedbackResponse(response);
            frcLogic.updateFeedbackResponseCommentsForResponse(response);
        }

        List<FeedbackResponse> responsesToUser =
                getFeedbackResponsesForRecipientForCourse(course.getId(), newEmail);

        for (FeedbackResponse response : responsesToUser) {
            response.setRecipientSection(newSection);
            frDb.updateFeedbackResponse(response);
            frcLogic.updateFeedbackResponseCommentsForResponse(response);
        }
    }

<<<<<<< HEAD
    /**
     * Updates a student's email in their given/received responses.
     */
    public void updateFeedbackResponsesForChangingEmail(String courseId, String oldEmail, String newEmail)
            throws InvalidParametersException, EntityDoesNotExistException {

        List<FeedbackResponse> responsesFromUser =
                getFeedbackResponsesFromGiverForCourse(courseId, oldEmail);

        for (FeedbackResponse response : responsesFromUser) {
            response.setGiver(newEmail);
            frDb.updateFeedbackResponse(response);
        }

        List<FeedbackResponse> responsesToUser =
                getFeedbackResponsesForRecipientForCourse(courseId, oldEmail);

        for (FeedbackResponse response : responsesToUser) {
            response.setRecipient(newEmail);
            frDb.updateFeedbackResponse(response);
        }
    }
=======
>>>>>>> 333f5824
}<|MERGE_RESOLUTION|>--- conflicted
+++ resolved
@@ -391,12 +391,9 @@
 
     /**
      * Updates responses for a student when his team changes.
-<<<<<<< HEAD
-=======
      * <p>
      *     This is done by deleting responses that are no longer relevant to him in his new team.
      * </p>
->>>>>>> 333f5824
      */
     public void updateFeedbackResponsesForChangingTeam(Course course, String newEmail, Team newTeam, Team oldTeam)
             throws InvalidParametersException, EntityDoesNotExistException {
@@ -455,7 +452,6 @@
         }
     }
 
-<<<<<<< HEAD
     /**
      * Updates a student's email in their given/received responses.
      */
@@ -478,6 +474,4 @@
             frDb.updateFeedbackResponse(response);
         }
     }
-=======
->>>>>>> 333f5824
 }