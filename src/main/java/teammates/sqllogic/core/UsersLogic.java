package teammates.sqllogic.core;

import static teammates.common.util.Const.ERROR_UPDATE_NON_EXISTENT;

import java.util.ArrayList;
import java.util.Comparator;
import java.util.HashMap;
import java.util.List;
import java.util.Map;
import java.util.StringJoiner;
import java.util.UUID;

import javax.annotation.Nullable;

import teammates.common.datatransfer.FeedbackParticipantType;
import teammates.common.datatransfer.InstructorPermissionRole;
import teammates.common.datatransfer.InstructorPrivileges;
<<<<<<< HEAD
import teammates.common.datatransfer.attributes.StudentAttributes;
=======
>>>>>>> 333f5824
import teammates.common.exception.EnrollException;
import teammates.common.exception.EntityAlreadyExistsException;
import teammates.common.exception.EntityDoesNotExistException;
import teammates.common.exception.InstructorUpdateException;
import teammates.common.exception.InvalidParametersException;
import teammates.common.exception.SearchServiceException;
import teammates.common.exception.StudentUpdateException;
import teammates.common.util.Const;
import teammates.common.util.RequestTracer;
import teammates.common.util.SanitizationHelper;
import teammates.storage.sqlapi.UsersDb;
import teammates.storage.sqlentity.Course;
import teammates.storage.sqlentity.FeedbackQuestion;
import teammates.storage.sqlentity.FeedbackResponse;
import teammates.storage.sqlentity.Instructor;
import teammates.storage.sqlentity.Section;
import teammates.storage.sqlentity.Student;
import teammates.storage.sqlentity.Team;
import teammates.storage.sqlentity.User;
import teammates.storage.sqlsearch.InstructorSearchManager;
import teammates.storage.sqlsearch.StudentSearchManager;
import teammates.ui.request.InstructorCreateRequest;

/**
 * Handles operations related to user (instructor & student).
 *
 * @see User
 * @see UsersDb
 */
public final class UsersLogic {

    static final String ERROR_INVALID_TEAM_NAME =
            "Team \"%s\" is detected in both Section \"%s\" and Section \"%s\".";
    static final String ERROR_INVALID_TEAM_NAME_INSTRUCTION =
            "Please use different team names in different sections.";
    static final String ERROR_ENROLL_EXCEED_SECTION_LIMIT =
            "You are trying enroll more than %s students in section \"%s\".";
    static final String ERROR_ENROLL_EXCEED_SECTION_LIMIT_INSTRUCTION =
            "To avoid performance problems, please do not enroll more than %s students in a single section.";

    private static final UsersLogic instance = new UsersLogic();

    private static final int MAX_KEY_REGENERATION_TRIES = 10;

    private UsersDb usersDb;

    private AccountsLogic accountsLogic;

    private FeedbackResponsesLogic feedbackResponsesLogic;

    private FeedbackResponseCommentsLogic feedbackResponseCommentsLogic;

    private DeadlineExtensionsLogic deadlineExtensionsLogic;

    private UsersLogic() {
        // prevent initialization
    }

    public static UsersLogic inst() {
        return instance;
    }

    void initLogicDependencies(UsersDb usersDb, AccountsLogic accountsLogic, FeedbackResponsesLogic feedbackResponsesLogic,
            FeedbackResponseCommentsLogic feedbackResponseCommentsLogic,
            DeadlineExtensionsLogic deadlineExtensionsLogic) {
        this.usersDb = usersDb;
        this.accountsLogic = accountsLogic;
        this.feedbackResponsesLogic = feedbackResponsesLogic;
        this.feedbackResponseCommentsLogic = feedbackResponseCommentsLogic;
        this.deadlineExtensionsLogic = deadlineExtensionsLogic;
    }

    private InstructorSearchManager getInstructorSearchManager() {
        return usersDb.getInstructorSearchManager();
    }

    private StudentSearchManager getStudentSearchManager() {
        return usersDb.getStudentSearchManager();
    }

    /**
     * Creates or updates search document for the given instructor.
     */
    public void putInstructorDocument(Instructor instructor) throws SearchServiceException {
        getInstructorSearchManager().putDocument(instructor);
    }

    /**
     * Creates or updates search document for the given student.
     */
    public void putStudentDocument(Student student) throws SearchServiceException {
        getStudentSearchManager().putDocument(student);
    }

    /**
     * Create an instructor.
     *
     * @return the created instructor
     * @throws InvalidParametersException   if the instructor is not valid
     * @throws EntityAlreadyExistsException if the instructor already exists in the
     *                                      database.
     */
    public Instructor createInstructor(Instructor instructor)
            throws InvalidParametersException, EntityAlreadyExistsException {
        return usersDb.createInstructor(instructor);
    }

    /**
     * Updates an instructor and cascades to responses and comments if needed.
     *
     * @return updated instructor
     * @throws InvalidParametersException if the instructor update request is invalid
     * @throws InstructorUpdateException if the update violates instructor validity
     * @throws EntityDoesNotExistException if the instructor does not exist in the database
     */
    public Instructor updateInstructorCascade(String courseId, InstructorCreateRequest instructorRequest) throws
            InvalidParametersException, InstructorUpdateException, EntityDoesNotExistException {
        Instructor instructor;
        String instructorId = instructorRequest.getId();
        if (instructorId == null) {
            instructor = getInstructorForEmail(courseId, instructorRequest.getEmail());
        } else {
            instructor = getInstructorByGoogleId(courseId, instructorId);
        }

        if (instructor == null) {
            throw new EntityDoesNotExistException("Trying to update an instructor that does not exist.");
        }

        verifyAtLeastOneInstructorIsDisplayed(
                courseId, instructor.isDisplayedToStudents(), instructorRequest.getIsDisplayedToStudent());

        String originalEmail = instructor.getEmail();
        boolean needsCascade = false;

        String newDisplayName = instructorRequest.getDisplayName();
        if (newDisplayName == null || newDisplayName.isEmpty()) {
            newDisplayName = Const.DEFAULT_DISPLAY_NAME_FOR_INSTRUCTOR;
        }

        instructor.setName(SanitizationHelper.sanitizeName(instructorRequest.getName()));
        instructor.setEmail(SanitizationHelper.sanitizeEmail(instructorRequest.getEmail()));
        instructor.setRole(InstructorPermissionRole.getEnum(instructorRequest.getRoleName()));
        instructor.setPrivileges(new InstructorPrivileges(instructorRequest.getRoleName()));
        instructor.setDisplayName(SanitizationHelper.sanitizeName(newDisplayName));
        instructor.setDisplayedToStudents(instructorRequest.getIsDisplayedToStudent());

        String newEmail = instructor.getEmail();

        if (!originalEmail.equals(newEmail)) {
            needsCascade = true;
        }

        if (!instructor.isValid()) {
            throw new InvalidParametersException(instructor.getInvalidityInfo());
        }

        if (needsCascade) {
            // cascade responses
            List<FeedbackResponse> responsesFromUser =
                    feedbackResponsesLogic.getFeedbackResponsesFromGiverForCourse(courseId, originalEmail);
            for (FeedbackResponse responseFromUser : responsesFromUser) {
                FeedbackQuestion question = responseFromUser.getFeedbackQuestion();
                if (question.getGiverType() == FeedbackParticipantType.INSTRUCTORS
                        || question.getGiverType() == FeedbackParticipantType.SELF) {
                    responseFromUser.setGiver(newEmail);
                }
            }
            List<FeedbackResponse> responsesToUser =
                    feedbackResponsesLogic.getFeedbackResponsesForRecipientForCourse(courseId, originalEmail);
            for (FeedbackResponse responseToUser : responsesToUser) {
                FeedbackQuestion question = responseToUser.getFeedbackQuestion();
                if (question.getRecipientType() == FeedbackParticipantType.INSTRUCTORS
                        || question.getGiverType() == FeedbackParticipantType.INSTRUCTORS
                        && question.getRecipientType() == FeedbackParticipantType.SELF) {
                    responseToUser.setRecipient(newEmail);
                }
            }
            // cascade comments
            feedbackResponseCommentsLogic.updateFeedbackResponseCommentsEmails(courseId, originalEmail, newEmail);
        }

        return instructor;
    }

    /**
     * Verifies that at least one instructor is displayed to studens.
     *
     * @throws InstructorUpdateException if there is no instructor displayed to students.
     */
    void verifyAtLeastOneInstructorIsDisplayed(String courseId, boolean isOriginalInstructorDisplayed,
                                               boolean isEditedInstructorDisplayed)
            throws InstructorUpdateException {
        List<Instructor> instructorsDisplayed = usersDb.getInstructorsDisplayedToStudents(courseId);
        boolean isEditedInstructorChangedToNonVisible = isOriginalInstructorDisplayed && !isEditedInstructorDisplayed;
        boolean isNoInstructorMadeVisible = instructorsDisplayed.isEmpty() && !isEditedInstructorDisplayed;

        if (isNoInstructorMadeVisible || instructorsDisplayed.size() == 1 && isEditedInstructorChangedToNonVisible) {
            throw new InstructorUpdateException("At least one instructor must be displayed to students");
        }
    }

    /**
     * Creates a student.
     *
     * @return the created student
     * @throws InvalidParametersException   if the student is not valid
     * @throws EntityAlreadyExistsException if the student already exists in the
     *                                      database.
     */
    public Student createStudent(Student student) throws InvalidParametersException, EntityAlreadyExistsException {
        return usersDb.createStudent(student);
    }

    /**
     * Gets instructor associated with {@code id}.
     *
     * @param id Id of Instructor.
     * @return Returns Instructor if found else null.
     */
    public Instructor getInstructor(UUID id) {
        assert id != null;

        return usersDb.getInstructor(id);
    }

    /**
     * Gets the instructor with the specified email.
     */
    public Instructor getInstructorForEmail(String courseId, String userEmail) {
        return usersDb.getInstructorForEmail(courseId, userEmail);
    }

    /**
     * Gets instructors matching any of the specified emails.
     */
    public List<Instructor> getInstructorsForEmails(String courseId, List<String> userEmails) {
        return usersDb.getInstructorsForEmails(courseId, userEmails);
    }

    /**
     * Gets an instructor by associated {@code regkey}.
     */
    public Instructor getInstructorByRegistrationKey(String regKey) {
        assert regKey != null;

        return usersDb.getInstructorByRegKey(regKey);
    }

    /**
     * Gets an instructor by associated {@code googleId}.
     */
    public Instructor getInstructorByGoogleId(String courseId, String googleId) {
        assert courseId != null;
        assert googleId != null;

        return usersDb.getInstructorByGoogleId(courseId, googleId);
    }

    /**
     * Searches instructors in the whole system. Used by admin only.
     *
     * @return List of found instructors in the whole system. Null if no result found.
     */
    public List<Instructor> searchInstructorsInWholeSystem(String queryString)
            throws SearchServiceException {
        return usersDb.searchInstructorsInWholeSystem(queryString);
    }

    /**
     * Deletes an instructor or student.
     */
    public <T extends User> void deleteUser(T user) {
        usersDb.deleteUser(user);
    }

    /**
     * Deletes an instructor and cascades deletion to
     * associated feedback responses, deadline extensions and comments.
     *
     * <p>Fails silently if the instructor does not exist.
     */
    public void deleteInstructorCascade(String courseId, String email) {
        Instructor instructor = getInstructorForEmail(courseId, email);
        if (instructor == null) {
            return;
        }

        feedbackResponsesLogic.deleteFeedbackResponsesForCourseCascade(courseId, email);
        deadlineExtensionsLogic.deleteDeadlineExtensionsForUser(instructor);
        deleteUser(instructor);
    }

    /**
     * Gets the list of instructors with co-owner privileges in a course.
     */
    public List<Instructor> getCoOwnersForCourse(String courseId) {
        List<Instructor> instructors = getInstructorsForCourse(courseId);
        List<Instructor> instructorsWithCoOwnerPrivileges = new ArrayList<>();
        for (Instructor instructor : instructors) {
            if (!instructor.hasCoownerPrivileges()) {
                continue;
            }
            instructorsWithCoOwnerPrivileges.add(instructor);
        }
        return instructorsWithCoOwnerPrivileges;
    }

    /**
     * Gets a list of instructors for the specified course.
     */
    public List<Instructor> getInstructorsForCourse(String courseId) {
        List<Instructor> instructorReturnList = usersDb.getInstructorsForCourse(courseId);
        sortByName(instructorReturnList);

        return instructorReturnList;
    }

    /**
     * Check if the instructors with the provided emails exist in the course.
     */
    public boolean verifyInstructorsExistInCourse(String courseId, List<String> emails) {
        List<Instructor> instructors = usersDb.getInstructorsForEmails(courseId, emails);
        Map<String, User> emailInstructorMap = convertUserListToEmailUserMap(instructors);

        for (String email : emails) {
            if (!emailInstructorMap.containsKey(email)) {
                return false;
            }
        }
        return true;
    }

    /**
     * Gets all instructors associated with a googleId.
     */
    public List<Instructor> getInstructorsForGoogleId(String googleId) {
        assert googleId != null;
        return usersDb.getInstructorsForGoogleId(googleId);
    }

    /**
     * Regenerates the registration key for the instructor with email address {@code email} in course {@code courseId}.
     *
     * @return the instructor with the new registration key.
     * @throws InstructorUpdateException if system was unable to generate a new registration key.
     * @throws EntityDoesNotExistException if the instructor does not exist.
     */
    public Instructor regenerateInstructorRegistrationKey(String courseId, String email)
            throws EntityDoesNotExistException, InstructorUpdateException {
        Instructor instructor = getInstructorForEmail(courseId, email);
        if (instructor == null) {
            String errorMessage = String.format(
                    "The instructor with the email %s could not be found for the course with ID [%s].", email, courseId);
            throw new EntityDoesNotExistException(errorMessage);
        }

        String oldKey = instructor.getRegKey();
        int numTries = 0;
        while (numTries < MAX_KEY_REGENERATION_TRIES) {
            instructor.generateNewRegistrationKey();
            if (!instructor.getRegKey().equals(oldKey)) {
                return instructor;
            }
            numTries++;
        }

        throw new InstructorUpdateException("Could not regenerate a new course registration key for the instructor.");
    }

    /**
     * Regenerates the registration key for the student with email address {@code email} in course {@code courseId}.
     *
     * @return the student with the new registration key.
     * @throws StudentUpdateException if system was unable to generate a new registration key.
     * @throws EntityDoesNotExistException if the student does not exist.
     */
    public Student regenerateStudentRegistrationKey(String courseId, String email)
            throws EntityDoesNotExistException, StudentUpdateException {
        Student student = getStudentForEmail(courseId, email);
        if (student == null) {
            String errorMessage = String.format(
                    "The student with the email %s could not be found for the course with ID [%s].", email, courseId);
            throw new EntityDoesNotExistException(errorMessage);
        }

        String oldKey = student.getRegKey();
        int numTries = 0;
        while (numTries < MAX_KEY_REGENERATION_TRIES) {
            student.generateNewRegistrationKey();
            if (!student.getRegKey().equals(oldKey)) {
                return student;
            }
            numTries++;
        }

        throw new StudentUpdateException("Could not regenerate a new course registration key for the student.");
    }

    /**
     * Returns true if the user associated with the googleId is an instructor in any course in the system.
     */
    public boolean isInstructorInAnyCourse(String googleId) {
        return !usersDb.getAllInstructorsByGoogleId(googleId).isEmpty();
    }

    /**
     * Gets student associated with {@code id}.
     *
     * @param id Id of Student.
     * @return Returns Student if found else null.
     */
    public Student getStudent(UUID id) {
        assert id != null;

        return usersDb.getStudent(id);
    }

    /**
     * Gets the student with the specified email.
     */
    public Student getStudentForEmail(String courseId, String userEmail) {
        return usersDb.getStudentForEmail(courseId, userEmail);
    }

    /**
    * Check if the students with the provided emails exist in the course.
    */
    public boolean verifyStudentsExistInCourse(String courseId, List<String> emails) {
        List<Student> students = usersDb.getStudentsForEmails(courseId, emails);
        Map<String, User> emailStudentMap = convertUserListToEmailUserMap(students);

        for (String email : emails) {
            if (!emailStudentMap.containsKey(email)) {
                return false;
            }
        }
        return true;
    }

    /**
     * Gets a list of students with the specified email.
     */
    public List<Student> getAllStudentsForEmail(String email) {
        return usersDb.getAllStudentsForEmail(email);
    }

    /**
     * Gets all students associated with a googleId.
     */
    public List<Student> getAllStudentsByGoogleId(String googleId) {
        return usersDb.getAllStudentsByGoogleId(googleId);
    }

    /**
     * Gets a list of students for the specified course.
     */
    public List<Student> getStudentsForCourse(String courseId) {
        List<Student> studentReturnList = usersDb.getStudentsForCourse(courseId);
        sortByName(studentReturnList);

        return studentReturnList;
    }

    /**
     * Gets a list of unregistered students for the specified course.
     */
    public List<Student> getUnregisteredStudentsForCourse(String courseId) {
        List<Student> students = getStudentsForCourse(courseId);
        List<Student> unregisteredStudents = new ArrayList<>();

        for (Student s : students) {
            if (s.getAccount() == null) {
                unregisteredStudents.add(s);
            }
        }

        return unregisteredStudents;
    }

    /**
     * Gets all students of a section.
     */
    public List<Student> getStudentsForSection(String sectionName, String courseId) {
        return usersDb.getStudentsForSection(sectionName, courseId);
    }

    /**
     * Gets all students of a team.
     */
    public List<Student> getStudentsForTeam(String teamName, String courseId) {
        return usersDb.getStudentsForTeam(teamName, courseId);
    }

    /**
     * Gets a student by associated {@code regkey}.
     */
    public Student getStudentByRegistrationKey(String regKey) {
        assert regKey != null;

        return usersDb.getStudentByRegKey(regKey);
    }

    /**
     * Gets a student by associated {@code googleId}.
     */
    public Student getStudentByGoogleId(String courseId, String googleId) {
        assert courseId != null;
        assert googleId != null;

        return usersDb.getStudentByGoogleId(courseId, googleId);
    }

    /**
     * Gets all students associated with a googleId.
     */
    public List<Student> getStudentsByGoogleId(String googleId) {
        assert googleId != null;

        return usersDb.getStudentsByGoogleId(googleId);
    }

    /**
     * Returns true if the user associated with the googleId is a student in any
     * course in the system.
     */
    public boolean isStudentInAnyCourse(String googleId) {
        return !usersDb.getAllStudentsByGoogleId(googleId).isEmpty();
    }

    /**
     * Gets all instructors and students by {@code googleId}.
     */
    public List<User> getAllUsersByGoogleId(String googleId) {
        assert googleId != null;

        return usersDb.getAllUsersByGoogleId(googleId);
    }

    /**
<<<<<<< HEAD
=======
     * Gets the section with the name in a particular course.
     */
    public Section getSection(String courseId, String sectionName) {
        return usersDb.getSection(courseId, sectionName);
    }

    /**
>>>>>>> 333f5824
     * Gets the section with the name in a particular course, otherwise creates a new section.
     */
    public Section getSectionOrCreate(String courseId, String sectionName) {
        return usersDb.getSectionOrCreate(courseId, sectionName);
    }

    /**
     * Gets the team with the name in a particular session, otherwise creates a new team.
     */
    public Team getTeamOrCreate(Section section, String teamName) {
        return usersDb.getTeamOrCreate(section, teamName);
    }

    /**
     * Checks if there are any other registered instructors that can modify instructors.
     * If there are none, the instructor currently being edited will be granted the privilege
     * of modifying instructors automatically.
     *
     * @param courseId         Id of the course.
     * @param instructorToEdit Instructor that will be edited.
     *                         This may be modified within the method.
     */
    public void updateToEnsureValidityOfInstructorsForTheCourse(String courseId, Instructor instructorToEdit) {
        List<Instructor> instructors = getInstructorsForCourse(courseId);
        int numOfInstrCanModifyInstructor = 0;
        Instructor instrWithModifyInstructorPrivilege = null;
        for (Instructor instructor : instructors) {
            if (instructor.isAllowedForPrivilege(Const.InstructorPermissions.CAN_MODIFY_INSTRUCTOR)) {
                numOfInstrCanModifyInstructor++;
                instrWithModifyInstructorPrivilege = instructor;
            }
        }
        boolean isLastRegInstructorWithPrivilege = numOfInstrCanModifyInstructor <= 1
                && instrWithModifyInstructorPrivilege != null
                && (!instrWithModifyInstructorPrivilege.isRegistered()
                || instrWithModifyInstructorPrivilege.getGoogleId()
                .equals(instructorToEdit.getGoogleId()));
        if (isLastRegInstructorWithPrivilege) {
            instructorToEdit.getPrivileges().updatePrivilege(Const.InstructorPermissions.CAN_MODIFY_INSTRUCTOR, true);
        }
    }

    /**
     * Deletes a student along with its associated feedback responses, deadline extensions and comments.
     *
     * <p>Fails silently if the student does not exist.
     */
    public void deleteStudentCascade(String courseId, String studentEmail) {
        Student student = getStudentForEmail(courseId, studentEmail);

        if (student == null) {
            return;
        }

        feedbackResponsesLogic
                .deleteFeedbackResponsesForCourseCascade(courseId, studentEmail);

        if (usersDb.getStudentCountForTeam(student.getTeamName(), student.getCourseId()) == 1) {
            // the student is the only student in the team, delete responses related to the team
            feedbackResponsesLogic
                    .deleteFeedbackResponsesForCourseCascade(
                        student.getCourse().getId(), student.getTeamName());
        }

        deadlineExtensionsLogic.deleteDeadlineExtensionsForUser(student);
        deleteUser(student);
        feedbackResponsesLogic.updateRankRecipientQuestionResponsesAfterDeletingStudent(courseId);
    }

    /**
     * Deletes students in the course cascade their associated responses, deadline extensions, and comments.
     */
    public void deleteStudentsInCourseCascade(String courseId) {
        List<Student> studentsInCourse = getStudentsForCourse(courseId);

        for (Student student : studentsInCourse) {
            RequestTracer.checkRemainingTime();
            deleteStudentCascade(courseId, student.getEmail());
        }
    }

    private boolean isTeamChanged(Team originalTeam, Team newTeam) {
        return newTeam != null && originalTeam != null
                && !originalTeam.equals(newTeam);
    }

    private boolean isSectionChanged(Section originalSection, Section newSection) {
        return newSection != null && originalSection != null
                && !originalSection.equals(newSection);
    }

    /**
<<<<<<< HEAD
     * Updates a student by {@link Student}. 
     * 
     * <p>If email changed, update by recreating the student and cascade update all responses
     * and comments the student gives/receives.
=======
     * Updates a student by {@link Student}.
     *
>>>>>>> 333f5824
     *
     * <p>If team changed, cascade delete all responses the student gives/receives within that team.
     *
     * <p>If section changed, cascade update all responses the student gives/receives.
     *
<<<<<<< HEAD
     * @param newEmail The new email of the student. If null, the email will not be updated.
=======
>>>>>>> 333f5824
     * @return updated student
     * @throws InvalidParametersException if attributes to update are not valid
     * @throws EntityDoesNotExistException if the student cannot be found
     * @throws EntityAlreadyExistsException if the student cannot be updated
     *         by recreation because of an existent student
     */
<<<<<<< HEAD
    public Student updateStudentCascade(Student student, @Nullable String newEmail)
            throws InvalidParametersException, EntityDoesNotExistException, EntityAlreadyExistsException {

        String courseId = student.getCourseId();
        Student originalStudent = getStudentForEmail(courseId, student.getEmail());
        String originalEmail = originalStudent.getEmail();
        Team originalTeam = originalStudent.getTeam();
        Section originalSection = originalStudent.getSection();

        boolean changedEmail = !originalEmail.equals(newEmail);
=======
    public Student updateStudentCascade(Student student)
            throws InvalidParametersException, EntityDoesNotExistException, EntityAlreadyExistsException {

        Student originalStudent = getStudentForEmail(student.getCourseId(), student.getEmail());
        Team originalTeam = originalStudent.getTeam();
        Section originalSection = originalStudent.getSection();

>>>>>>> 333f5824
        boolean changedTeam = isTeamChanged(originalTeam, student.getTeam());
        boolean changedSection = isSectionChanged(originalSection, student.getSection());

        originalStudent.setName(student.getName());
        originalStudent.setTeam(student.getTeam());
<<<<<<< HEAD
        originalStudent.setComments(student.getComments());
        if (changedEmail) {
            originalStudent.setEmail(newEmail);
        }
=======
        originalStudent.setEmail(student.getEmail());
        originalStudent.setComments(student.getComments());
>>>>>>> 333f5824

        Student updatedStudent = usersDb.updateStudent(originalStudent);
        Course course = updatedStudent.getCourse();

<<<<<<< HEAD
        // cascade email changes to responses and comments
        if (changedEmail) {
            feedbackResponsesLogic.updateFeedbackResponsesForChangingEmail(courseId, originalEmail, newEmail);
            feedbackResponseCommentsLogic.updateFeedbackResponseCommentsEmails(courseId, originalEmail, newEmail);
        }

=======
>>>>>>> 333f5824
        // adjust submissions if moving to a different team
        if (changedTeam) {
            feedbackResponsesLogic.updateFeedbackResponsesForChangingTeam(course, updatedStudent.getEmail(),
                    updatedStudent.getTeam(), originalTeam);
        }

        // update the new section name in responses
        if (changedSection) {
            feedbackResponsesLogic.updateFeedbackResponsesForChangingSection(
                    course, updatedStudent.getEmail(), updatedStudent.getSection());
        }

        return updatedStudent;
    }

    /**
     * Resets the googleId associated with the instructor.
     */
    public void resetInstructorGoogleId(String email, String courseId, String googleId)
            throws EntityDoesNotExistException {
        assert email != null;
        assert courseId != null;
        assert googleId != null;

        Instructor instructor = getInstructorForEmail(courseId, email);

        if (instructor == null) {
            throw new EntityDoesNotExistException(ERROR_UPDATE_NON_EXISTENT
                    + "Instructor [courseId=" + courseId + ", email=" + email + "]");
        }

        instructor.setAccount(null);

        if (usersDb.getAllUsersByGoogleId(googleId).isEmpty()) {
            accountsLogic.deleteAccountCascade(googleId);
        }
    }

    /**
     * Validates sections for any limit violations and teams for any team name violations.
     */
    public void validateSectionsAndTeams(
            List<Student> studentList, String courseId) throws EnrollException {

        List<Student> mergedList = getMergedList(studentList, courseId);

        if (mergedList.size() < 2) { // no conflicts
            return;
        }

        String errorMessage = getSectionInvalidityInfo(mergedList) + getTeamInvalidityInfo(mergedList);

        if (!errorMessage.isEmpty()) {
            throw new EnrollException(errorMessage);
        }
    }

    private List<Student> getMergedList(List<Student> studentList, String courseId) {

        List<Student> mergedList = new ArrayList<>();
        List<Student> studentsInCourse = getStudentsForCourse(courseId);

        for (Student student : studentList) {
            mergedList.add(student);
        }

        for (Student student : studentsInCourse) {
            if (!isInEnrollList(student, mergedList)) {
                mergedList.add(student);
            }
        }
        return mergedList;
    }

<<<<<<< HEAD
    /**
     * Returns the section name for the given team name for the given course.
     */
    public String getSectionForTeam(String courseId, String teamName) {

        List<StudentAttributes> students = getStudentAttributeList(getStudentsForTeam(teamName, courseId));
        if (students.isEmpty()) {
            return Const.DEFAULT_SECTION;
        }
        return students.get(0).getSection();
    }

    private String getSectionInvalidityInfo(List<Student> mergedList) {

        mergedList.sort(Comparator.comparing((Student student) -> student.getSection().getName())
=======
    private String getSectionInvalidityInfo(List<Student> mergedList) {

        mergedList.sort(Comparator.comparing((Student student) -> student.getSectionName())
                .thenComparing(student -> student.getTeamName())
>>>>>>> 333f5824
                .thenComparing(student -> student.getName()));

        List<String> invalidSectionList = new ArrayList<>();
        int studentsCount = 1;
        for (int i = 1; i < mergedList.size(); i++) {
            Student currentStudent = mergedList.get(i);
            Student previousStudent = mergedList.get(i - 1);
<<<<<<< HEAD
            if (currentStudent.getSection().getName().equals(previousStudent.getSection().getName())) {
                studentsCount++;
            } else {
                if (studentsCount > Const.SECTION_SIZE_LIMIT) {
                    invalidSectionList.add(previousStudent.getSection().getName());
=======
            if (currentStudent.getSectionName().equals(previousStudent.getSectionName())) {
                studentsCount++;
            } else {
                if (studentsCount > Const.SECTION_SIZE_LIMIT) {
                    invalidSectionList.add(previousStudent.getSectionName());
>>>>>>> 333f5824
                }
                studentsCount = 1;
            }

            if (i == mergedList.size() - 1 && studentsCount > Const.SECTION_SIZE_LIMIT) {
<<<<<<< HEAD
                invalidSectionList.add(currentStudent.getSection().getName());
=======
                invalidSectionList.add(currentStudent.getSectionName());
>>>>>>> 333f5824
            }
        }

        StringJoiner errorMessage = new StringJoiner(" ");
        for (String section : invalidSectionList) {
            errorMessage.add(String.format(
                    ERROR_ENROLL_EXCEED_SECTION_LIMIT,
                    Const.SECTION_SIZE_LIMIT, section));
        }

        if (!invalidSectionList.isEmpty()) {
            errorMessage.add(String.format(
                    ERROR_ENROLL_EXCEED_SECTION_LIMIT_INSTRUCTION,
                    Const.SECTION_SIZE_LIMIT));
        }

        return errorMessage.toString();
    }

    private String getTeamInvalidityInfo(List<Student> mergedList) {
        StringJoiner errorMessage = new StringJoiner(" ");
<<<<<<< HEAD
        mergedList.sort(Comparator.comparing((Student student) -> student.getTeam().getName())
=======
        mergedList.sort(Comparator.comparing((Student student) -> student.getTeamName())
>>>>>>> 333f5824
                .thenComparing(student -> student.getName()));

        List<String> invalidTeamList = new ArrayList<>();
        for (int i = 1; i < mergedList.size(); i++) {
            Student currentStudent = mergedList.get(i);
            Student previousStudent = mergedList.get(i - 1);
<<<<<<< HEAD
            if (currentStudent.getTeam().getName().equals(previousStudent.getTeam().getName())
                    && !currentStudent.getSection().getName().equals(previousStudent.getSection().getName())
                    && !invalidTeamList.contains(currentStudent.getTeam().getName())) {

                errorMessage.add(String.format(ERROR_INVALID_TEAM_NAME,
                        currentStudent.getTeam().getName(),
                        previousStudent.getSection().getName(),
                        currentStudent.getSection().getName()));

                invalidTeamList.add(currentStudent.getTeam().getName());
=======
            if (currentStudent.getTeamName().equals(previousStudent.getTeamName())
                    && !currentStudent.getSectionName().equals(previousStudent.getSectionName())
                    && !invalidTeamList.contains(currentStudent.getTeamName())) {

                errorMessage.add(String.format(ERROR_INVALID_TEAM_NAME,
                        currentStudent.getTeamName(),
                        previousStudent.getSectionName(),
                        currentStudent.getSectionName()));

                invalidTeamList.add(currentStudent.getTeamName());
>>>>>>> 333f5824
            }
        }

        if (!invalidTeamList.isEmpty()) {
            errorMessage.add(ERROR_INVALID_TEAM_NAME_INSTRUCTION);
        }

        return errorMessage.toString();
    }

<<<<<<< HEAD
    private List<StudentAttributes> getStudentAttributeList(List<Student> students) {
        List<StudentAttributes> studentAttributesList = new ArrayList<>();
        for (Student student : students) {
            studentAttributesList.add(StudentAttributes.valueOf(student));
        }
        return studentAttributesList;
    }

=======
>>>>>>> 333f5824
    private boolean isInEnrollList(Student student,
            List<Student> studentInfoList) {
        for (Student studentInfo : studentInfoList) {
            if (studentInfo.getEmail().equalsIgnoreCase(student.getEmail())) {
                return true;
            }
        }
        return false;
    }

    /**
     * Resets the googleId associated with the student.
     */
    public void resetStudentGoogleId(String email, String courseId, String googleId)
            throws EntityDoesNotExistException {
        assert email != null;
        assert courseId != null;
        assert googleId != null;

        Student student = getStudentForEmail(courseId, email);

        if (student == null) {
            throw new EntityDoesNotExistException(ERROR_UPDATE_NON_EXISTENT
                    + "Student [courseId=" + courseId + ", email=" + email + "]");
        }

        student.setAccount(null);

        if (usersDb.getAllUsersByGoogleId(googleId).isEmpty()) {
            accountsLogic.deleteAccountCascade(googleId);
        }
    }

    /**
     * Sorts the instructors list alphabetically by name.
     */
    public static <T extends User> void sortByName(List<T> users) {
        users.sort(Comparator.comparing(user -> user.getName().toLowerCase()));
    }

    /**
     * Checks if an instructor with {@code googleId} can create a course with
     * {@code institute}
     * (ie. has an existing course(s) with the same {@code institute}).
     */
    public boolean canInstructorCreateCourse(String googleId, String institute) {
        assert googleId != null;
        assert institute != null;

        List<Instructor> existingInstructors = getInstructorsForGoogleId(googleId);
        return existingInstructors
                .stream()
                .filter(Instructor::hasCoownerPrivileges)
                .map(instructor -> instructor.getCourse())
                .anyMatch(course -> institute.equals(course.getInstitute()));
    }

    /**
     * Utility function to convert user list to email-user map for faster email lookup.
     *
     * @param users users list which contains users with unique email addresses
     * @return email-user map for faster email lookup
     */
    private Map<String, User> convertUserListToEmailUserMap(List<? extends User> users) {
        Map<String, User> emailUserMap = new HashMap<>();
        users.forEach(u -> emailUserMap.put(u.getEmail(), u));

        return emailUserMap;
    }
}<|MERGE_RESOLUTION|>--- conflicted
+++ resolved
@@ -15,10 +15,7 @@
 import teammates.common.datatransfer.FeedbackParticipantType;
 import teammates.common.datatransfer.InstructorPermissionRole;
 import teammates.common.datatransfer.InstructorPrivileges;
-<<<<<<< HEAD
 import teammates.common.datatransfer.attributes.StudentAttributes;
-=======
->>>>>>> 333f5824
 import teammates.common.exception.EnrollException;
 import teammates.common.exception.EntityAlreadyExistsException;
 import teammates.common.exception.EntityDoesNotExistException;
@@ -559,8 +556,6 @@
     }
 
     /**
-<<<<<<< HEAD
-=======
      * Gets the section with the name in a particular course.
      */
     public Section getSection(String courseId, String sectionName) {
@@ -568,7 +563,6 @@
     }
 
     /**
->>>>>>> 333f5824
      * Gets the section with the name in a particular course, otherwise creates a new section.
      */
     public Section getSectionOrCreate(String courseId, String sectionName) {
@@ -661,31 +655,22 @@
     }
 
     /**
-<<<<<<< HEAD
      * Updates a student by {@link Student}. 
      * 
      * <p>If email changed, update by recreating the student and cascade update all responses
      * and comments the student gives/receives.
-=======
-     * Updates a student by {@link Student}.
-     *
->>>>>>> 333f5824
      *
      * <p>If team changed, cascade delete all responses the student gives/receives within that team.
      *
      * <p>If section changed, cascade update all responses the student gives/receives.
      *
-<<<<<<< HEAD
      * @param newEmail The new email of the student. If null, the email will not be updated.
-=======
->>>>>>> 333f5824
      * @return updated student
      * @throws InvalidParametersException if attributes to update are not valid
      * @throws EntityDoesNotExistException if the student cannot be found
      * @throws EntityAlreadyExistsException if the student cannot be updated
      *         by recreation because of an existent student
      */
-<<<<<<< HEAD
     public Student updateStudentCascade(Student student, @Nullable String newEmail)
             throws InvalidParametersException, EntityDoesNotExistException, EntityAlreadyExistsException {
 
@@ -696,42 +681,25 @@
         Section originalSection = originalStudent.getSection();
 
         boolean changedEmail = !originalEmail.equals(newEmail);
-=======
-    public Student updateStudentCascade(Student student)
-            throws InvalidParametersException, EntityDoesNotExistException, EntityAlreadyExistsException {
-
-        Student originalStudent = getStudentForEmail(student.getCourseId(), student.getEmail());
-        Team originalTeam = originalStudent.getTeam();
-        Section originalSection = originalStudent.getSection();
-
->>>>>>> 333f5824
         boolean changedTeam = isTeamChanged(originalTeam, student.getTeam());
         boolean changedSection = isSectionChanged(originalSection, student.getSection());
 
         originalStudent.setName(student.getName());
         originalStudent.setTeam(student.getTeam());
-<<<<<<< HEAD
         originalStudent.setComments(student.getComments());
         if (changedEmail) {
             originalStudent.setEmail(newEmail);
         }
-=======
-        originalStudent.setEmail(student.getEmail());
-        originalStudent.setComments(student.getComments());
->>>>>>> 333f5824
 
         Student updatedStudent = usersDb.updateStudent(originalStudent);
         Course course = updatedStudent.getCourse();
 
-<<<<<<< HEAD
         // cascade email changes to responses and comments
         if (changedEmail) {
             feedbackResponsesLogic.updateFeedbackResponsesForChangingEmail(courseId, originalEmail, newEmail);
             feedbackResponseCommentsLogic.updateFeedbackResponseCommentsEmails(courseId, originalEmail, newEmail);
         }
 
-=======
->>>>>>> 333f5824
         // adjust submissions if moving to a different team
         if (changedTeam) {
             feedbackResponsesLogic.updateFeedbackResponsesForChangingTeam(course, updatedStudent.getEmail(),
@@ -806,28 +774,10 @@
         return mergedList;
     }
 
-<<<<<<< HEAD
-    /**
-     * Returns the section name for the given team name for the given course.
-     */
-    public String getSectionForTeam(String courseId, String teamName) {
-
-        List<StudentAttributes> students = getStudentAttributeList(getStudentsForTeam(teamName, courseId));
-        if (students.isEmpty()) {
-            return Const.DEFAULT_SECTION;
-        }
-        return students.get(0).getSection();
-    }
-
-    private String getSectionInvalidityInfo(List<Student> mergedList) {
-
-        mergedList.sort(Comparator.comparing((Student student) -> student.getSection().getName())
-=======
     private String getSectionInvalidityInfo(List<Student> mergedList) {
 
         mergedList.sort(Comparator.comparing((Student student) -> student.getSectionName())
                 .thenComparing(student -> student.getTeamName())
->>>>>>> 333f5824
                 .thenComparing(student -> student.getName()));
 
         List<String> invalidSectionList = new ArrayList<>();
@@ -835,29 +785,17 @@
         for (int i = 1; i < mergedList.size(); i++) {
             Student currentStudent = mergedList.get(i);
             Student previousStudent = mergedList.get(i - 1);
-<<<<<<< HEAD
-            if (currentStudent.getSection().getName().equals(previousStudent.getSection().getName())) {
-                studentsCount++;
-            } else {
-                if (studentsCount > Const.SECTION_SIZE_LIMIT) {
-                    invalidSectionList.add(previousStudent.getSection().getName());
-=======
             if (currentStudent.getSectionName().equals(previousStudent.getSectionName())) {
                 studentsCount++;
             } else {
                 if (studentsCount > Const.SECTION_SIZE_LIMIT) {
                     invalidSectionList.add(previousStudent.getSectionName());
->>>>>>> 333f5824
                 }
                 studentsCount = 1;
             }
 
             if (i == mergedList.size() - 1 && studentsCount > Const.SECTION_SIZE_LIMIT) {
-<<<<<<< HEAD
-                invalidSectionList.add(currentStudent.getSection().getName());
-=======
                 invalidSectionList.add(currentStudent.getSectionName());
->>>>>>> 333f5824
             }
         }
 
@@ -879,29 +817,13 @@
 
     private String getTeamInvalidityInfo(List<Student> mergedList) {
         StringJoiner errorMessage = new StringJoiner(" ");
-<<<<<<< HEAD
-        mergedList.sort(Comparator.comparing((Student student) -> student.getTeam().getName())
-=======
         mergedList.sort(Comparator.comparing((Student student) -> student.getTeamName())
->>>>>>> 333f5824
                 .thenComparing(student -> student.getName()));
 
         List<String> invalidTeamList = new ArrayList<>();
         for (int i = 1; i < mergedList.size(); i++) {
             Student currentStudent = mergedList.get(i);
             Student previousStudent = mergedList.get(i - 1);
-<<<<<<< HEAD
-            if (currentStudent.getTeam().getName().equals(previousStudent.getTeam().getName())
-                    && !currentStudent.getSection().getName().equals(previousStudent.getSection().getName())
-                    && !invalidTeamList.contains(currentStudent.getTeam().getName())) {
-
-                errorMessage.add(String.format(ERROR_INVALID_TEAM_NAME,
-                        currentStudent.getTeam().getName(),
-                        previousStudent.getSection().getName(),
-                        currentStudent.getSection().getName()));
-
-                invalidTeamList.add(currentStudent.getTeam().getName());
-=======
             if (currentStudent.getTeamName().equals(previousStudent.getTeamName())
                     && !currentStudent.getSectionName().equals(previousStudent.getSectionName())
                     && !invalidTeamList.contains(currentStudent.getTeamName())) {
@@ -912,7 +834,6 @@
                         currentStudent.getSectionName()));
 
                 invalidTeamList.add(currentStudent.getTeamName());
->>>>>>> 333f5824
             }
         }
 
@@ -923,17 +844,6 @@
         return errorMessage.toString();
     }
 
-<<<<<<< HEAD
-    private List<StudentAttributes> getStudentAttributeList(List<Student> students) {
-        List<StudentAttributes> studentAttributesList = new ArrayList<>();
-        for (Student student : students) {
-            studentAttributesList.add(StudentAttributes.valueOf(student));
-        }
-        return studentAttributesList;
-    }
-
-=======
->>>>>>> 333f5824
     private boolean isInEnrollList(Student student,
             List<Student> studentInfoList) {
         for (Student studentInfo : studentInfoList) {
