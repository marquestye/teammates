--- conflicted
+++ resolved
@@ -1,64 +1,64 @@
-package teammates.logic;
-
-import java.util.List;
-
-import teammates.common.Common;
-import teammates.common.datatransfer.AccountData;
-import teammates.common.datatransfer.StudentData;
-import teammates.common.datatransfer.InstructorData;
-import teammates.storage.api.AccountsDb;
-
-/**
- * Accounts handles all operations related to a Teammates account.
- * @see Instructor
- * @see Student
- * 
- */
-public class AccountsLogic {
-	private static AccountsLogic instance = null;
-	private static final AccountsDb accountsDb = new AccountsDb();
-	
-	/**
-	 * Retrieve singleton instance of AccountsLogic
-	 * 
-	 * @return AccountsLogic
-	 */
-	public static AccountsLogic inst() {
-		if (instance == null)
-			instance = new AccountsLogic();
-		return instance;
-	}
-
-	public AccountsDb getDb() {
-		return accountsDb;
-	}
-	
-	
-	//==========================================================================
-	public boolean isInstructor(String googleId) {
-		return accountsDb.isInstructor(googleId);
-	}
-
-	public boolean isInstructorOfCourse(String instructorId, String courseId) {
-		return accountsDb.isInstructorOfCourse(instructorId, courseId);
-	}
-	 
-	public boolean isStudent(String googleId) {
-		return accountsDb.getStudentsWithGoogleId(googleId).size()!=0;
-	}
-	
-	public boolean isStudentExists(String courseId, String studentEmail) {
-		return accountsDb.isStudentExists(courseId, studentEmail);
-	}
-
-	//==========================================================================
-<<<<<<< HEAD
-	public void makeAccountNonInstructor(String instructorId) {
-		accountsDb.makeAccountNonInstructor(instructorId);
-=======
-	public List<AccountData> getInstructorAccounts() {
-		return accountsDb.getInstructorAccounts();
->>>>>>> 06584d60
-	}
-		
+package teammates.logic;
+
+import java.util.List;
+
+import teammates.common.Common;
+import teammates.common.datatransfer.AccountData;
+import teammates.common.datatransfer.StudentData;
+import teammates.common.datatransfer.InstructorData;
+import teammates.storage.api.AccountsDb;
+
+/**
+ * Accounts handles all operations related to a Teammates account.
+ * @see Instructor
+ * @see Student
+ * 
+ */
+public class AccountsLogic {
+	private static AccountsLogic instance = null;
+	private static final AccountsDb accountsDb = new AccountsDb();
+	
+	/**
+	 * Retrieve singleton instance of AccountsLogic
+	 * 
+	 * @return AccountsLogic
+	 */
+	public static AccountsLogic inst() {
+		if (instance == null)
+			instance = new AccountsLogic();
+		return instance;
+	}
+
+	public AccountsDb getDb() {
+		return accountsDb;
+	}
+	
+	
+	//==========================================================================
+	public boolean isInstructor(String googleId) {
+		return accountsDb.isInstructor(googleId);
+	}
+
+	public boolean isInstructorOfCourse(String instructorId, String courseId) {
+		return accountsDb.isInstructorOfCourse(instructorId, courseId);
+	}
+	 
+	public boolean isStudent(String googleId) {
+		return accountsDb.getStudentsWithGoogleId(googleId).size()!=0;
+	}
+	
+	public boolean isStudentExists(String courseId, String studentEmail) {
+		return accountsDb.isStudentExists(courseId, studentEmail);
+	}
+
+	//==========================================================================
+	public List<AccountData> getInstructorAccounts() {
+		return accountsDb.getInstructorAccounts();
+	}
+
+	//==========================================================================
+	public void makeAccountNonInstructor(String instructorId) {
+		accountsDb.makeAccountNonInstructor(instructorId);
+	}
+		
 }