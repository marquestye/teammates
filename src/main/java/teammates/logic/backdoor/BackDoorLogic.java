package teammates.logic.backdoor;

import java.io.IOException;
import java.util.ArrayList;
import java.util.HashMap;
import java.util.List;
import java.util.logging.Logger;

import javax.mail.MessagingException;
import javax.mail.internet.MimeMessage;

import teammates.common.Common;
import teammates.common.datatransfer.CoordData;
import teammates.common.datatransfer.CourseData;
import teammates.common.datatransfer.DataBundle;
import teammates.common.datatransfer.EvaluationData;
import teammates.common.datatransfer.StudentData;
import teammates.common.datatransfer.SubmissionData;
import teammates.common.exception.EntityAlreadyExistsException;
import teammates.common.exception.EntityDoesNotExistException;
import teammates.common.exception.InvalidParametersException;
<<<<<<< HEAD
import teammates.common.exception.UnauthorizedAccessException;
=======
import teammates.logic.AccountsStorage;
import teammates.logic.CoursesStorage;
>>>>>>> eb8c9e79
import teammates.logic.Emails;
import teammates.logic.EvaluationsStorage;
import teammates.logic.api.Logic;
<<<<<<< HEAD
import teammates.storage.api.AccountsStorage;
import teammates.storage.api.EvaluationsStorage;//TODO: remove this dependency
=======
>>>>>>> eb8c9e79


public class BackDoorLogic extends Logic {
	
	private static Logger log = Common.getLogger();
	
	/**
	 * Persists given data in the datastore Works ONLY if the data is correct
	 * and new (i.e. these entities do not already exist in the datastore). The
	 * behavior is undefined if incorrect or not new.
	 * 
	 * @param dataBundleJsonString
	 * @return status of the request in the form 'status meassage'+'additional
	 *         info (if any)' e.g., "[BACKEND_STATUS_SUCCESS]" e.g.,
	 *         "[BACKEND_STATUS_FAILURE]NullPointerException at ..."
	 * @throws EntityAlreadyExistsException
	 * @throws InvalidParametersException
	 * @throws Exception
	 */

	public String persistNewDataBundle(DataBundle dataBundle)
			throws InvalidParametersException, EntityAlreadyExistsException {

		if (dataBundle == null) {
			throw new InvalidParametersException(
					Common.ERRORCODE_NULL_PARAMETER, "Null data bundle");
		}

		HashMap<String, CoordData> coords = dataBundle.coords;
		for (CoordData coord : coords.values()) {
			log.fine("API Servlet adding coord :" + coord.id);
			super.createCoord(coord.id, coord.name, coord.email);
		}

		HashMap<String, CourseData> courses = dataBundle.courses;
		for (CourseData course : courses.values()) {
			log.fine("API Servlet adding course :" + course.id);
			createCourse(course.coord, course.id, course.name);
		}

		HashMap<String, StudentData> students = dataBundle.students;
		for (StudentData student : students.values()) {
			log.fine("API Servlet adding student :" + student.email
					+ " to course " + student.course);
			createStudent(student);
		}

		HashMap<String, EvaluationData> evaluations = dataBundle.evaluations;
		for (EvaluationData evaluation : evaluations.values()) {
			log.fine("API Servlet adding evaluation :" + evaluation.name
					+ " to course " + evaluation.course);
			createEvaluation(evaluation);
		}

		// processing is slightly different for submissions because we are
		// adding all submissions in one go
		HashMap<String, SubmissionData> submissionsMap = dataBundle.submissions;
		List<SubmissionData> submissionsList = new ArrayList<SubmissionData>();
		for (SubmissionData submission : submissionsMap.values()) {
			log.fine("API Servlet adding submission for "
					+ submission.evaluation + " from " + submission.reviewer
					+ " to " + submission.reviewee);
			submissionsList.add(submission);
		}
		EvaluationsStorage.inst().getSubmissionsDb().editSubmissions(submissionsList);
		log.fine("API Servlet added " + submissionsList.size() + " submissions");

		return Common.BACKEND_STATUS_SUCCESS;
	}
	
	public String getCoordAsJson(String coordID) {
		CoordData coordData = getCoord(coordID);
		return Common.getTeammatesGson().toJson(coordData);
	}

	public String getCourseAsJson(String courseId) {
		CourseData course = getCourse(courseId);
		return Common.getTeammatesGson().toJson(course);
	}

	public String getStudentAsJson(String courseId, String email) {
		StudentData student = getStudent(courseId, email);
		return Common.getTeammatesGson().toJson(student);
	}

	public String getEvaluationAsJson(String courseId, String evaluationName) {
		EvaluationData evaluation = getEvaluation(courseId, evaluationName);
		return Common.getTeammatesGson().toJson(evaluation);
	}

	public String getSubmissionAsJson(String courseId, String evaluationName,
			String reviewerEmail, String revieweeEmail) {
		SubmissionData target = getSubmission(courseId, evaluationName,
				reviewerEmail, revieweeEmail);
		return Common.getTeammatesGson().toJson(target);
	}

	public void editStudentAsJson(String originalEmail, String newValues)
			throws InvalidParametersException, EntityDoesNotExistException {
		StudentData student = Common.getTeammatesGson().fromJson(newValues,
				StudentData.class);
		editStudent(originalEmail, student);
	}

	public void editEvaluationAsJson(String evaluationJson)
			throws InvalidParametersException, EntityDoesNotExistException {
		EvaluationData evaluation = Common.getTeammatesGson().fromJson(
				evaluationJson, EvaluationData.class);
		editEvaluation(evaluation);
	}

	public void editSubmissionAsJson(String submissionJson) throws InvalidParametersException, EntityDoesNotExistException {
		SubmissionData submission = Common.getTeammatesGson().fromJson(
				submissionJson, SubmissionData.class);
		ArrayList<SubmissionData> submissionList = new ArrayList<SubmissionData>();
		submissionList.add(submission);
		editSubmissions(submissionList);
	}
	
	public List<MimeMessage> activateReadyEvaluations() throws EntityDoesNotExistException, MessagingException, InvalidParametersException, IOException{
		ArrayList<MimeMessage> messagesSent = new ArrayList<MimeMessage>();
		List<EvaluationData> evaluations = EvaluationsStorage.inst().getEvaluationsDb().getReadyEvaluations(); 
		
		for (EvaluationData ed: evaluations) {
			
			CourseData course = getCourse(ed.course);
			List<StudentData> students = getStudentListForCourse(ed.course);
			
			Emails emails = new Emails();
			List<MimeMessage> messages = emails.generateEvaluationOpeningEmails(course, ed, students);
			emails.sendEmails(messages);
			messagesSent.addAll(messages);
			
			//mark evaluation as activated
			ed.activated=true;
			editEvaluation(ed);
		}
		return messagesSent;
	}
	
	
	@Override
	protected boolean isInternalCall() {
		//back door calls are considered internal calls
		return true;
	}

	public List<MimeMessage> sendRemindersForClosingEvaluations() throws MessagingException, IOException {
		ArrayList<MimeMessage> emailsSent = new ArrayList<MimeMessage>();
		
		EvaluationsStorage evaluations = EvaluationsStorage.inst();
		List<EvaluationData> evaluationDataList = evaluations.getEvaluationsDb().getEvaluationsClosingWithinTimeLimit(Common.NUMBER_OF_HOURS_BEFORE_CLOSING_ALERT);

		for (EvaluationData ed : evaluationDataList) {

			List<StudentData> studentDataList = AccountsStorage.inst().getDb().getStudentListForCourse(ed.course);

			List<StudentData> studentToRemindList = new ArrayList<StudentData>();

			for (StudentData sd : studentDataList) {
				if (!evaluations.isEvaluationSubmitted(ed, sd.email)) {
					studentToRemindList.add(sd);
				}
			}
			
			CourseData c = getCourse(ed.course);
			
			Emails emailMgr = new Emails();
			List<MimeMessage> emails = emailMgr.generateEvaluationClosingEmails(c, ed, studentToRemindList);
			emailMgr.sendEmails(emails);
			emailsSent.addAll(emails);
		}
		return emailsSent;
	}
	
	public void editEvaluation(EvaluationData evaluation) throws InvalidParametersException, EntityDoesNotExistException{
		EvaluationsStorage.inst().getEvaluationsDb().editEvaluation(evaluation);
	}
	
}
<|MERGE_RESOLUTION|>--- conflicted
+++ resolved
@@ -1,215 +1,205 @@
-package teammates.logic.backdoor;
-
-import java.io.IOException;
-import java.util.ArrayList;
-import java.util.HashMap;
-import java.util.List;
-import java.util.logging.Logger;
-
-import javax.mail.MessagingException;
-import javax.mail.internet.MimeMessage;
-
-import teammates.common.Common;
-import teammates.common.datatransfer.CoordData;
-import teammates.common.datatransfer.CourseData;
-import teammates.common.datatransfer.DataBundle;
-import teammates.common.datatransfer.EvaluationData;
-import teammates.common.datatransfer.StudentData;
-import teammates.common.datatransfer.SubmissionData;
-import teammates.common.exception.EntityAlreadyExistsException;
-import teammates.common.exception.EntityDoesNotExistException;
-import teammates.common.exception.InvalidParametersException;
-<<<<<<< HEAD
-import teammates.common.exception.UnauthorizedAccessException;
-=======
-import teammates.logic.AccountsStorage;
-import teammates.logic.CoursesStorage;
->>>>>>> eb8c9e79
-import teammates.logic.Emails;
-import teammates.logic.EvaluationsStorage;
-import teammates.logic.api.Logic;
-<<<<<<< HEAD
-import teammates.storage.api.AccountsStorage;
-import teammates.storage.api.EvaluationsStorage;//TODO: remove this dependency
-=======
->>>>>>> eb8c9e79
-
-
-public class BackDoorLogic extends Logic {
-	
-	private static Logger log = Common.getLogger();
-	
-	/**
-	 * Persists given data in the datastore Works ONLY if the data is correct
-	 * and new (i.e. these entities do not already exist in the datastore). The
-	 * behavior is undefined if incorrect or not new.
-	 * 
-	 * @param dataBundleJsonString
-	 * @return status of the request in the form 'status meassage'+'additional
-	 *         info (if any)' e.g., "[BACKEND_STATUS_SUCCESS]" e.g.,
-	 *         "[BACKEND_STATUS_FAILURE]NullPointerException at ..."
-	 * @throws EntityAlreadyExistsException
-	 * @throws InvalidParametersException
-	 * @throws Exception
-	 */
-
-	public String persistNewDataBundle(DataBundle dataBundle)
-			throws InvalidParametersException, EntityAlreadyExistsException {
-
-		if (dataBundle == null) {
-			throw new InvalidParametersException(
-					Common.ERRORCODE_NULL_PARAMETER, "Null data bundle");
-		}
-
-		HashMap<String, CoordData> coords = dataBundle.coords;
-		for (CoordData coord : coords.values()) {
-			log.fine("API Servlet adding coord :" + coord.id);
-			super.createCoord(coord.id, coord.name, coord.email);
-		}
-
-		HashMap<String, CourseData> courses = dataBundle.courses;
-		for (CourseData course : courses.values()) {
-			log.fine("API Servlet adding course :" + course.id);
-			createCourse(course.coord, course.id, course.name);
-		}
-
-		HashMap<String, StudentData> students = dataBundle.students;
-		for (StudentData student : students.values()) {
-			log.fine("API Servlet adding student :" + student.email
-					+ " to course " + student.course);
-			createStudent(student);
-		}
-
-		HashMap<String, EvaluationData> evaluations = dataBundle.evaluations;
-		for (EvaluationData evaluation : evaluations.values()) {
-			log.fine("API Servlet adding evaluation :" + evaluation.name
-					+ " to course " + evaluation.course);
-			createEvaluation(evaluation);
-		}
-
-		// processing is slightly different for submissions because we are
-		// adding all submissions in one go
-		HashMap<String, SubmissionData> submissionsMap = dataBundle.submissions;
-		List<SubmissionData> submissionsList = new ArrayList<SubmissionData>();
-		for (SubmissionData submission : submissionsMap.values()) {
-			log.fine("API Servlet adding submission for "
-					+ submission.evaluation + " from " + submission.reviewer
-					+ " to " + submission.reviewee);
-			submissionsList.add(submission);
-		}
-		EvaluationsStorage.inst().getSubmissionsDb().editSubmissions(submissionsList);
-		log.fine("API Servlet added " + submissionsList.size() + " submissions");
-
-		return Common.BACKEND_STATUS_SUCCESS;
-	}
-	
-	public String getCoordAsJson(String coordID) {
-		CoordData coordData = getCoord(coordID);
-		return Common.getTeammatesGson().toJson(coordData);
-	}
-
-	public String getCourseAsJson(String courseId) {
-		CourseData course = getCourse(courseId);
-		return Common.getTeammatesGson().toJson(course);
-	}
-
-	public String getStudentAsJson(String courseId, String email) {
-		StudentData student = getStudent(courseId, email);
-		return Common.getTeammatesGson().toJson(student);
-	}
-
-	public String getEvaluationAsJson(String courseId, String evaluationName) {
-		EvaluationData evaluation = getEvaluation(courseId, evaluationName);
-		return Common.getTeammatesGson().toJson(evaluation);
-	}
-
-	public String getSubmissionAsJson(String courseId, String evaluationName,
-			String reviewerEmail, String revieweeEmail) {
-		SubmissionData target = getSubmission(courseId, evaluationName,
-				reviewerEmail, revieweeEmail);
-		return Common.getTeammatesGson().toJson(target);
-	}
-
-	public void editStudentAsJson(String originalEmail, String newValues)
-			throws InvalidParametersException, EntityDoesNotExistException {
-		StudentData student = Common.getTeammatesGson().fromJson(newValues,
-				StudentData.class);
-		editStudent(originalEmail, student);
-	}
-
-	public void editEvaluationAsJson(String evaluationJson)
-			throws InvalidParametersException, EntityDoesNotExistException {
-		EvaluationData evaluation = Common.getTeammatesGson().fromJson(
-				evaluationJson, EvaluationData.class);
-		editEvaluation(evaluation);
-	}
-
-	public void editSubmissionAsJson(String submissionJson) throws InvalidParametersException, EntityDoesNotExistException {
-		SubmissionData submission = Common.getTeammatesGson().fromJson(
-				submissionJson, SubmissionData.class);
-		ArrayList<SubmissionData> submissionList = new ArrayList<SubmissionData>();
-		submissionList.add(submission);
-		editSubmissions(submissionList);
-	}
-	
-	public List<MimeMessage> activateReadyEvaluations() throws EntityDoesNotExistException, MessagingException, InvalidParametersException, IOException{
-		ArrayList<MimeMessage> messagesSent = new ArrayList<MimeMessage>();
-		List<EvaluationData> evaluations = EvaluationsStorage.inst().getEvaluationsDb().getReadyEvaluations(); 
-		
-		for (EvaluationData ed: evaluations) {
-			
-			CourseData course = getCourse(ed.course);
-			List<StudentData> students = getStudentListForCourse(ed.course);
-			
-			Emails emails = new Emails();
-			List<MimeMessage> messages = emails.generateEvaluationOpeningEmails(course, ed, students);
-			emails.sendEmails(messages);
-			messagesSent.addAll(messages);
-			
-			//mark evaluation as activated
-			ed.activated=true;
-			editEvaluation(ed);
-		}
-		return messagesSent;
-	}
-	
-	
-	@Override
-	protected boolean isInternalCall() {
-		//back door calls are considered internal calls
-		return true;
-	}
-
-	public List<MimeMessage> sendRemindersForClosingEvaluations() throws MessagingException, IOException {
-		ArrayList<MimeMessage> emailsSent = new ArrayList<MimeMessage>();
-		
-		EvaluationsStorage evaluations = EvaluationsStorage.inst();
-		List<EvaluationData> evaluationDataList = evaluations.getEvaluationsDb().getEvaluationsClosingWithinTimeLimit(Common.NUMBER_OF_HOURS_BEFORE_CLOSING_ALERT);
-
-		for (EvaluationData ed : evaluationDataList) {
-
-			List<StudentData> studentDataList = AccountsStorage.inst().getDb().getStudentListForCourse(ed.course);
-
-			List<StudentData> studentToRemindList = new ArrayList<StudentData>();
-
-			for (StudentData sd : studentDataList) {
-				if (!evaluations.isEvaluationSubmitted(ed, sd.email)) {
-					studentToRemindList.add(sd);
-				}
-			}
-			
-			CourseData c = getCourse(ed.course);
-			
-			Emails emailMgr = new Emails();
-			List<MimeMessage> emails = emailMgr.generateEvaluationClosingEmails(c, ed, studentToRemindList);
-			emailMgr.sendEmails(emails);
-			emailsSent.addAll(emails);
-		}
-		return emailsSent;
-	}
-	
-	public void editEvaluation(EvaluationData evaluation) throws InvalidParametersException, EntityDoesNotExistException{
-		EvaluationsStorage.inst().getEvaluationsDb().editEvaluation(evaluation);
-	}
-	
-}
+package teammates.logic.backdoor;
+
+import java.io.IOException;
+import java.util.ArrayList;
+import java.util.HashMap;
+import java.util.List;
+import java.util.logging.Logger;
+
+import javax.mail.MessagingException;
+import javax.mail.internet.MimeMessage;
+
+import teammates.common.Common;
+import teammates.common.datatransfer.CoordData;
+import teammates.common.datatransfer.CourseData;
+import teammates.common.datatransfer.DataBundle;
+import teammates.common.datatransfer.EvaluationData;
+import teammates.common.datatransfer.StudentData;
+import teammates.common.datatransfer.SubmissionData;
+import teammates.common.exception.EntityAlreadyExistsException;
+import teammates.common.exception.EntityDoesNotExistException;
+import teammates.common.exception.InvalidParametersException;
+import teammates.logic.AccountsStorage;
+import teammates.logic.CoursesStorage;
+import teammates.logic.Emails;
+import teammates.logic.EvaluationsStorage;
+import teammates.logic.api.Logic;
+
+public class BackDoorLogic extends Logic {
+	
+	private static Logger log = Common.getLogger();
+	
+	/**
+	 * Persists given data in the datastore Works ONLY if the data is correct
+	 * and new (i.e. these entities do not already exist in the datastore). The
+	 * behavior is undefined if incorrect or not new.
+	 * 
+	 * @param dataBundleJsonString
+	 * @return status of the request in the form 'status meassage'+'additional
+	 *         info (if any)' e.g., "[BACKEND_STATUS_SUCCESS]" e.g.,
+	 *         "[BACKEND_STATUS_FAILURE]NullPointerException at ..."
+	 * @throws EntityAlreadyExistsException
+	 * @throws InvalidParametersException
+	 * @throws Exception
+	 */
+
+	public String persistNewDataBundle(DataBundle dataBundle)
+			throws InvalidParametersException, EntityAlreadyExistsException {
+
+		if (dataBundle == null) {
+			throw new InvalidParametersException(
+					Common.ERRORCODE_NULL_PARAMETER, "Null data bundle");
+		}
+
+		HashMap<String, CoordData> coords = dataBundle.coords;
+		for (CoordData coord : coords.values()) {
+			log.fine("API Servlet adding coord :" + coord.id);
+			super.createCoord(coord.id, coord.name, coord.email);
+		}
+
+		HashMap<String, CourseData> courses = dataBundle.courses;
+		for (CourseData course : courses.values()) {
+			log.fine("API Servlet adding course :" + course.id);
+			createCourse(course.coord, course.id, course.name);
+		}
+
+		HashMap<String, StudentData> students = dataBundle.students;
+		for (StudentData student : students.values()) {
+			log.fine("API Servlet adding student :" + student.email
+					+ " to course " + student.course);
+			createStudent(student);
+		}
+
+		HashMap<String, EvaluationData> evaluations = dataBundle.evaluations;
+		for (EvaluationData evaluation : evaluations.values()) {
+			log.fine("API Servlet adding evaluation :" + evaluation.name
+					+ " to course " + evaluation.course);
+			createEvaluation(evaluation);
+		}
+
+		// processing is slightly different for submissions because we are
+		// adding all submissions in one go
+		HashMap<String, SubmissionData> submissionsMap = dataBundle.submissions;
+		List<SubmissionData> submissionsList = new ArrayList<SubmissionData>();
+		for (SubmissionData submission : submissionsMap.values()) {
+			log.fine("API Servlet adding submission for "
+					+ submission.evaluation + " from " + submission.reviewer
+					+ " to " + submission.reviewee);
+			submissionsList.add(submission);
+		}
+		EvaluationsStorage.inst().getSubmissionsDb().editSubmissions(submissionsList);
+		log.fine("API Servlet added " + submissionsList.size() + " submissions");
+
+		return Common.BACKEND_STATUS_SUCCESS;
+	}
+	
+	public String getCoordAsJson(String coordID) {
+		CoordData coordData = getCoord(coordID);
+		return Common.getTeammatesGson().toJson(coordData);
+	}
+
+	public String getCourseAsJson(String courseId) {
+		CourseData course = getCourse(courseId);
+		return Common.getTeammatesGson().toJson(course);
+	}
+
+	public String getStudentAsJson(String courseId, String email) {
+		StudentData student = getStudent(courseId, email);
+		return Common.getTeammatesGson().toJson(student);
+	}
+
+	public String getEvaluationAsJson(String courseId, String evaluationName) {
+		EvaluationData evaluation = getEvaluation(courseId, evaluationName);
+		return Common.getTeammatesGson().toJson(evaluation);
+	}
+
+	public String getSubmissionAsJson(String courseId, String evaluationName,
+			String reviewerEmail, String revieweeEmail) {
+		SubmissionData target = getSubmission(courseId, evaluationName,
+				reviewerEmail, revieweeEmail);
+		return Common.getTeammatesGson().toJson(target);
+	}
+
+	public void editStudentAsJson(String originalEmail, String newValues)
+			throws InvalidParametersException, EntityDoesNotExistException {
+		StudentData student = Common.getTeammatesGson().fromJson(newValues,
+				StudentData.class);
+		editStudent(originalEmail, student);
+	}
+
+	public void editEvaluationAsJson(String evaluationJson)
+			throws InvalidParametersException, EntityDoesNotExistException {
+		EvaluationData evaluation = Common.getTeammatesGson().fromJson(
+				evaluationJson, EvaluationData.class);
+		editEvaluation(evaluation);
+	}
+
+	public void editSubmissionAsJson(String submissionJson) throws InvalidParametersException, EntityDoesNotExistException {
+		SubmissionData submission = Common.getTeammatesGson().fromJson(
+				submissionJson, SubmissionData.class);
+		ArrayList<SubmissionData> submissionList = new ArrayList<SubmissionData>();
+		submissionList.add(submission);
+		editSubmissions(submissionList);
+	}
+	
+	public List<MimeMessage> activateReadyEvaluations() throws EntityDoesNotExistException, MessagingException, InvalidParametersException, IOException{
+		ArrayList<MimeMessage> messagesSent = new ArrayList<MimeMessage>();
+		List<EvaluationData> evaluations = EvaluationsStorage.inst().getEvaluationsDb().getReadyEvaluations(); 
+		
+		for (EvaluationData ed: evaluations) {
+			
+			CourseData course = getCourse(ed.course);
+			List<StudentData> students = getStudentListForCourse(ed.course);
+			
+			Emails emails = new Emails();
+			List<MimeMessage> messages = emails.generateEvaluationOpeningEmails(course, ed, students);
+			emails.sendEmails(messages);
+			messagesSent.addAll(messages);
+			
+			//mark evaluation as activated
+			ed.activated=true;
+			editEvaluation(ed);
+		}
+		return messagesSent;
+	}
+	
+	
+	@Override
+	protected boolean isInternalCall() {
+		//back door calls are considered internal calls
+		return true;
+	}
+
+	public List<MimeMessage> sendRemindersForClosingEvaluations() throws MessagingException, IOException {
+		ArrayList<MimeMessage> emailsSent = new ArrayList<MimeMessage>();
+		
+		EvaluationsStorage evaluations = EvaluationsStorage.inst();
+		List<EvaluationData> evaluationDataList = evaluations.getEvaluationsDb().getEvaluationsClosingWithinTimeLimit(Common.NUMBER_OF_HOURS_BEFORE_CLOSING_ALERT);
+
+		for (EvaluationData ed : evaluationDataList) {
+
+			List<StudentData> studentDataList = AccountsStorage.inst().getDb().getStudentListForCourse(ed.course);
+
+			List<StudentData> studentToRemindList = new ArrayList<StudentData>();
+
+			for (StudentData sd : studentDataList) {
+				if (!evaluations.isEvaluationSubmitted(ed, sd.email)) {
+					studentToRemindList.add(sd);
+				}
+			}
+			
+			CourseData c = getCourse(ed.course);
+			
+			Emails emailMgr = new Emails();
+			List<MimeMessage> emails = emailMgr.generateEvaluationClosingEmails(c, ed, studentToRemindList);
+			emailMgr.sendEmails(emails);
+			emailsSent.addAll(emails);
+		}
+		return emailsSent;
+	}
+	
+	public void editEvaluation(EvaluationData evaluation) throws InvalidParametersException, EntityDoesNotExistException{
+		EvaluationsStorage.inst().getEvaluationsDb().editEvaluation(evaluation);
+	}
+	
+}