package teammates.logic.core;

import java.util.ArrayList;
import java.util.Collections;
import java.util.Comparator;
import java.util.HashMap;
import java.util.HashSet;
import java.util.Iterator;
import java.util.List;
import java.util.Map;
import java.util.Set;
import java.util.logging.Logger;

import javax.mail.internet.MimeMessage;

import teammates.common.datatransfer.CourseAttributes;
import teammates.common.datatransfer.CourseRoster;
import teammates.common.datatransfer.FeedbackAbstractQuestionDetails;
import teammates.common.datatransfer.FeedbackParticipantType;
import teammates.common.datatransfer.FeedbackQuestionAttributes;
import teammates.common.datatransfer.FeedbackResponseAttributes;
import teammates.common.datatransfer.FeedbackResponseCommentAttributes;
import teammates.common.datatransfer.FeedbackSessionAttributes;
import teammates.common.datatransfer.FeedbackSessionDetailsBundle;
import teammates.common.datatransfer.FeedbackSessionQuestionsBundle;
import teammates.common.datatransfer.FeedbackSessionResponseStatus;
import teammates.common.datatransfer.FeedbackSessionResultsBundle;
import teammates.common.datatransfer.FeedbackSessionType;
import teammates.common.datatransfer.InstructorAttributes;
import teammates.common.datatransfer.StudentAttributes;
import teammates.common.datatransfer.UserType;
import teammates.common.datatransfer.UserType.Role;
import teammates.common.exception.EntityAlreadyExistsException;
import teammates.common.exception.EntityDoesNotExistException;
import teammates.common.exception.InvalidParametersException;
import teammates.common.exception.NotImplementedException;
import teammates.common.exception.UnauthorizedAccessException;
import teammates.common.util.Assumption;
import teammates.common.util.Const;
import teammates.common.util.Const.SystemParams;
import teammates.common.util.Sanitizer;
import teammates.common.util.TimeHelper;
import teammates.common.util.Utils;
import teammates.storage.api.FeedbackSessionsDb;
import teammates.storage.api.InstructorsDb;
import teammates.storage.api.StudentsDb;
import teammates.storage.entity.FeedbackResponse;

public class FeedbackSessionsLogic {

    private static FeedbackSessionsLogic instance = null;

    @SuppressWarnings("unused")
    private static Logger log = Utils.getLogger();
    // Used by the FeedbackSessionsLogicTest for logging

    private static final FeedbackSessionsDb fsDb = new FeedbackSessionsDb();
    private static final FeedbackQuestionsLogic fqLogic = FeedbackQuestionsLogic.inst();
    private static final FeedbackResponsesLogic frLogic = FeedbackResponsesLogic.inst();
    private static final FeedbackResponseCommentsLogic frcLogic = FeedbackResponseCommentsLogic.inst();
    private static final InstructorsLogic instructorsLogic = InstructorsLogic.inst();
    private static final CoursesLogic coursesLogic = CoursesLogic.inst();
    private static final StudentsLogic studentsLogic = StudentsLogic.inst();
    private static final int EMAIL_NAME_PAIR = 0;
    private static final int EMAIL_TEAMNAME_PAIR = 1;

    public static FeedbackSessionsLogic inst() {
        if (instance == null)
            instance = new FeedbackSessionsLogic();
        return instance;
    }

    // TODO: in general, try to reduce method length and nesting-level in
    // Feedback*Logic classes.

    public void createFeedbackSession(FeedbackSessionAttributes fsa)
            throws InvalidParametersException, EntityAlreadyExistsException {
        fsDb.createEntity(fsa);
    }

    /**
     * This method returns a single feedback session. Returns null if not found.
     */
    public FeedbackSessionAttributes getFeedbackSession(
            String feedbackSessionName, String courseId) {
        return fsDb.getFeedbackSession(courseId, feedbackSessionName);
    }

    public List<FeedbackSessionAttributes> getFeedbackSessionsForCourse(
            String courseId) {
        return fsDb.getFeedbackSessionsForCourse(courseId);
    }

    /**
     * 
     * @param courseId
     * @param userEmail
     * @return a list of viewable feedback sessions for any user for his course.
     * @throws EntityDoesNotExistException
     */
    public List<FeedbackSessionAttributes> getFeedbackSessionsForUserInCourse(
            String courseId, String userEmail)
            throws EntityDoesNotExistException {

        if (coursesLogic.isCoursePresent(courseId) == false) {
            throw new EntityDoesNotExistException(
                    "Trying to get feedback sessions for a course that does not exist.");
        }

        List<FeedbackSessionAttributes> sessions =
                getFeedbackSessionsForCourse(courseId);
        List<FeedbackSessionAttributes> viewableSessions = new ArrayList<FeedbackSessionAttributes>();
        for (FeedbackSessionAttributes session : sessions) {
            if (isFeedbackSessionViewableTo(session, userEmail)) {
                viewableSessions.add(session);
            }
        }

        return viewableSessions;
    }

    /**
     * Returns a {@code List} of all feedback sessions bundled with their
     * response statistics for a instructor given by his googleId.<br>
     * Does not return private sessions unless the instructor is the creator.
     * 
     * @param googleId
     * @return
     * @throws EntityDoesNotExistException
     */
    public List<FeedbackSessionDetailsBundle> getFeedbackSessionDetailsForInstructor(
            String googleId)
            throws EntityDoesNotExistException {

        List<FeedbackSessionDetailsBundle> fsDetails = new ArrayList<FeedbackSessionDetailsBundle>();
        List<InstructorAttributes> instructors =
                instructorsLogic.getInstructorsForGoogleId(googleId);

        for (InstructorAttributes instructor : instructors) {
            fsDetails.addAll(getFeedbackSessionDetailsForCourse(
                    instructor.courseId, instructor.email));
        }

        return fsDetails;
    }

    /**
     * Returns a {@code List} of all feedback sessions WITHOUT their response
     * statistics for a instructor given by his googleId.<br>
     * Does not return private sessions unless the instructor is the creator.
     * 
     * @param googleId
     * @return
     * @throws EntityDoesNotExistException
     */
    public List<FeedbackSessionAttributes> getFeedbackSessionsListForInstructor(
            String googleId)
            throws EntityDoesNotExistException {

        List<FeedbackSessionAttributes> fsList = new ArrayList<FeedbackSessionAttributes>();
        List<InstructorAttributes> instructors =
                instructorsLogic.getInstructorsForGoogleId(googleId);

        for (InstructorAttributes instructor : instructors) {
            fsList.addAll(getFeedbackSessionsListForCourse(instructor.courseId,
                    instructor.email));
        }

        return fsList;
    }

    /**
     * Gets {@code FeedbackQuestions} and previously filled
     * {@code FeedbackResponses} that an instructor can view/submit as a
     * {@link FeedbackSessionQuestionsBundle}
     */
    public FeedbackSessionQuestionsBundle getFeedbackSessionQuestionsForInstructor(
            String feedbackSessionName, String courseId, String userEmail)
            throws EntityDoesNotExistException {

        FeedbackSessionAttributes fsa = fsDb.getFeedbackSession(
                courseId, feedbackSessionName);

        if (fsa == null) {
            throw new EntityDoesNotExistException(
                    "Trying to get a feedback session that does not exist.");
        }
<<<<<<< HEAD
        
        InstructorAttributes instructor = instructorsLogic.getInstructorForEmail(courseId, userEmail);
        Map<FeedbackQuestionAttributes, List<FeedbackResponseAttributes>> bundle
            = new HashMap<FeedbackQuestionAttributes, List<FeedbackResponseAttributes>>(); 
        Map<String, Map<String,String>> recipientList
            = new HashMap<String, Map<String,String>>();
        
=======

        Map<FeedbackQuestionAttributes, List<FeedbackResponseAttributes>> bundle = new HashMap<FeedbackQuestionAttributes, List<FeedbackResponseAttributes>>();
        Map<String, Map<String, String>> recipientList = new HashMap<String, Map<String, String>>();

>>>>>>> d7ecdf47
        List<FeedbackQuestionAttributes> questions =
                fqLogic.getFeedbackQuestionsForInstructor(feedbackSessionName,
                        courseId, userEmail);

        for (FeedbackQuestionAttributes question : questions) {

            List<FeedbackResponseAttributes> responses =
                    frLogic.getFeedbackResponsesFromGiverForQuestion(
                            question.getId(), userEmail);
            Map<String, String> recipients =
                    fqLogic.getRecipientsForQuestion(question, userEmail);
<<<<<<< HEAD
            // instructor can only see students in allowed sections for him/her
            if (question.recipientType.equals(FeedbackParticipantType.STUDENTS)) {
                Iterator<Map.Entry<String, String>> iter = recipients.entrySet().iterator();
                while (iter.hasNext()) {
                    Map.Entry<String, String> studentEntry = iter.next();
                    StudentAttributes student = studentsLogic.getStudentForEmail(courseId, studentEntry.getKey());
                    if (!instructor.isAllowedForPrivilege(student.section, 
                            fsa.feedbackSessionName, Const.ParamsNames.INSTRUCTOR_PERMISSION_SUBMIT_SESSION_IN_SECTIONS)) {
                        iter.remove();
                    }
                }
            }
            // instructor can only see teams in allowed sections for him/her
            if (question.recipientType.equals(FeedbackParticipantType.TEAMS)) {
                Iterator<Map.Entry<String, String>> iter = recipients.entrySet().iterator();
                while (iter.hasNext()) {
                    Map.Entry<String, String> teamEntry = iter.next();
                    String teamSection = studentsLogic.getSectionForTeam(courseId, teamEntry.getKey());
                    if (!instructor.isAllowedForPrivilege(teamSection,
                            fsa.feedbackSessionName, Const.ParamsNames.INSTRUCTOR_PERMISSION_SUBMIT_SESSION_IN_SECTIONS)) {
                        iter.remove();
                    }
                }
            }
            normalizeMaximumResponseEntities(question, recipients);            
            
=======
            normalizeMaximumResponseEntities(question, recipients);

>>>>>>> d7ecdf47
            bundle.put(question, responses);
            recipientList.put(question.getId(), recipients);
        }

        return new FeedbackSessionQuestionsBundle(fsa, bundle, recipientList);
    }

    /**
     * Gets {@code FeedbackQuestions} and previously filled
     * {@code FeedbackResponses} that a student can view/submit as a
     * {@link FeedbackSessionQuestionsBundle}
     */
    public FeedbackSessionQuestionsBundle getFeedbackSessionQuestionsForStudent(
            String feedbackSessionName, String courseId, String userEmail)
            throws EntityDoesNotExistException {

        FeedbackSessionAttributes fsa = fsDb.getFeedbackSession(
                courseId, feedbackSessionName);
        StudentAttributes student = studentsLogic.getStudentForEmail(courseId,
                userEmail);

        if (fsa == null) {
            throw new EntityDoesNotExistException(
                    "Trying to get a feedback session that does not exist.");
        }
        if (student == null) {
            throw new EntityDoesNotExistException(
                    "Trying to get a feedback session for student that does not exist.");
        }

        Map<FeedbackQuestionAttributes, List<FeedbackResponseAttributes>> bundle = new HashMap<FeedbackQuestionAttributes, List<FeedbackResponseAttributes>>();
        Map<String, Map<String, String>> recipientList = new HashMap<String, Map<String, String>>();

        List<FeedbackQuestionAttributes> questions =
                fqLogic.getFeedbackQuestionsForStudents(feedbackSessionName,
                        courseId);

        for (FeedbackQuestionAttributes question : questions) {

            List<FeedbackResponseAttributes> responses =
                    frLogic.getFeedbackResponsesFromStudentOrTeamForQuestion(
                            question, student);
            Map<String, String> recipients =
                    fqLogic.getRecipientsForQuestion(question, userEmail);
            normalizeMaximumResponseEntities(question, recipients);

            bundle.put(question, responses);
            recipientList.put(question.getId(), recipients);
        }

        return new FeedbackSessionQuestionsBundle(fsa, bundle, recipientList);
    }

    /**
     * Gets results of a feedback session to show to an instructor.
     */
    public FeedbackSessionResultsBundle getFeedbackSessionResultsForInstructor(
            String feedbackSessionName, String courseId, String userEmail)
            throws EntityDoesNotExistException {
        return getFeedbackSessionResultsForUserInSection(
                feedbackSessionName, courseId, userEmail,
                UserType.Role.INSTRUCTOR, null);
    }

    /**
     * Gets results of a feedback session to show to an instructor for a
     * specific section
     */
    public FeedbackSessionResultsBundle getFeedbackSessionResultsForInstructorInSection(
            String feedbackSessionName, String courseId, String userEmail,
            String section)
            throws EntityDoesNotExistException {
        return getFeedbackSessionResultsForUserInSection(
                feedbackSessionName, courseId, userEmail,
                UserType.Role.INSTRUCTOR, section);
    }

    /**
     * Gets results of a feedback session in a roster to show to an instructor.
     */
    public FeedbackSessionResultsBundle getFeedbackSessionResultsForInstructor(
            String feedbackSessionName, String courseId, String userEmail,
            CourseRoster roster, Boolean isIncludeResponseStatus)
            throws EntityDoesNotExistException {
        return getFeedbackSessionResultsForUserInSection(feedbackSessionName,
                courseId, userEmail,
                UserType.Role.INSTRUCTOR, null, roster, isIncludeResponseStatus);
    }

    /**
     * Gets results of a feedback session to show to a student.
     */
    public FeedbackSessionResultsBundle getFeedbackSessionResultsForStudent(
            String feedbackSessionName, String courseId, String userEmail)
            throws EntityDoesNotExistException {
        return getFeedbackSessionResultsForUserInSectionByQuestions(
                feedbackSessionName, courseId, userEmail,
                UserType.Role.STUDENT, null);
    }

    public String getFeedbackSessionResultsSummaryAsCsv(
            String feedbackSessionName, String courseId, String userEmail)
            throws UnauthorizedAccessException, EntityDoesNotExistException {
        FeedbackSessionResultsBundle results =
                getFeedbackSessionResultsForInstructor(feedbackSessionName,
                        courseId, userEmail);

        // sort responses by giver > recipient > qnNumber
        Collections.sort(results.responses,
                results.compareByGiverRecipientQuestion);

        String export = "";

        export += "Course" + "," + Sanitizer.sanitizeForCsv(results.feedbackSession.courseId) + Const.EOL
                + "Session Name" + "," + Sanitizer .sanitizeForCsv(results.feedbackSession.feedbackSessionName)
                + Const.EOL + Const.EOL + Const.EOL;

        for (Map.Entry<FeedbackQuestionAttributes, List<FeedbackResponseAttributes>> entry : results
                .getQuestionResponseMap().entrySet()) {
            FeedbackAbstractQuestionDetails questionDetails = entry.getKey()
                    .getQuestionDetails();

            export += "Question " + Integer.toString(entry.getKey().questionNumber) + "," 
                    + Sanitizer.sanitizeForCsv(questionDetails.questionText)
                    + Const.EOL + Const.EOL;
            export += "Team" + "," + "Giver" + "," + "Recipient's Team" + ","
                    + "Recipient" + "," + questionDetails.getCsvHeader() + Const.EOL;

            for (FeedbackResponseAttributes response : entry.getValue()) {
                export += Sanitizer.sanitizeForCsv(results.getTeamNameForEmail(response.giverEmail))
                        + "," + Sanitizer.sanitizeForCsv(results.getNameForEmail(response.giverEmail))
                        + "," + Sanitizer.sanitizeForCsv(results.getTeamNameForEmail(response.recipientEmail))
                        + "," + Sanitizer.sanitizeForCsv(results.getNameForEmail(response.recipientEmail))
                        + "," + response.getResponseDetails().getAnswerCsv(questionDetails) + Const.EOL;
            }
            export += Const.EOL + Const.EOL;
        }
        return export;
    }

    /**
     * Criteria: must be published, publishEmail must be enabled and
     * resultsVisibleTime must be custom.
     * 
     * @return returns a list of sessions that require automated emails to be
     *         sent as they are published
     */
    public List<FeedbackSessionAttributes> getFeedbackSessionsWhichNeedAutomatedPublishedEmailsToBeSent() {
        List<FeedbackSessionAttributes> sessions =
                fsDb.getFeedbackSessionsWithUnsentPublishedEmail();
        List<FeedbackSessionAttributes> sessionsToSendEmailsFor =
                new ArrayList<FeedbackSessionAttributes>();

        for (FeedbackSessionAttributes session : sessions) {
            // automated emails are required only for custom publish times
            if (session.isPublished() && session.isPublishedEmailEnabled
                  && !TimeHelper.isSpecialTime(session.resultsVisibleFromTime)) {
                sessionsToSendEmailsFor.add(session);
            }
        }
        return sessionsToSendEmailsFor;
    }

    public List<FeedbackSessionAttributes> getFeedbackSessionsWhichNeedOpenEmailsToBeSent() {
        List<FeedbackSessionAttributes> sessions =
                fsDb.getFeedbackSessionsWithUnsentOpenEmail();
        List<FeedbackSessionAttributes> sessionsToSendEmailsFor =
                new ArrayList<FeedbackSessionAttributes>();

        for (FeedbackSessionAttributes session : sessions) {
            if (session.isOpened()) {
                sessionsToSendEmailsFor.add(session);
            }
        }
        return sessionsToSendEmailsFor;
    }

    public boolean isCreatorOfSession(String feedbackSessionName, String courseId, String userEmail) {
        FeedbackSessionAttributes fs = getFeedbackSession(feedbackSessionName, courseId);
        return (fs.creatorEmail.equals(userEmail));
    }

    public boolean isFeedbackSessionExists(String feedbackSessionName, String courseId) {
        return fsDb.getFeedbackSession(courseId, feedbackSessionName) != null;
    }

    public boolean isFeedbackSessionHasQuestionForStudents(
            String feedbackSessionName,
            String courseId) throws EntityDoesNotExistException {
        if (isFeedbackSessionExists(feedbackSessionName, courseId) == false) {
            throw new EntityDoesNotExistException(
                    "Trying to check a feedback session that does not exist.");
        }

        List<FeedbackQuestionAttributes> allQuestions =
                fqLogic.getFeedbackQuestionsForStudents(feedbackSessionName,
                        courseId);

        return !allQuestions.isEmpty();
    }

    public boolean isFeedbackSessionCompletedByStudent(
            String feedbackSessionName,
            String courseId, String userEmail)
            throws EntityDoesNotExistException {

        if (isFeedbackSessionExists(feedbackSessionName, courseId) == false) {
            throw new EntityDoesNotExistException(
                    "Trying to check a feedback session that does not exist.");
        }

        List<FeedbackQuestionAttributes> allQuestions =
                fqLogic.getFeedbackQuestionsForStudents(feedbackSessionName,
                        courseId);

        if (allQuestions.isEmpty()) {
            // if there is no question for students, session is complete
            return true;
        }

        for (FeedbackQuestionAttributes question : allQuestions) {
            if (fqLogic.isQuestionAnsweredByUser(question, userEmail)) {
                // If any question is answered, session is complete.
                return true;
            }
        }
        return false;
    }

    public boolean isFeedbackSessionCompletedByInstructor(
            String feedbackSessionName,
            String courseId, String userEmail)
            throws EntityDoesNotExistException {

        if (isFeedbackSessionExists(feedbackSessionName, courseId) == false) {
            throw new EntityDoesNotExistException(
                    "Trying to check a feedback session that does not exist.");
        }

        List<FeedbackQuestionAttributes> allQuestions =
                fqLogic.getFeedbackQuestionsForInstructor(feedbackSessionName,
                        courseId, userEmail);

        if (allQuestions.isEmpty()) {
            // if there is no question for instructor, session is complete
            return true;
        }

        for (FeedbackQuestionAttributes question : allQuestions) {
            if (fqLogic.isQuestionAnsweredByUser(question, userEmail)) {
                // If any question is answered, session is complete.
                return true;
            }
        }
        return false;
    }

    // This method is for manual adding of additional responses to a FS.
    public void addResponsesToFeedbackSession(List<FeedbackResponse> responses,
            String feedbackSessionName, String courseId)
            throws NotImplementedException {
        throw new NotImplementedException(
                "Can't do manual adding of responses yet");
    }

    public void updateFeedbackSession(FeedbackSessionAttributes newSession)
            throws InvalidParametersException, EntityDoesNotExistException {

        Assumption.assertNotNull(Const.StatusCodes.NULL_PARAMETER, newSession);

        FeedbackSessionAttributes oldSession =
                fsDb.getFeedbackSession(newSession.courseId,
                        newSession.feedbackSessionName);

        if (oldSession == null) {
            throw new EntityDoesNotExistException(
                    "Trying to update a feedback session that does not exist.");
        }

        // These can't be changed anyway. Copy values to defensively avoid
        // invalid parameters.
        newSession.creatorEmail = oldSession.creatorEmail;
        newSession.createdTime = oldSession.createdTime;

        if (newSession.instructions == null) {
            newSession.instructions = oldSession.instructions;
        }
        if (newSession.startTime == null) {
            newSession.startTime = oldSession.startTime;
        }
        if (newSession.endTime == null) {
            newSession.endTime = oldSession.endTime;
        }
        if (newSession.feedbackSessionType == null) {
            newSession.feedbackSessionType = oldSession.feedbackSessionType;
        }
        if (newSession.sessionVisibleFromTime == null) {
            newSession.sessionVisibleFromTime = oldSession.sessionVisibleFromTime;
        }
        if (newSession.resultsVisibleFromTime == null) {
            newSession.resultsVisibleFromTime = oldSession.resultsVisibleFromTime;
        }

        makeEmailStateConsistent(oldSession, newSession);

        fsDb.updateFeedbackSession(newSession);
    }

    /**
     * This method is called when the user publishes a feedback session
     * manually. Preconditions: * The feedback session has to be set as
     * manually/automatically published. The feedback session can't be private
     */
    public void publishFeedbackSession(String feedbackSessionName,
            String courseId)
            throws EntityDoesNotExistException, InvalidParametersException {

        FeedbackSessionAttributes sessionToPublish =
                getFeedbackSession(feedbackSessionName, courseId);

        if (sessionToPublish == null) {
            throw new EntityDoesNotExistException(
                    "Trying to publish a non-existant session.");
        }

        if (sessionToPublish.isPrivateSession()) {
            throw new InvalidParametersException(
                    "Private session can't be published.");
        }

        if (sessionToPublish.isPublished()) {
            throw new InvalidParametersException(
                    "Session is already published.");
        }

        sessionToPublish.resultsVisibleFromTime = Const.TIME_REPRESENTS_NOW;

        updateFeedbackSession(sessionToPublish);

        sendFeedbackSessionPublishedEmail(sessionToPublish);
    }

    /**
     * This method is called when the user unpublishes a feedback session
     * manually. Preconditions: * The feedback session has to be set as manually
     * published.
     */
    public void unpublishFeedbackSession(String feedbackSessionName,
            String courseId)
            throws EntityDoesNotExistException, InvalidParametersException {

        FeedbackSessionAttributes sessionToUnpublish =
                getFeedbackSession(feedbackSessionName, courseId);

        if (sessionToUnpublish == null) {
            throw new EntityDoesNotExistException(
                    "Trying to unpublish a non-existant session.");
        }

        if (sessionToUnpublish.isPrivateSession()) {
            throw new InvalidParametersException(
                    "Private session can't be unpublished.");
        }

        if (!sessionToUnpublish.isPublished()) {
            throw new InvalidParametersException(
                    "Session is already unpublished.");
        }

        sessionToUnpublish.resultsVisibleFromTime = Const.TIME_REPRESENTS_LATER;

        updateFeedbackSession(sessionToUnpublish);
    }

    public List<MimeMessage> sendReminderForFeedbackSession(String courseId,
            String feedbackSessionName) throws EntityDoesNotExistException {
        if (!isFeedbackSessionExists(feedbackSessionName, courseId)) {
            throw new EntityDoesNotExistException(
                    "Trying to remind non-existent feedback session "
                            + courseId + "/" + feedbackSessionName);
        }

        FeedbackSessionAttributes session = getFeedbackSession(
                feedbackSessionName, courseId);
        List<StudentAttributes> studentList = studentsLogic
                .getStudentsForCourse(courseId);
        List<InstructorAttributes> instructorList = instructorsLogic
                .getInstructorsForCourse(courseId);

        // Filter out students who have submitted the feedback session
        List<StudentAttributes> studentsToRemindList = new ArrayList<StudentAttributes>();
        for (StudentAttributes student : studentList) {
            if (!isFeedbackSessionCompletedByStudent(
                    session.feedbackSessionName, session.courseId,
                    student.email)) {
                studentsToRemindList.add(student);
            }
        }

        // Filter out instructors who have submitted the feedback session
        List<InstructorAttributes> instructorsToRemindList = new ArrayList<InstructorAttributes>();
        for (InstructorAttributes instructor : instructorList) {
            if (!isFeedbackSessionCompletedByInstructor(
                    session.feedbackSessionName, session.courseId,
                    instructor.email)) {
                instructorsToRemindList.add(instructor);
            }
        }

        CourseAttributes course = coursesLogic.getCourse(courseId);
        List<MimeMessage> emails;
        Emails emailMgr = new Emails();
        try {
            emails = emailMgr.generateFeedbackSessionReminderEmails(course,
                    session, studentsToRemindList, instructorsToRemindList,
                    instructorList);
            emailMgr.sendEmails(emails);
        } catch (Exception e) {
            throw new RuntimeException("Error while sending emails :", e);
        }

        return emails;
    }

    public void scheduleFeedbackSessionOpeningEmails() {
        List<FeedbackSessionAttributes> sessions = getFeedbackSessionsWhichNeedOpenEmailsToBeSent();

        for (FeedbackSessionAttributes session : sessions) {
            Emails emails = new Emails();
            emails.addFeedbackSessionReminderToEmailsQueue(session,
                    Emails.EmailType.FEEDBACK_OPENING);
        }
    }

    public List<FeedbackSessionAttributes> getFeedbackSessionsClosingWithinTimeLimit() {
        ArrayList<FeedbackSessionAttributes> requiredSessions = new
                ArrayList<FeedbackSessionAttributes>();

        List<FeedbackSessionAttributes> nonPrivateSessions = fsDb
                .getNonPrivateFeedbackSessions();

        for (FeedbackSessionAttributes session : nonPrivateSessions) {
            if (session.isClosingWithinTimeLimit(SystemParams.NUMBER_OF_HOURS_BEFORE_CLOSING_ALERT)
                    && session.isClosingEmailEnabled) {
                requiredSessions.add(session);
            }
        }

        return requiredSessions;
    }

    public void scheduleFeedbackSessionClosingEmails() {

        List<FeedbackSessionAttributes> sessions = getFeedbackSessionsClosingWithinTimeLimit();

        for (FeedbackSessionAttributes session : sessions) {
            Emails emails = new Emails();
            emails.addFeedbackSessionReminderToEmailsQueue(session, Emails.EmailType.FEEDBACK_CLOSING);
        }
    }

    public void scheduleFeedbackSessionPublishedEmails() {
        List<FeedbackSessionAttributes> sessions = getFeedbackSessionsWhichNeedAutomatedPublishedEmailsToBeSent();

        for (FeedbackSessionAttributes session : sessions) {
            sendFeedbackSessionPublishedEmail(session);
        }
    }

    public void deleteFeedbackSessionsForCourse(String courseId) {
        List<FeedbackSessionAttributes> sessionsToDelete =
                fsDb.getFeedbackSessionsForCourse(courseId);

        for (FeedbackSessionAttributes session : sessionsToDelete) {
            deleteFeedbackSessionCascade(session.feedbackSessionName, session.courseId);
        }
    }

    /**
     * This method deletes a specific feedback session, and all it's question
     * and responses
     */
    public void deleteFeedbackSessionCascade(String feedbackSessionName,
            String courseId) {

        try {
            fqLogic.deleteFeedbackQuestionsForSession(feedbackSessionName,
                    courseId);
        } catch (EntityDoesNotExistException e) {
            // Silently fail if session does not exist
        }

        FeedbackSessionAttributes sessionToDelete = new FeedbackSessionAttributes();
        sessionToDelete.feedbackSessionName = feedbackSessionName;
        sessionToDelete.courseId = courseId;

        fsDb.deleteEntity(sessionToDelete);

    }

    public FeedbackSessionDetailsBundle getFeedbackSessionDetails(
            FeedbackSessionAttributes fsa) throws EntityDoesNotExistException {

        FeedbackSessionDetailsBundle details =
                new FeedbackSessionDetailsBundle(fsa);

        details.stats.expectedTotal = 0;
        details.stats.submittedTotal = 0;

        switch (fsa.feedbackSessionType) {
        case STANDARD:

            List<StudentAttributes> students = studentsLogic
                    .getStudentsForCourse(fsa.courseId);
            List<InstructorAttributes> instructors = instructorsLogic
                    .getInstructorsForCourse(fsa.courseId);
            List<FeedbackResponseAttributes> responses = frLogic
                    .getFeedbackResponsesForSession(fsa.feedbackSessionName,
                            fsa.courseId);
            List<FeedbackQuestionAttributes> questions = fqLogic
                    .getFeedbackQuestionsForSession(fsa.feedbackSessionName,
                            fsa.courseId);
            List<FeedbackQuestionAttributes> studentQns = fqLogic
                    .getFeedbackQuestionsForStudents(questions);

            Map<String, String> emailsResponseTable = new HashMap<String, String>();
        
            if(!studentQns.isEmpty()){
                details.stats.expectedTotal += students.size();
            }
        
            for (InstructorAttributes instructor : instructors) {
                List<FeedbackQuestionAttributes> instructorQns = fqLogic
                        .getFeedbackQuestionsForInstructor(questions,
                                fsa.isCreator(instructor.email));
                if (!instructorQns.isEmpty()) {
                    details.stats.expectedTotal += 1;
                }
            }

            for(FeedbackResponseAttributes response : responses){
                if(emailsResponseTable.get(response.giverEmail) == null){
                    details.stats.submittedTotal += 1;
                    emailsResponseTable.put(response.giverEmail, "Responded");
                }
            }

            break;

        case PRIVATE:
            if (fqLogic.getFeedbackQuestionsForSession(
                    fsa.feedbackSessionName, fsa.courseId).isEmpty()) {
                break;
            }
            details.stats.expectedTotal = 1;
            if (this.isFeedbackSessionFullyCompletedByInstructor(
                    fsa.feedbackSessionName, fsa.courseId, fsa.creatorEmail)) {
                details.stats.submittedTotal = 1;
            }
            break;

        default:
            break;
        }

        return details;
    }

    /* Get the feedback results for user in a section iterated by questions */
    private FeedbackSessionResultsBundle getFeedbackSessionResultsForUserInSectionByQuestions(
            String feedbackSessionName, String courseId, String userEmail,
            UserType.Role role, String section)
            throws EntityDoesNotExistException {

        // Load details of students and instructors once and pass it to callee
        // methods
        // (rather than loading them many times).
        CourseRoster roster = new CourseRoster(
                new StudentsDb().getStudentsForCourse(courseId),
                new InstructorsDb().getInstructorsForCourse(courseId));

        FeedbackSessionAttributes session = fsDb.getFeedbackSession(
                courseId, feedbackSessionName);

        if (session == null) {
            throw new EntityDoesNotExistException(
                    "Trying to view non-existent feedback session.");
        }

        List<FeedbackQuestionAttributes> allQuestions =
                fqLogic.getFeedbackQuestionsForSession(feedbackSessionName,
                        courseId);

        // create empty data containers to store results
        List<FeedbackResponseAttributes> responses =
                new ArrayList<FeedbackResponseAttributes>();
        Map<String, FeedbackQuestionAttributes> relevantQuestions =
                new HashMap<String, FeedbackQuestionAttributes>();
        Map<String, String> emailNameTable =
                new HashMap<String, String>();
        Map<String, String> emailTeamNameTable =
                new HashMap<String, String>();
        Map<String, boolean[]> visibilityTable =
                new HashMap<String, boolean[]>();
        Map<String, List<FeedbackResponseCommentAttributes>> responseComments =
                new HashMap<String, List<FeedbackResponseCommentAttributes>>();

        FeedbackSessionResponseStatus responseStatus = new FeedbackSessionResponseStatus();

        boolean isPrivateSessionNotCreatedByThisUser = session
                .isPrivateSession() && !session.isCreator(userEmail);
        if (isPrivateSessionNotCreatedByThisUser) {
            // return empty result set
            return new FeedbackSessionResultsBundle(
                    session, responses, relevantQuestions,
                    emailNameTable, emailTeamNameTable,
                    visibilityTable, responseStatus, responseComments);
        }

        for (FeedbackQuestionAttributes question : allQuestions) {

            List<FeedbackResponseAttributes> responsesForThisQn;

            boolean isPrivateSessionCreatedByThisUser = session
                    .isCreator(userEmail) && session.isPrivateSession();
            if (isPrivateSessionCreatedByThisUser) {
                responsesForThisQn = frLogic
                        .getFeedbackResponsesForQuestion(question.getId());
            } else {
                responsesForThisQn = frLogic
                        .getViewableFeedbackResponsesForQuestionInSection(
                                question, userEmail, role, section);
            }

            boolean thisQuestionHasResponses = (!responsesForThisQn.isEmpty());
            if (thisQuestionHasResponses) {
                relevantQuestions.put(question.getId(), question);
                responses.addAll(responsesForThisQn);
                for (FeedbackResponseAttributes response : responsesForThisQn) {
                    addEmailNamePairsToTable(emailNameTable, response,
                            question, roster);
                    addEmailTeamNamePairsToTable(emailTeamNameTable, response,
                            question, roster);
                    addVisibilityToTable(visibilityTable, question, response,
                            userEmail, roster);
                }
            }

        }

        List<FeedbackResponseCommentAttributes> allResponseComments =
                frcLogic.getFeedbackResponseCommentForSession(courseId,
                        feedbackSessionName);
        for (FeedbackResponseCommentAttributes frc : allResponseComments) {
            if (responseComments.get(frc.feedbackResponseId) == null) {
                responseComments.put(frc.feedbackResponseId,
                        new ArrayList<FeedbackResponseCommentAttributes>());
            }
            responseComments.get(frc.feedbackResponseId).add(frc);
        }

        for (List<FeedbackResponseCommentAttributes> responseCommentList : responseComments
                .values()) {
            Collections.sort(responseCommentList,
                    new ResponseCommentCreationDateComparator());
        }

        FeedbackSessionResultsBundle results =
                new FeedbackSessionResultsBundle(
                        session, responses, relevantQuestions,
                        emailNameTable, emailTeamNameTable,
                        visibilityTable, responseStatus, responseComments);

        return results;
    }

    /* Get feedback session results for user in a section by filtering out all results in the session */
    private FeedbackSessionResultsBundle getFeedbackSessionResultsForUserInSection(
            String feedbackSessionName, String courseId, String userEmail,
            UserType.Role role, String section)
            throws EntityDoesNotExistException {
        // Load details of students and instructors once and pass it to callee
        // methods
        // (rather than loading them many times).
        CourseRoster roster = new CourseRoster(
                new StudentsDb().getStudentsForCourse(courseId),
                new InstructorsDb().getInstructorsForCourse(courseId));
        return getFeedbackSessionResultsForUserInSection(feedbackSessionName,
                courseId, userEmail, role, section, roster, true);
    }

    private FeedbackSessionResultsBundle getFeedbackSessionResultsForUserInSection(
            String feedbackSessionName, String courseId, String userEmail,
            UserType.Role role, String section,
            CourseRoster roster, Boolean isIncludeResponseStatus)
            throws EntityDoesNotExistException {

        FeedbackSessionAttributes session = fsDb.getFeedbackSession(
                courseId, feedbackSessionName);

        if (session == null) {
            throw new EntityDoesNotExistException(
                    "Trying to view non-existent feedback session.");
        }

        List<FeedbackQuestionAttributes> allQuestions =
                fqLogic.getFeedbackQuestionsForSession(feedbackSessionName,
                        courseId);

        // create empty data containers to store results
        List<FeedbackResponseAttributes> responses =
                new ArrayList<FeedbackResponseAttributes>();
        Map<String, FeedbackQuestionAttributes> relevantQuestions =
                new HashMap<String, FeedbackQuestionAttributes>();
        Map<String, String> emailNameTable =
                new HashMap<String, String>();
        Map<String, String> emailTeamNameTable =
                new HashMap<String, String>();
        Map<String, boolean[]> visibilityTable =
                new HashMap<String, boolean[]>();
        Map<String, List<FeedbackResponseCommentAttributes>> responseComments =
                new HashMap<String, List<FeedbackResponseCommentAttributes>>();

        FeedbackSessionResponseStatus responseStatus = new FeedbackSessionResponseStatus();

        boolean isPrivateSessionNotCreatedByThisUser = session
                .isPrivateSession() && !session.isCreator(userEmail);
        if (isPrivateSessionNotCreatedByThisUser) {
            // return empty result set
            return new FeedbackSessionResultsBundle(
                    session, responses, relevantQuestions,
                    emailNameTable, emailTeamNameTable,
                    visibilityTable, responseStatus, responseComments);
        }

        Map<String, FeedbackQuestionAttributes> allQuestionsMap = new HashMap<String, FeedbackQuestionAttributes>();
        for (FeedbackQuestionAttributes qn : allQuestions) {
            allQuestionsMap.put(qn.getId(), qn);
        }

        List<FeedbackResponseAttributes> allResponses = frLogic
                .getFeedbackResponsesForSessionInSection(feedbackSessionName,
                        courseId, section);

        responseStatus = (section == null && isIncludeResponseStatus) ? getFeedbackSessionResponseStatus(
                session, roster, allQuestions, allResponses) : null;

        StudentAttributes student = null;
        Set<String> studentsEmailInTeam = new HashSet<String>();
        if (role == Role.STUDENT) {
            student = studentsLogic.getStudentForEmail(courseId, userEmail);
            List<StudentAttributes> studentsInTeam = studentsLogic
                    .getStudentsForTeam(student.team, courseId);
            for (StudentAttributes teammates : studentsInTeam) {
                studentsEmailInTeam.add(teammates.email);
            }
        }

        for (FeedbackResponseAttributes response : allResponses) {
            FeedbackQuestionAttributes relatedQuestion = allQuestionsMap
                    .get(response.feedbackQuestionId);
            if (relatedQuestion != null) {
                // TODO: refactor these. you may refer to
                // FeedbackResponseLogic.getViewableFeedbackResponsesForQuestionInSection
                Boolean isVisibleResponse = false;
                if ((response.giverEmail.equals(userEmail) && (section == null || response.recipientSection.equals(section)))
                        || (response.recipientEmail.equals(userEmail) && relatedQuestion.isResponseVisibleTo(FeedbackParticipantType.RECEIVER) && (section == null || response.giverSection.equals(section)))
                        || (role == Role.INSTRUCTOR && relatedQuestion.isResponseVisibleTo(FeedbackParticipantType.INSTRUCTORS) && (section == null || (response.giverSection.equals(section) && response.recipientSection.equals(section))))
                        || (role == Role.STUDENT && relatedQuestion.isResponseVisibleTo(FeedbackParticipantType.STUDENTS))) {
                    isVisibleResponse = true;
                } else if (role == Role.STUDENT 
                        && ((relatedQuestion.recipientType == FeedbackParticipantType.TEAMS
                                && relatedQuestion.isResponseVisibleTo(FeedbackParticipantType.RECEIVER)
                                && response.recipientEmail.equals(student.team))
                            || ((relatedQuestion.giverType == FeedbackParticipantType.TEAMS
                                || relatedQuestion.isResponseVisibleTo(FeedbackParticipantType.OWN_TEAM_MEMBERS))
                                    && studentsEmailInTeam.contains(response.giverEmail))
                            || (relatedQuestion.isResponseVisibleTo(FeedbackParticipantType.RECEIVER_TEAM_MEMBERS)
                        && studentsEmailInTeam.contains(response.recipientEmail)))) {
                    isVisibleResponse = true;
                }
                if (isVisibleResponse) {
                    responses.add(response);
                    relevantQuestions.put(relatedQuestion.getId(),
                            relatedQuestion);
                    addEmailNamePairsToTable(emailNameTable, response,
                            relatedQuestion, roster);
                    addEmailTeamNamePairsToTable(emailTeamNameTable, response,
                            relatedQuestion, roster);
                    addVisibilityToTable(visibilityTable, relatedQuestion,
                            response, userEmail, roster);
                }
                isVisibleResponse = false;
            }
        }

        List<FeedbackResponseCommentAttributes> allResponseComments =
                frcLogic.getFeedbackResponseCommentForSession(courseId,
                        feedbackSessionName);
        for (FeedbackResponseCommentAttributes frc : allResponseComments) {
            List<FeedbackResponseCommentAttributes> frcList = responseComments
                    .get(frc.feedbackResponseId);
            if (frcList == null) {
                frcList = new ArrayList<FeedbackResponseCommentAttributes>();
                frcList.add(frc);
                responseComments.put(frc.feedbackResponseId, frcList);
            } else {
                frcList.add(frc);
            }
        }

        for (List<FeedbackResponseCommentAttributes> responseCommentList : responseComments
                .values()) {
            Collections.sort(responseCommentList,
                    new ResponseCommentCreationDateComparator());
        }

        FeedbackSessionResultsBundle results =
                new FeedbackSessionResultsBundle(
                        session, responses, relevantQuestions,
                        emailNameTable, emailTeamNameTable,
                        visibilityTable, responseStatus, responseComments);

        return results;
    }

    private class ResponseCommentCreationDateComparator implements
            Comparator<FeedbackResponseCommentAttributes> {
        @Override
        public int compare(FeedbackResponseCommentAttributes frc1,
                FeedbackResponseCommentAttributes frc2) {
            return frc1.createdAt.compareTo(frc2.createdAt);
        }
    }

    private void addVisibilityToTable(Map<String, boolean[]> visibilityTable,
            FeedbackQuestionAttributes question,
            FeedbackResponseAttributes response,
            String userEmail,
            CourseRoster roster) {
        boolean[] visibility = new boolean[2];
        visibility[Const.VISIBILITY_TABLE_GIVER] = frLogic.isNameVisibleTo(
                question, response, userEmail, true, roster);
        visibility[Const.VISIBILITY_TABLE_RECIPIENT] = frLogic.isNameVisibleTo(
                question, response, userEmail, false, roster);
        visibilityTable.put(response.getId(), visibility);
    }

    private void addEmailNamePairsToTable(Map<String, String> emailNameTable,
            FeedbackResponseAttributes response,
            FeedbackQuestionAttributes question, CourseRoster roster)
            throws EntityDoesNotExistException {
        addEmailNamePairsToTable(emailNameTable, response, question, roster,
                EMAIL_NAME_PAIR);
    }

    private void addEmailTeamNamePairsToTable(
            Map<String, String> emailTeamNameTable,
            FeedbackResponseAttributes response,
            FeedbackQuestionAttributes question, CourseRoster roster)
            throws EntityDoesNotExistException {
        addEmailNamePairsToTable(emailTeamNameTable, response, question,
                roster, EMAIL_TEAMNAME_PAIR);
    }

    private void addEmailNamePairsToTable(Map<String, String> emailNameTable,
            FeedbackResponseAttributes response,
            FeedbackQuestionAttributes question, CourseRoster roster,
            int pairType) throws EntityDoesNotExistException {
        if (question.giverType == FeedbackParticipantType.TEAMS) {
            if (emailNameTable.containsKey(response.giverEmail
                    + Const.TEAM_OF_EMAIL_OWNER) == false) {
                emailNameTable.put(
                        response.giverEmail + Const.TEAM_OF_EMAIL_OWNER,
                        getNameTeamNamePairForEmail(question.giverType,
                                response.giverEmail, roster)[pairType]);
            }
        } else if (emailNameTable.containsKey(response.giverEmail) == false) {
            emailNameTable.put(
                    response.giverEmail,
                    getNameTeamNamePairForEmail(question.giverType,
                            response.giverEmail, roster)[pairType]);
        }

        if (emailNameTable.containsKey(response.recipientEmail) == false) {
            emailNameTable.put(
                    response.recipientEmail,
                    getNameTeamNamePairForEmail(question.recipientType,
                            response.recipientEmail, roster)[pairType]);
        }
    }

    private List<FeedbackSessionDetailsBundle> getFeedbackSessionDetailsForCourse(
            String courseId, String instructorEmail)
            throws EntityDoesNotExistException {

        List<FeedbackSessionDetailsBundle> fsDetails =
                new ArrayList<FeedbackSessionDetailsBundle>();
        List<FeedbackSessionAttributes> fsInCourse =
                fsDb.getFeedbackSessionsForCourse(courseId);

        for (FeedbackSessionAttributes fsa : fsInCourse) {
            if ((fsa.isPrivateSession() && !fsa.isCreator(instructorEmail)) == false)
                fsDetails.add(getFeedbackSessionDetails(fsa));
        }

        return fsDetails;
    }

    private List<FeedbackSessionAttributes> getFeedbackSessionsListForCourse(
            String courseId, String instructorEmail)
            throws EntityDoesNotExistException {

        List<FeedbackSessionAttributes> fsInCourse =
                fsDb.getFeedbackSessionsForCourse(courseId);

        return fsInCourse;
    }

    private FeedbackSessionResponseStatus getFeedbackSessionResponseStatus(
            FeedbackSessionAttributes fsa, CourseRoster roster,
            List<FeedbackQuestionAttributes> questions,
            List<FeedbackResponseAttributes> responses)
            throws EntityDoesNotExistException {

        FeedbackSessionResponseStatus responseStatus = new FeedbackSessionResponseStatus();
        List<StudentAttributes> students = roster.getStudents();
        List<InstructorAttributes> instructors = roster.getInstructors();
        List<FeedbackQuestionAttributes> studentQns = fqLogic
                .getFeedbackQuestionsForStudents(questions);

        if(!studentQns.isEmpty()){
            for(StudentAttributes student : students){
                responseStatus.noResponse.add(student.name);
                responseStatus.emailNameTable.put(student.email, student.name);
            }
        }

        for (InstructorAttributes instructor : instructors) {
            List<FeedbackQuestionAttributes> instructorQns = fqLogic
                    .getFeedbackQuestionsForInstructor(questions,
                            fsa.isCreator(instructor.email));
            if (!instructorQns.isEmpty()) {
                responseStatus.noResponse.add(instructor.name);
                responseStatus.emailNameTable.put(instructor.email, instructor.name);
            }
        }

        for(FeedbackResponseAttributes response : responses){
            String giverName = responseStatus.emailNameTable.get(response.giverEmail);
            if(giverName != null){
                responseStatus.noResponse.remove(giverName);
                responseStatus.hasResponse.add(giverName);
                responseStatus.emailNameTable.remove(response.giverEmail);
            }
        }

        return responseStatus;
    }

    // return a pair of String that contains Giver/Recipient'sName (at index 0)
    // and TeamName (at index 1)
    private String[] getNameTeamNamePairForEmail(FeedbackParticipantType type,
            String email, CourseRoster roster)
            throws EntityDoesNotExistException {
        String giverRecipientName = null;
        String teamName = null;
        String name = null;
        String team = null;

        StudentAttributes student = roster.getStudentForEmail(email);
        if (student != null) {
            name = student.name;
            team = student.team;
        } else {
            InstructorAttributes instructor = roster
                    .getInstructorForEmail(email);
            if (instructor == null) {
                if (email.equals(Const.GENERAL_QUESTION)) {
                    // Email represents that there is no specific recipient.
                    name = Const.USER_IS_NOBODY;
                    team = email;
                } else {
                    // Assume that the email is actually a team name.
                    name = Const.USER_IS_TEAM;
                    team = email;
                }
            } else {
                name = instructor.name;
                team = "Instructors";
            }
        }

        if (type == FeedbackParticipantType.TEAMS
                || type == FeedbackParticipantType.OWN_TEAM) {
            giverRecipientName = team;
            teamName = "";
        } else if (name != Const.USER_IS_NOBODY && name != Const.USER_IS_TEAM) {
            giverRecipientName = name;
            teamName = team;
        } else {
            giverRecipientName = name;
            teamName = "";
        }
        return new String[] { giverRecipientName, teamName };
    }

    public boolean isFeedbackSessionFullyCompletedByStudent(
            String feedbackSessionName,
            String courseId, String userEmail)
            throws EntityDoesNotExistException {

        if (isFeedbackSessionExists(feedbackSessionName, courseId) == false) {
            throw new EntityDoesNotExistException(
                    "Trying to check a feedback session that does not exist.");
        }

        List<FeedbackQuestionAttributes> allQuestions =
                fqLogic.getFeedbackQuestionsForStudents(feedbackSessionName,
                        courseId);

        for (FeedbackQuestionAttributes question : allQuestions) {
            if (!fqLogic.isQuestionFullyAnsweredByUser(question, userEmail)) {
                // If any question is not completely answered, session is not
                // completed
                return false;
            }
        }
        return true;
    }

    private boolean isFeedbackSessionFullyCompletedByInstructor(
            String feedbackSessionName,
            String courseId, String userEmail)
            throws EntityDoesNotExistException {

        if (isFeedbackSessionExists(feedbackSessionName, courseId) == false) {
            throw new EntityDoesNotExistException(
                    "Trying to check a feedback session that does not exist.");
        }

        List<FeedbackQuestionAttributes> allQuestions =
                fqLogic.getFeedbackQuestionsForInstructor(feedbackSessionName,
                        courseId,
                        userEmail);

        for (FeedbackQuestionAttributes question : allQuestions) {
            if (!fqLogic.isQuestionFullyAnsweredByUser(question, userEmail)) {
                // If any question is not completely answered, session is not
                // completed
                return false;
            }
        }
        return true;
    }

    /**
     * This method returns a list of feedback sessions which are relevant for a
     * user.
     */
    private boolean isFeedbackSessionViewableTo(
            FeedbackSessionAttributes session,
            String userEmail) throws EntityDoesNotExistException {

        if (fsDb.getFeedbackSession(
                session.courseId,
                session.feedbackSessionName) == null) {
            throw new EntityDoesNotExistException(
                    "Trying to get a feedback session that does not exist.");
        }

        // Check for private type first.
        if (session.feedbackSessionType == FeedbackSessionType.PRIVATE) {
            return session.creatorEmail.equals(userEmail);
        }

        // Allow all instructors to view always
        InstructorAttributes instructor = instructorsLogic.
                getInstructorForEmail(session.courseId, userEmail);
        if (instructor != null) {
            return instructorsLogic.isEmailOfInstructorOfCourse(
                    instructor.email, session.courseId);
        }

        // Allow viewing if session is viewable to students
        return isFeedbackSessionViewableToStudents(session);
    }

    public boolean isFeedbackSessionViewableToStudents(
            FeedbackSessionAttributes session)
            throws EntityDoesNotExistException {
        // Allow students to view if there are questions for them
        // TODO this is a bug. For example if instructors have feedback for the
        // class
        List<FeedbackQuestionAttributes> questions =
                fqLogic.getFeedbackQuestionsForStudents(
                        session.feedbackSessionName, session.courseId);

        return (session.isVisible() && !questions.isEmpty()) ? true : false;
    }

    private void normalizeMaximumResponseEntities(
            FeedbackQuestionAttributes question,
            Map<String, String> recipients) {

        // change constant to actual maximum size.
        if (question.numberOfEntitiesToGiveFeedbackTo == Const.MAX_POSSIBLE_RECIPIENTS) {
            question.numberOfEntitiesToGiveFeedbackTo = recipients.size();
        }
    }

    private void makeEmailStateConsistent(FeedbackSessionAttributes oldSession,
            FeedbackSessionAttributes newSession) {

        // reset sentOpenEmail if the session has opened but is being closed
        // now.
        if (oldSession.sentOpenEmail && !newSession.isOpened()) {
            newSession.sentOpenEmail = false;
        } else if (oldSession.sentOpenEmail) {
            // or else leave it as sent if so.
            newSession.sentOpenEmail = true;
        }

        // reset sentPublishedEmail if the session has been published but is
        // going to be unpublished now.
        if (oldSession.sentPublishedEmail && !newSession.isPublished()) {
            newSession.sentPublishedEmail = false;
        } else if (oldSession.sentPublishedEmail) {
            // or else leave it as sent if so.
            newSession.sentPublishedEmail = true;
        }
    }

    private void sendFeedbackSessionPublishedEmail(
            FeedbackSessionAttributes session) {
        Emails emails = new Emails();
        emails.addFeedbackSessionReminderToEmailsQueue(session,
                Emails.EmailType.FEEDBACK_PUBLISHED);
    }
}<|MERGE_RESOLUTION|>--- conflicted
+++ resolved
@@ -185,20 +185,13 @@
             throw new EntityDoesNotExistException(
                     "Trying to get a feedback session that does not exist.");
         }
-<<<<<<< HEAD
-        
+
         InstructorAttributes instructor = instructorsLogic.getInstructorForEmail(courseId, userEmail);
         Map<FeedbackQuestionAttributes, List<FeedbackResponseAttributes>> bundle
             = new HashMap<FeedbackQuestionAttributes, List<FeedbackResponseAttributes>>(); 
         Map<String, Map<String,String>> recipientList
             = new HashMap<String, Map<String,String>>();
         
-=======
-
-        Map<FeedbackQuestionAttributes, List<FeedbackResponseAttributes>> bundle = new HashMap<FeedbackQuestionAttributes, List<FeedbackResponseAttributes>>();
-        Map<String, Map<String, String>> recipientList = new HashMap<String, Map<String, String>>();
-
->>>>>>> d7ecdf47
         List<FeedbackQuestionAttributes> questions =
                 fqLogic.getFeedbackQuestionsForInstructor(feedbackSessionName,
                         courseId, userEmail);
@@ -210,7 +203,6 @@
                             question.getId(), userEmail);
             Map<String, String> recipients =
                     fqLogic.getRecipientsForQuestion(question, userEmail);
-<<<<<<< HEAD
             // instructor can only see students in allowed sections for him/her
             if (question.recipientType.equals(FeedbackParticipantType.STUDENTS)) {
                 Iterator<Map.Entry<String, String>> iter = recipients.entrySet().iterator();
@@ -235,12 +227,8 @@
                     }
                 }
             }
-            normalizeMaximumResponseEntities(question, recipients);            
-            
-=======
             normalizeMaximumResponseEntities(question, recipients);
 
->>>>>>> d7ecdf47
             bundle.put(question, responses);
             recipientList.put(question.getId(), recipients);
         }
