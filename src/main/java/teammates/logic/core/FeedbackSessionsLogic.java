--- conflicted
+++ resolved
@@ -618,30 +618,12 @@
                 exportBuilder.append(statistics + Const.EOL);
             }
             
-<<<<<<< HEAD
-            exportBuilder.append("Team" + "," + "Giver's First Name" + "," + "Giver's Last Name" + "," + "Recipient's Team" + ","
-                    + "Recipient's First Name" + "," + "Recipient's Last Name" + "," + questionDetails.getCsvHeader() + Const.EOL);
-=======
             exportBuilder.append("Team" + "," + "Giver's Full Name" + "," + "Giver's Last Name" + "," + "Recipient's Team" + ","
                     + "Recipient's Full Name" + "," + "Recipient's Last Name" + "," + questionDetails.getCsvHeader() + Const.EOL);
->>>>>>> 216edd13
 
             for (FeedbackResponseAttributes response : entry.getValue()) {
              
                 String giverLastName = results.getLastNameForEmail(response.giverEmail);
-<<<<<<< HEAD
-                String giverFirstName = results.getNameForEmail(response.giverEmail).replace(giverLastName, "");
-                giverFirstName = giverFirstName.trim().isEmpty() ? giverLastName : giverFirstName; 
-                String recipientLastName = results.getLastNameForEmail(response.recipientEmail);
-                String recipientFirstName = results.getNameForEmail(response.recipientEmail).replace(recipientLastName, "");
-                recipientFirstName = recipientFirstName.trim().isEmpty() ? recipientLastName : recipientFirstName; 
-                
-                exportBuilder.append(Sanitizer.sanitizeForCsv(results.getTeamNameForEmail(response.giverEmail)) 
-                                     + "," + Sanitizer.sanitizeForCsv(StringHelper.removeExtraSpace(giverFirstName)) 
-                                     + "," + Sanitizer.sanitizeForCsv(StringHelper.removeExtraSpace(giverLastName))
-                                     + "," + Sanitizer.sanitizeForCsv(results.getTeamNameForEmail(response.recipientEmail))
-                                     + "," + Sanitizer.sanitizeForCsv(StringHelper.removeExtraSpace(recipientFirstName))
-=======
                 String giverFullName = results.getNameForEmail(response.giverEmail);
                 String recipientLastName = results.getLastNameForEmail(response.recipientEmail);
                 String recipientFulltName = results.getNameForEmail(response.recipientEmail);
@@ -651,7 +633,6 @@
                                      + "," + Sanitizer.sanitizeForCsv(StringHelper.removeExtraSpace(giverLastName))
                                      + "," + Sanitizer.sanitizeForCsv(results.getTeamNameForEmail(response.recipientEmail))
                                      + "," + Sanitizer.sanitizeForCsv(StringHelper.removeExtraSpace(recipientFulltName))
->>>>>>> 216edd13
                                      + "," + Sanitizer.sanitizeForCsv(StringHelper.removeExtraSpace(recipientLastName))
                                      + "," + response.getResponseDetails().getAnswerCsv(questionDetails) + Const.EOL);
            
