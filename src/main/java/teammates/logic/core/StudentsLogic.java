--- conflicted
+++ resolved
@@ -408,7 +408,6 @@
      */
     public void validateSectionsAndTeams(List<StudentAttributes> studentList, String courseId) throws EntityDoesNotExistException, EnrollException {
 
-<<<<<<< HEAD
         List<StudentAttributes> mergedList = getMergedList(studentList, courseId);
 
         if (mergedList.size() < 2) { // no conflicts
@@ -437,33 +436,13 @@
         List<StudentAttributes> mergedList = getMergedList(studentList, courseId);
 
         if (mergedList.size() < 2) { // no conflicts
-=======
-        List<StudentAttributes> mergedList = new ArrayList<StudentAttributes>();
-        List<StudentAttributes> studentsInCourse = getStudentsForCourse(courseId);
-        
-        for (StudentAttributes student : studentList) {
-            mergedList.add(student);
-        }
-
-        for (StudentAttributes student : studentsInCourse) {
-            if (!isInEnrollList(student, mergedList)){
-                mergedList.add(student);
-            }
-        }
-
-        if (mergedList.size() < 2){ // no conflicts
->>>>>>> ebc2cc45
             return;
         }
 
         String errorMessage = "";
         errorMessage += getTeamInvalidityInfo(mergedList);
 
-<<<<<<< HEAD
         if (!errorMessage.isEmpty()) {
-=======
-        if (!errorMessage.equals("")){
->>>>>>> ebc2cc45
             throw new EnrollException(errorMessage);
         }
 
