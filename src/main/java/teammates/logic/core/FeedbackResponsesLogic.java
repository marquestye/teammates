package teammates.logic.core;

import java.util.ArrayList;
import java.util.HashMap;
import java.util.HashSet;
import java.util.List;
import java.util.Map;
import java.util.Set;
import java.util.logging.Logger;

import teammates.common.datatransfer.CourseRoster;
import teammates.common.datatransfer.FeedbackParticipantType;
import teammates.common.datatransfer.FeedbackQuestionAttributes;
import teammates.common.datatransfer.FeedbackResponseAttributes;
import teammates.common.datatransfer.StudentAttributes;
import teammates.common.datatransfer.StudentEnrollDetails;
import teammates.common.datatransfer.UserType;
import teammates.common.exception.EntityAlreadyExistsException;
import teammates.common.exception.EntityDoesNotExistException;
import teammates.common.exception.InvalidParametersException;
import teammates.common.util.Assumption;
import teammates.common.util.Const;
import teammates.common.util.Utils;
import teammates.storage.api.FeedbackResponsesDb;
import teammates.storage.entity.FeedbackResponse;

public class FeedbackResponsesLogic {

    private static final Logger log = Utils.getLogger();

    private static FeedbackResponsesLogic instance;
    private static final StudentsLogic studentsLogic = StudentsLogic.inst();
    private static final FeedbackSessionsLogic fsLogic = FeedbackSessionsLogic.inst();
    private static final FeedbackQuestionsLogic fqLogic = FeedbackQuestionsLogic
            .inst();
    private static final FeedbackResponseCommentsLogic frcLogic = FeedbackResponseCommentsLogic.inst();
    private static final FeedbackResponsesDb frDb = new FeedbackResponsesDb();

    public static FeedbackResponsesLogic inst() {
        if (instance == null)
            instance = new FeedbackResponsesLogic();
        return instance;
    }

    public void createFeedbackResponse(FeedbackResponseAttributes fra) 
            throws InvalidParametersException, EntityDoesNotExistException {
        try {
            frDb.createEntity(fra);
        } catch (EntityAlreadyExistsException eaee) {
            try {
                updateFeedbackResponse(fra, (FeedbackResponse) eaee.existingEntity);
            } catch (EntityAlreadyExistsException entityAlreadyExistsException) {
                Assumption.fail();
            }
        }
    }

    public FeedbackResponseAttributes getFeedbackResponse(
            String feedbackResponseId) {
        return frDb.getFeedbackResponse(feedbackResponseId);
    }

    public FeedbackResponseAttributes getFeedbackResponse(
            String feedbackQuestionId, String giverEmail, String recipient) {
        // TODO: check what is this line doing here!!!
        log.warning(feedbackQuestionId);
        return frDb.getFeedbackResponse(feedbackQuestionId, giverEmail, recipient);
    }
    
    public List<FeedbackResponseAttributes> getFeedbackResponsesForSession(
            String feedbackSessionName, String courseId) {
        return frDb.getFeedbackResponsesForSession(feedbackSessionName, courseId);
    }
    
    public List<FeedbackResponseAttributes> getFeedbackResponsesForSessionInSection(
            String feedbackSessionName, String courseId, String section) {
        if (section == null) {
            return getFeedbackResponsesForSession(feedbackSessionName, courseId);
        } else {
            return frDb.getFeedbackResponsesForSessionInSection(feedbackSessionName, courseId, section);
        }
    }

    public List<FeedbackResponseAttributes> getFeedbackResponsesForSessionFromSection(
            String feedbackSessionName, String courseId, String section) {
        if (section == null) {
            return getFeedbackResponsesForSession(feedbackSessionName, courseId);
        } else {
            return frDb.getFeedbackResponsesForSessionFromSection(feedbackSessionName, courseId, section);
        }
    }

    public List<FeedbackResponseAttributes> getFeedbackResponsesForSessionToSection(
            String feedbackSessionName, String courseId, String section) {
        if (section == null) {
            return getFeedbackResponsesForSession(feedbackSessionName, courseId);
        } else {
            return frDb.getFeedbackResponsesForSessionToSection(feedbackSessionName, courseId, section);
        }
    }
    
    public List<FeedbackResponseAttributes> getFeedbackResponsesForSessionWithinRange(
            String feedbackSessionName, String courseId, long range) {
        return frDb.getFeedbackResponsesForSessionWithinRange(
                feedbackSessionName, courseId, range);
    }

    public List<FeedbackResponseAttributes> getFeedbackResponsesForSessionInSectionWithinRange(
            String feedbackSessionName, String courseId, String section,
            long range) {
        if (section == null) {
            return getFeedbackResponsesForSessionWithinRange(
                    feedbackSessionName, courseId, range);
        } else {
            return frDb.getFeedbackResponsesForSessionInSectionWithinRange(
                    feedbackSessionName, courseId, section, range);
        }
    }

    public List<FeedbackResponseAttributes> getFeedbackResponsesForSessionFromSectionWithinRange(
            String feedbackSessionName, String courseId, String section,
            long range) {
        if (section == null) {
            return getFeedbackResponsesForSessionWithinRange(
                    feedbackSessionName, courseId, range);
        } else {
            return frDb.getFeedbackResponsesForSessionFromSectionWithinRange(
                    feedbackSessionName, courseId, section, range);
        }
    }

    public List<FeedbackResponseAttributes> getFeedbackResponsesForSessionToSectionWithinRange(
            String feedbackSessionName, String courseId, String section,
            long range) {
        if (section == null) {
            return getFeedbackResponsesForSessionWithinRange(
                    feedbackSessionName, courseId, range);
        } else {
            return frDb.getFeedbackResponsesForSessionToSectionWithinRange(
                    feedbackSessionName, courseId, section, range);
        }
    }

    public List<FeedbackResponseAttributes> getFeedbackResponsesForQuestion(String feedbackQuestionId) {
        return frDb.getFeedbackResponsesForQuestion(feedbackQuestionId);
    }

    public List<FeedbackResponseAttributes> getFeedbackResponsesForQuestionWithinRange(String feedbackQuestionId, long range) {
        return frDb.getFeedbackResponsesForQuestionWithinRange(feedbackQuestionId, range);
    }

    public List<FeedbackResponseAttributes> getFeedbackResponsesForQuestionInSection(
            String feedbackQuestionId, String section) {
        if (section == null) {
            return getFeedbackResponsesForQuestion(feedbackQuestionId);
        }
        return frDb.getFeedbackResponsesForQuestionInSection(feedbackQuestionId, section);
    }

    public List<FeedbackResponseAttributes> getFeedbackResponsesForReceiverForQuestion(
            String feedbackQuestionId, String userEmail) {
        return frDb.getFeedbackResponsesForReceiverForQuestion(feedbackQuestionId, userEmail);
    }

    public List<FeedbackResponseAttributes> getFeedbackResponsesForReceiverForQuestionInSection(
            String feedbackQuestionId, String userEmail, String section) {
        
        if (section == null) {
            return getFeedbackResponsesForReceiverForQuestion(feedbackQuestionId, userEmail);
        }
        return frDb.getFeedbackResponsesForReceiverForQuestionInSection(
                    feedbackQuestionId, userEmail, section);
    }

    public List<FeedbackResponseAttributes> getFeedbackResponsesFromGiverForQuestion(
            String feedbackQuestionId, String userEmail) {
        return frDb.getFeedbackResponsesFromGiverForQuestion(feedbackQuestionId, userEmail);
    }

    public List<FeedbackResponseAttributes> getFeedbackResponsesFromGiverForQuestionInSection(
            String feedbackQuestionId, String userEmail, String section) {
        
        if (section == null) {
            return getFeedbackResponsesFromGiverForQuestion(feedbackQuestionId, userEmail);
        }
        return frDb.getFeedbackResponsesFromGiverForQuestionInSection(
                    feedbackQuestionId, userEmail, section);
    }

    public List<FeedbackResponseAttributes> getFeedbackResponsesFromGiverForSessionWithinRange(
            String giverEmail, String feedbackSessionName, String courseId, long range) {
        return frDb.getFeedbackResponsesFromGiverForSessionWithinRange(giverEmail, feedbackSessionName, courseId, range);
    }

    public boolean hasGiverRespondedForSession(String userEmail, String feedbackSessionName, String courseId) {

        return getFeedbackResponsesFromGiverForSessionWithinRange(userEmail, feedbackSessionName, courseId, 1).size() > 0;
    }

    public List<FeedbackResponseAttributes> getFeedbackResponsesForReceiverForCourse(
            String courseId, String userEmail) {
        return frDb.getFeedbackResponsesForReceiverForCourse(courseId, userEmail);
    }

    public List<FeedbackResponseAttributes> getFeedbackResponsesFromGiverForCourse(
            String courseId, String userEmail) {
        return frDb.getFeedbackResponsesFromGiverForCourse(courseId, userEmail);
    }

    /**
     * Get existing feedback responses from student or his team for the given
     * question.
     */
    public List<FeedbackResponseAttributes> getFeedbackResponsesFromStudentOrTeamForQuestion(
            FeedbackQuestionAttributes question, StudentAttributes student) {
        if (question.giverType == FeedbackParticipantType.TEAMS) {
            return getFeedbackResponsesFromTeamForQuestion(
                    question.getId(), question.courseId, student.team);
        } else {
            return frDb.getFeedbackResponsesFromGiverForQuestion(question.getId(), student.email);
        }
    }

    public List<FeedbackResponseAttributes> getViewableFeedbackResponsesForQuestionInSection(
            FeedbackQuestionAttributes question, String userEmail,
            UserType.Role role, String section)
            throws EntityDoesNotExistException {

        List<FeedbackResponseAttributes> viewableResponses =
                new ArrayList<FeedbackResponseAttributes>();

        // Add responses that the user submitted himself
        addNewResponses(
                viewableResponses,
                getFeedbackResponsesFromGiverForQuestionInSection(
                        question.getId(), userEmail, section));

        // Add responses that user is a receiver of when question is visible to
        // receiver.
        if (question.isResponseVisibleTo(FeedbackParticipantType.RECEIVER)) {
            addNewResponses(
                    viewableResponses,
                    getFeedbackResponsesForReceiverForQuestionInSection(
                            question.getId(), userEmail, section));
        }

        switch (role) {
        case STUDENT:
            addNewResponses(
                    viewableResponses,
                    // many queries
                    getViewableFeedbackResponsesForStudentForQuestion(question,
                            userEmail));
            break;
        case INSTRUCTOR:
            if (question
                    .isResponseVisibleTo(FeedbackParticipantType.INSTRUCTORS)) {
                addNewResponses(
                        viewableResponses,
                        getFeedbackResponsesForQuestionInSection(
                                question.getId(), section));
            }
            break;
        default:
            Assumption
                    .fail("The role of the requesting use has to be Student or Instructor");
        }

        return viewableResponses;
    }

    public boolean isNameVisibleTo(
            FeedbackQuestionAttributes question,
            FeedbackResponseAttributes response,
            String userEmail,
            UserType.Role role, boolean isGiverName, CourseRoster roster) {

        if (question == null) {
            return false;
        }
        
        // Early return if user is giver
        if (question.giverType != FeedbackParticipantType.TEAMS) {
            if (response.giverEmail.equals(userEmail)) {
                return true;
            }
        } else {
            // if response is given by team, then anyone in the team can see the response
            if (roster.isStudentsInSameTeam(response.giverEmail, userEmail)) {
                return true;
            }
        }
        
        List<FeedbackParticipantType> showNameTo = isGiverName 
                                                 ? question.showGiverNameTo
                                                 : question.showRecipientNameTo;
        for (FeedbackParticipantType type : showNameTo) {
            switch (type) {
            case INSTRUCTORS:
                if (roster.getInstructorForEmail(userEmail) != null && role == UserType.Role.INSTRUCTOR) {
                    return true;
                } else {
                    break;
                }
            case OWN_TEAM_MEMBERS:
            case OWN_TEAM_MEMBERS_INCLUDING_SELF:
                // Refers to Giver's Team Members
                if (roster.isStudentsInSameTeam(response.giverEmail, userEmail)) {
                    return true;
                } else {
                    break;
                }
            case RECEIVER:
                // Response to team
                if (question.recipientType.isTeam()) {
                    if (roster.isStudentInTeam(userEmail, /* this is a team name */
                            response.recipientEmail)) {
                        return true;
                    }
                    break;
                    // Response to individual
                } else if (response.recipientEmail.equals(userEmail)) {
                    return true;
                } else {
                    break;
                }
            case RECEIVER_TEAM_MEMBERS:
                // Response to team; recipient = teamName
                if (question.recipientType.isTeam()) {
                    if (roster.isStudentInTeam(userEmail, /* this is a team name */
                            response.recipientEmail)) {
                        return true;
                    }
                    break;
                    // Response to individual
                } else if (roster.isStudentsInSameTeam(response.recipientEmail,
                        userEmail)) {
                    return true;
                } else {
                    break;
                }
            case STUDENTS:
                if (roster.isStudentInCourse(userEmail)) {
                    return true;
                } else {
                    break;
                }
            default:
                Assumption.fail("Invalid FeedbackPariticipantType for showNameTo in "
                                + "FeedbackResponseLogic.isNameVisible()");
                break;
            }
        }
        return false;
    }
    
    /**
     * Return true if the responses of the question are visible to students
     * @param question
     */
    public boolean isResponseOfFeedbackQuestionVisibleToStudent(FeedbackQuestionAttributes question) {
        if (question.isResponseVisibleTo(FeedbackParticipantType.STUDENTS)) {
            return true;
        }
        boolean isStudentRecipientType = 
                   question.recipientType.equals(FeedbackParticipantType.STUDENTS)
                || question.recipientType.equals(FeedbackParticipantType.OWN_TEAM_MEMBERS)
                || question.recipientType.equals(FeedbackParticipantType.OWN_TEAM_MEMBERS_INCLUDING_SELF)
                || question.recipientType.equals(FeedbackParticipantType.GIVER)  
                   && question.giverType.equals(FeedbackParticipantType.STUDENTS); 
                                        
        if (isStudentRecipientType
            && question.isResponseVisibleTo(FeedbackParticipantType.RECEIVER)) {
            return true;
        }
        if (question.recipientType.isTeam() 
            && question.isResponseVisibleTo(FeedbackParticipantType.RECEIVER)) {
            return true;
        }
        if (question.giverType == FeedbackParticipantType.TEAMS 
            || question.isResponseVisibleTo(FeedbackParticipantType.OWN_TEAM_MEMBERS)) {
            return true;
        }
        if (question.isResponseVisibleTo(FeedbackParticipantType.RECEIVER_TEAM_MEMBERS)) {
            return true;
        }
        
        return false;
    }

    /**
     * Updates a {@link FeedbackResponse} based on it's {@code id}.<br>
     * If the giver/recipient field is changed, the {@link FeedbackResponse} is
     * updated by recreating the response<br>
     * in order to prevent an id clash if the previous email is reused later on.
     */
    public void updateFeedbackResponse(
            FeedbackResponseAttributes responseToUpdate)
            throws InvalidParametersException, EntityDoesNotExistException,
            EntityAlreadyExistsException {

        // Create a copy.
        FeedbackResponseAttributes newResponse = new FeedbackResponseAttributes(
                responseToUpdate);
        FeedbackResponse oldResponseEntity = null;
        if (newResponse.getId() == null) {
            oldResponseEntity = frDb.getFeedbackResponseEntityWithCheck(newResponse.feedbackQuestionId, 
                    newResponse.giverEmail, newResponse.recipientEmail);
        } else {
            oldResponseEntity = frDb.getFeedbackResponseEntityWithCheck(newResponse.getId());
        }

        FeedbackResponseAttributes oldResponse = null;
        if (oldResponseEntity != null) {
            oldResponse = new FeedbackResponseAttributes(oldResponseEntity);
        }
        
        if (oldResponse == null) {
            throw new EntityDoesNotExistException(
                    "Trying to update a feedback response that does not exist.");
        }

        updateFeedbackResponse(newResponse, oldResponseEntity);
    }

    /**
     * Updates a {@link FeedbackResponse} using a {@link FeedbackResponseAttributes} <br>
     * If the giver/recipient field is changed, the {@link FeedbackResponse} is
     * updated by recreating the response<br>
     * in order to prevent an id clash if the previous email is reused later on.
     * @param updatedResponse 
     * @param oldResponseEntity  a FeedbackResponse retrieved from the database 
     * @throws EntityAlreadyExistsException  if trying to prevent an id clash by recreating a response,
     *                                       a response with the same id already exist. 
     * @throws InvalidParametersException               
     * @throws EntityDoesNotExistException 
     */
    public void updateFeedbackResponse(
            FeedbackResponseAttributes updatedResponse, FeedbackResponse oldResponseEntity)
            throws InvalidParametersException, EntityAlreadyExistsException, EntityDoesNotExistException {
        Assumption.assertNotNull(oldResponseEntity);
        
        // Create a copy.
        FeedbackResponseAttributes newResponse = new FeedbackResponseAttributes(updatedResponse);
        
        FeedbackResponseAttributes oldResponse = new FeedbackResponseAttributes(oldResponseEntity);

        // Copy values that cannot be changed to defensively avoid invalid
        // parameters.
        newResponse.courseId = oldResponse.courseId;
        newResponse.feedbackSessionName = oldResponse.feedbackSessionName;
        newResponse.feedbackQuestionId = oldResponse.feedbackQuestionId;
        newResponse.feedbackQuestionType = oldResponse.feedbackQuestionType;
        
        if (newResponse.responseMetaData == null) {
            newResponse.responseMetaData = oldResponse.responseMetaData;
        }
        if (newResponse.giverEmail == null) {
            newResponse.giverEmail = oldResponse.giverEmail;
        }
        if (newResponse.recipientEmail == null) {
            newResponse.recipientEmail = oldResponse.recipientEmail;
        }
        if (newResponse.giverSection == null) {
            newResponse.giverSection = oldResponse.giverSection;
        }
        if (newResponse.recipientSection == null) {
            newResponse.recipientSection = oldResponse.recipientSection;
        }
    
        if (!newResponse.recipientEmail.equals(oldResponse.recipientEmail) 
            || !newResponse.giverEmail.equals(oldResponse.giverEmail)) {
            // Recreate response to prevent possible future id conflict.
            recreateResponse(newResponse, oldResponse);
        } else {
            try {
                frDb.updateFeedbackResponseOptimized(newResponse, oldResponseEntity);
            } catch (EntityDoesNotExistException e) {
                Assumption.fail();
            }
        }
    }

    private void recreateResponse(
            FeedbackResponseAttributes newResponse, FeedbackResponseAttributes oldResponse)
            throws InvalidParametersException, EntityAlreadyExistsException, EntityDoesNotExistException {
        try {
            newResponse.setId(null);
            FeedbackResponse createdResponseEntity = 
                    (FeedbackResponse) frDb.createEntity(newResponse);
            frDb.deleteEntity(oldResponse);
            frcLogic.updateFeedbackResponseCommentsForChangingResponseId(
                    oldResponse.getId(), createdResponseEntity.getId());
        } catch (EntityAlreadyExistsException e) {
            log.warning("Trying to update an existing response to one that already exists.");
            throw new EntityAlreadyExistsException(Const.StatusMessages.FEEDBACK_RESPONSE_RECIPIENT_ALREADY_EXISTS);
        }
    }

    
    /**
     * Updates responses for a student when his team changes. This is done by
     * deleting responses that are no longer relevant to him in his new team.
     */
    public void updateFeedbackResponsesForChangingTeam(
            String courseId, String userEmail, String oldTeam, String newTeam)
            throws EntityDoesNotExistException {

        FeedbackQuestionAttributes question;

        List<FeedbackResponseAttributes> responsesFromUser =
                getFeedbackResponsesFromGiverForCourse(courseId, userEmail);

        for (FeedbackResponseAttributes response : responsesFromUser) {
            question = fqLogic.getFeedbackQuestion(response.feedbackQuestionId);
            if (question.giverType == FeedbackParticipantType.TEAMS
                    || isRecipientTypeTeamMembers(question)) {
                frDb.deleteEntity(response);
            }
        }

        List<FeedbackResponseAttributes> responsesToUser =
                getFeedbackResponsesForReceiverForCourse(courseId, userEmail);

        for (FeedbackResponseAttributes response : responsesToUser) {
            question = fqLogic.getFeedbackQuestion(response.feedbackQuestionId);
            if (isRecipientTypeTeamMembers(question) ) {
                frDb.deleteEntity(response);
            }
        }

        if (studentsLogic.getStudentsForTeam(oldTeam, courseId).isEmpty()) {
            List<FeedbackResponseAttributes> responsesToTeam =
                    getFeedbackResponsesForReceiverForCourse(courseId, oldTeam);
            for (FeedbackResponseAttributes response : responsesToTeam) {
                frDb.deleteEntity(response);
            }
        }
    }

    public void updateFeedbackResponsesForChangingSection(
            String courseId, String userEmail, String oldSection, String newSection)
            throws EntityDoesNotExistException, InvalidParametersException {

        List<FeedbackResponseAttributes> responsesFromUser =
                getFeedbackResponsesFromGiverForCourse(courseId, userEmail);

        for (FeedbackResponseAttributes response : responsesFromUser) {
            response.giverSection = newSection;
            frDb.updateFeedbackResponse(response);
            frcLogic.updateFeedbackResponseCommentsForResponse(response.getId());
        }

        List<FeedbackResponseAttributes> responsesToUser =
                getFeedbackResponsesForReceiverForCourse(courseId, userEmail);

        for (FeedbackResponseAttributes response : responsesToUser) {
            response.recipientSection = newSection;
            frDb.updateFeedbackResponse(response);
            frcLogic.updateFeedbackResponseCommentsForResponse(response.getId());
        }

    }

    public boolean updateFeedbackResponseForChangingTeam(
            StudentEnrollDetails enrollment,
            FeedbackResponseAttributes response) {

        FeedbackQuestionAttributes question = fqLogic
                .getFeedbackQuestion(response.feedbackQuestionId);

        boolean isGiverSameForResponseAndEnrollment = response.giverEmail
                .equals(enrollment.email);
        boolean isReceiverSameForResponseAndEnrollment = response.recipientEmail
                .equals(enrollment.email);

        boolean shouldDeleteByChangeOfGiver = isGiverSameForResponseAndEnrollment 
                                              && (question.giverType == FeedbackParticipantType.TEAMS 
                                                  || isRecipientTypeTeamMembers(question));
        boolean shouldDeleteByChangeOfRecipient = isReceiverSameForResponseAndEnrollment
                                                  && isRecipientTypeTeamMembers(question);

        boolean shouldDeleteResponse = shouldDeleteByChangeOfGiver
                || shouldDeleteByChangeOfRecipient;

        if (shouldDeleteResponse) {
            frDb.deleteEntity(response);
        }
        
        return shouldDeleteResponse;
    }

    private boolean isRecipientTypeTeamMembers(FeedbackQuestionAttributes question) {
        return question.recipientType == FeedbackParticipantType.OWN_TEAM_MEMBERS
           || question.recipientType == FeedbackParticipantType.OWN_TEAM_MEMBERS_INCLUDING_SELF;
    }
    
    public void updateFeedbackResponseForChangingSection(
            StudentEnrollDetails enrollment,
            FeedbackResponseAttributes response) throws InvalidParametersException, EntityDoesNotExistException {

        FeedbackResponse feedbackResponse = frDb.getFeedbackResponseEntityOptimized(response);
        boolean isGiverSameForResponseAndEnrollment = feedbackResponse.getGiverEmail()
                .equals(enrollment.email);
        boolean isReceiverSameForResponseAndEnrollment = feedbackResponse.getRecipientEmail()
                .equals(enrollment.email);
        
        if (isGiverSameForResponseAndEnrollment) {
            feedbackResponse.setGiverSection(enrollment.newSection);
        }
        
        if (isReceiverSameForResponseAndEnrollment) {
            feedbackResponse.setRecipientSection(enrollment.newSection);  
        }
        
        frDb.commitOutstandingChanges();
        
        if (isGiverSameForResponseAndEnrollment || isReceiverSameForResponseAndEnrollment) {      
            frcLogic.updateFeedbackResponseCommentsForResponse(response.getId());
        }
    }

    /**
     * Updates responses for a student when his email changes.
     */
    // TODO: cascade the update to response comments
    public void updateFeedbackResponsesForChangingEmail(
            String courseId, String oldEmail, String newEmail)
            throws InvalidParametersException, EntityDoesNotExistException {

        List<FeedbackResponseAttributes> responsesFromUser =
                getFeedbackResponsesFromGiverForCourse(courseId, oldEmail);

        for (FeedbackResponseAttributes response : responsesFromUser) {
            response.giverEmail = newEmail;
            try {
                updateFeedbackResponse(response);
            } catch (EntityAlreadyExistsException e) {
                Assumption
                        .fail("Feedback response failed to update successfully"
                            + "as email was already in use.");
            }
        }

        List<FeedbackResponseAttributes> responsesToUser =
                getFeedbackResponsesForReceiverForCourse(courseId, oldEmail);

        for (FeedbackResponseAttributes response : responsesToUser) {
            response.recipientEmail = newEmail;
            try {
                updateFeedbackResponse(response);
            } catch (EntityAlreadyExistsException e) {
                Assumption
                        .fail("Feedback response failed to update successfully"
                            + "as email was already in use.");
            }
        }
    }

    public void deleteFeedbackResponseAndCascade(FeedbackResponseAttributes responseToDelete) {
        frcLogic.deleteFeedbackResponseCommentsForResponse(responseToDelete.getId());
        frDb.deleteEntity(responseToDelete);
    }

    public void deleteFeedbackResponsesForQuestionAndCascade(
            String feedbackQuestionId, boolean hasResponseRateUpdate) {
        List<FeedbackResponseAttributes> responsesForQuestion =
                getFeedbackResponsesForQuestion(feedbackQuestionId);

        Set<String> emails = new HashSet<String>();

        for (FeedbackResponseAttributes response : responsesForQuestion) {
            this.deleteFeedbackResponseAndCascade(response);
            emails.add(response.giverEmail);
        }

        if (!hasResponseRateUpdate) {
            return;
        }

        try {
            FeedbackQuestionAttributes question = fqLogic
                    .getFeedbackQuestion(feedbackQuestionId);
            boolean isInstructor = question.giverType == FeedbackParticipantType.SELF || question.giverType == FeedbackParticipantType.INSTRUCTORS;
            for (String email : emails) {
                boolean hasResponses = hasGiverRespondedForSession(email, question.feedbackSessionName, question.courseId);
                if (!hasResponses) {
                    if (isInstructor) {
                        fsLogic.deleteInstructorRespondant(email,
                                question.feedbackSessionName,
                                question.courseId);
                    } else {
                        fsLogic.deleteStudentRespondant(email,
                                question.feedbackSessionName,
                                question.courseId);
                    }
                }
            }
        } catch (InvalidParametersException | EntityDoesNotExistException e) {
            Assumption.fail("Fail to delete respondant");
        }
    }

    public void deleteFeedbackResponsesForStudentAndCascade(String courseId, String studentEmail) {

        String studentTeam = "";
        StudentAttributes student = studentsLogic.getStudentForEmail(courseId,
                studentEmail);

        if (student != null) {
            studentTeam = student.team;
        }

        List<FeedbackResponseAttributes> responses =
                getFeedbackResponsesFromGiverForCourse(courseId, studentEmail);
        responses
                .addAll(
                getFeedbackResponsesForReceiverForCourse(courseId, studentEmail));
        // Delete responses to team as well if student is last person in team.
        if (studentsLogic.getStudentsForTeam(studentTeam, courseId).size() <= 1) {
            responses.addAll(getFeedbackResponsesForReceiverForCourse(courseId, studentTeam));
        }

        for (FeedbackResponseAttributes response : responses) {
            this.deleteFeedbackResponseAndCascade(response);
        }
    }

    /**
     * Deletes all feedback responses in every feedback session in 
     * the specified course. This is a non-cascade delete and the 
     * feedback response comments are not deleted, and should be handled. 
     */
    public void deleteFeedbackResponsesForCourse(String courseId) {
        frDb.deleteFeedbackResponsesForCourse(courseId);
    }

    /**
     * Adds {@link FeedbackResponseAttributes} in {@code newResponses} that are
     * not already in to {@code existingResponses} to {@code existingResponses}.
     */
    private void addNewResponses(
            List<FeedbackResponseAttributes> existingResponses,
            List<FeedbackResponseAttributes> newResponses) {

        Map<String, FeedbackResponseAttributes> responses =
                new HashMap<String, FeedbackResponseAttributes>();

        for (FeedbackResponseAttributes existingResponse : existingResponses) {
            responses.put(existingResponse.getId(), existingResponse);
        }
        for (FeedbackResponseAttributes newResponse : newResponses) {
            if (!responses.containsKey(newResponse.getId())) {
                responses.put(newResponse.getId(), newResponse);
                existingResponses.add(newResponse);
            }
        }
    }

    private List<FeedbackResponseAttributes> getFeedbackResponsesFromTeamForQuestion(
            String feedbackQuestionId, String courseId, String teamName) {

        List<FeedbackResponseAttributes> responses =
                new ArrayList<FeedbackResponseAttributes>();
        List<StudentAttributes> studentsInTeam =
                studentsLogic.getStudentsForTeam(teamName, courseId);

        for (StudentAttributes student : studentsInTeam) {
            responses.addAll(frDb.getFeedbackResponsesFromGiverForQuestion(
                    feedbackQuestionId, student.email));
        }
        
        responses.addAll(frDb.getFeedbackResponsesFromGiverForQuestion(
                                        feedbackQuestionId, teamName));

        return responses;
    }

    private List<FeedbackResponseAttributes> getFeedbackResponsesForTeamMembersOfStudent(
            String feedbackQuestionId, StudentAttributes student) {
        
        List<StudentAttributes> studentsInTeam = studentsLogic.getStudentsForTeam(student.team, student.course);
       
        List<FeedbackResponseAttributes> teamResponses =
                new ArrayList<FeedbackResponseAttributes>();
        
        for (StudentAttributes studentInTeam : studentsInTeam) {
            if (studentInTeam.email.equals(student.email)) {
                continue;
            }
            List<FeedbackResponseAttributes> responses = frDb.getFeedbackResponsesForReceiverForQuestion(feedbackQuestionId, studentInTeam.email);
            teamResponses.addAll(responses);
        }
        
        return teamResponses;
    }    

    private List<FeedbackResponseAttributes> getViewableFeedbackResponsesForStudentForQuestion(
            FeedbackQuestionAttributes question, String studentEmail) {

        List<FeedbackResponseAttributes> viewableResponses =
                new ArrayList<FeedbackResponseAttributes>();

        if (question.isResponseVisibleTo(FeedbackParticipantType.STUDENTS)) {
            addNewResponses(viewableResponses,
                    getFeedbackResponsesForQuestion(question.getId()));

            // Early return as STUDENTS covers all other student types.
            return viewableResponses;
        }

<<<<<<< HEAD
        if (question.recipientType.isTeam()
            && question.isResponseVisibleTo(FeedbackParticipantType.RECEIVER)) {
=======
        StudentAttributes student = studentsLogic.getStudentForEmail(question.courseId, studentEmail);
        if (question.recipientType.isTeam() &&
                question.isResponseVisibleTo(FeedbackParticipantType.RECEIVER)) {
>>>>>>> 40a78f60
            addNewResponses(
                    viewableResponses,
                    getFeedbackResponsesForReceiverForQuestion(
                            question.getId(), student.team));
        }

        if (question.giverType == FeedbackParticipantType.TEAMS
                || question.isResponseVisibleTo(FeedbackParticipantType.OWN_TEAM_MEMBERS)) {
            addNewResponses(viewableResponses,
                    getFeedbackResponsesFromTeamForQuestion(
                            question.getId(), question.courseId, student.team));
        }
        if (question
                .isResponseVisibleTo(FeedbackParticipantType.RECEIVER_TEAM_MEMBERS)) {
            addNewResponses(
                    viewableResponses,
                    getFeedbackResponsesForTeamMembersOfStudent(
                            question.getId(), student));
        }

        return viewableResponses;
    }
}<|MERGE_RESOLUTION|>--- conflicted
+++ resolved
@@ -809,14 +809,9 @@
             return viewableResponses;
         }
 
-<<<<<<< HEAD
-        if (question.recipientType.isTeam()
+        StudentAttributes student = studentsLogic.getStudentForEmail(question.courseId, studentEmail);
+        if (question.recipientType.isTeam() 
             && question.isResponseVisibleTo(FeedbackParticipantType.RECEIVER)) {
-=======
-        StudentAttributes student = studentsLogic.getStudentForEmail(question.courseId, studentEmail);
-        if (question.recipientType.isTeam() &&
-                question.isResponseVisibleTo(FeedbackParticipantType.RECEIVER)) {
->>>>>>> 40a78f60
             addNewResponses(
                     viewableResponses,
                     getFeedbackResponsesForReceiverForQuestion(
