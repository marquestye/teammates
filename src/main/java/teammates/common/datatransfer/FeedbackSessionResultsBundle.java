--- conflicted
+++ resolved
@@ -99,17 +99,11 @@
         }
         this.isComplete = isComplete;
         
-<<<<<<< HEAD
-        hideResponsesGiverRecipient(responses, questions, emailNameTable,
-                emailTeamNameTable, visibilityTable);
-        
+        hideResponsesGiverRecipient();       
         // unlike emailTeamNameTable, emailLastNameTable and emailTeamNameTable,
         // roster.*Table is populated using the CourseRoster data directly
         this.rosterTeamNameMembersTable = getTeamNameToEmailsTableFromRoster(roster);
         this.rosterSectionTeamNameTable = getSectionToTeamNamesFromRoster(roster);
-=======
-        hideResponsesGiverRecipient();       
->>>>>>> c43f7b3a
     }
 
     /**
@@ -768,7 +762,6 @@
         return new ArrayList<String>(teams);
     }
     
-<<<<<<< HEAD
     /**
      * Get a sorted list of team members, who are in the same team as the student. <br>
      * 
@@ -848,8 +841,6 @@
     
     
 
-=======
->>>>>>> c43f7b3a
     public FeedbackResponseAttributes getActualResponse(
             FeedbackResponseAttributes response) {
         FeedbackResponseAttributes actualResponse = null;
