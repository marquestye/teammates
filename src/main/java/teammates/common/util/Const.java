package teammates.common.util;

import java.util.Arrays;
import java.util.Date;
import java.util.List;


/**
 * Stores constants that are widely used across classes. 
 * this class contains several nested classes, each containing a specific
 * category of constants.
 */

public class Const {
    
    public class SystemParams{

        public static final String ENCODING = "UTF8";
        public static final int NUMBER_OF_HOURS_BEFORE_CLOSING_ALERT = 24;
        
        /** This is the limit after which TEAMMATES will send error message */
        public static final int MAX_PROFILE_PIC_SIZE = 30000000;
        /** This is the limit given to Blobstore API, beyond which an ugly error page is shown */
        public static final long MAX_PROFILE_PIC_LIMIT_FOR_BLOBSTOREAPI = 32000000;
        
        /** e.g. "2014-04-01 11:59 PM UTC" */
        public static final String DEFAULT_DATE_TIME_FORMAT = "yyyy-MM-dd h:mm a Z";
        /** Number to trim the Google ID when displaying to the user*/
        public static final int USER_ID_MAX_DISPLAY_LENGTH = 23;
        /** Maximum number to do Batching puts/delete documents from a index in the appengine  */
        public static final int MAX_NUM_OF_INPUT_FOR_APP_ENGINE_BATCH = 200;
        /* Field sizes and error messages for invalid fields can be found 
         * in the FieldValidator class.
         */
        public static final String ADMIN_TIME_ZONE = "Asia/Singapore";
        
        public static final String EMAIL_TASK_QUEUE = "configure-and-prepare-email-queue";
        public static final String SUBMISSION_TASK_QUEUE = "submission-queue";
        public static final String EVAL_SUBMISSION_ADJUSTMENT_TASK_QUEUE =
                                "eval-submission-adjust-queue";
        
        public static final String FEEDBACK_SUBMISSION_ADJUSTMENT_TASK_QUEUE = 
                                "feedback-submission-adjust-queue";
        
        public static final String EVAL_PUBLISH_EMAIL_TASK_QUEUE = "evaluation-publish-email-queue";
        public static final String EVAL_REMIND_EMAIL_TASK_QUEUE = "evaluation-remind-email-queue";
        public static final String SEND_EMAIL_TASK_QUEUE = "send-email-queue";
        
        public static final String QUEUE_XML_PATH = "src/main/webapp/WEB-INF/queue.xml";
        public static final String DEFAULT_PROFILE_PICTURE_PATH = "/images/profile_picture_default.png";
    }

    /* Text displayed to the user when the mouse hover over certain elements in
     * the UI.
     */
    public class Tooltips{
    
        public static final String COURSE_ENROLL = "Enroll student into the course";
        public static final String COURSE_ENROLL_SAMPLE_SPREADSHEET = "Download a sample team data spreadsheet";
        public static final String COURSE_DETAILS = "View, edit and send invitation emails to the students in the course";
        public static final String COURSE_EDIT = "Edit Course information and instructor list";
        public static final String COURSE_DELETE = "Delete the course and its corresponding students and evaluations";
        public static final String COURSE_ARCHIVE = "Archive the course so that it will not be shown in the home page any more (you can still access it from the 'Courses' tab)";
        public static final String COURSE_ADD_EVALUATION = "Add an evaluation for the course";
        public static final String CLAIMED = "This is student own estimation of his/her contributions to the project";
        public static final String PERCEIVED = "This is the average of what other team members think this student contributed to the project";
        public static final String PERCEIVED_CLAIMED = "Difference between claimed and perceived contribution points";
    
        public static final String COURSE_INSTRUCTOR_EDIT = "Edit instructor details";
        public static final String COURSE_INSTRUCTOR_DELETE = "Delete the instructor from the course";
        public static final String COURSE_INSTRUCTOR_REMIND = "Send invitation email to the instructor";
        
        public static final String COURSE_STUDENT_DETAILS = "View the details of the student";
        public static final String COURSE_STUDENT_EDIT = "Use this to edit the details of this student. <br>To edit multiple students in one go, you can use the enroll page: <br>Simply enroll students using the updated data and existing data will be updated accordingly";
        public static final String COURSE_STUDENT_REMIND = "Send invitation email to the student";
        public static final String COURSE_STUDENT_DELETE = "Delete the student and the corresponding evaluations from the course";
        public static final String COURSE_STUDENT_RECORDS = "View all student's evaluations and feedbacks";
        
        public static final String COURSE_REMIND = "Send invitation emails to all students yet to join the course";
        public static final String COURSE_DELETE_ALL_STUDENTS = "Delete all students in this course";
    
        public static final String EVALUATION_STATUS_AWAITING = "The evaluation is created but has not yet started";
        public static final String EVALUATION_STATUS_OPEN = "The evaluation has started and students can submit feedback until the closing time";
        public static final String EVALUATION_STATUS_CLOSED = "The evaluation has finished but the results have not been made available to the students";
        public static final String EVALUATION_STATUS_PUBLISHED = "The evaluation has finished and the results have been made available to students";
    
        public static final String EVALUATION_RESULTS = "View the current results of the evaluation";
        public static final String EVALUATION_EDIT = "Edit evaluation details";
        public static final String EVALUATION_PREVIEW = "Preview evaluation session";
        public static final String EVALUATION_REMIND = "Send e-mails to remind students who have not submitted their evaluations to do so";
        public static final String EVALUATION_DELETE = "Delete the evaluation";
        public static final String EVALUATION_PUBLISH = "Publish evaluation results for students to view";
        public static final String EVALUATION_UNPUBLISH = "Make results not visible to students";
        public static final String EVALUATION_SUBMIT = "Start evaluation";
        public static final String EVALUATION_EDIT_SUBMISSION = "Edit submitted evaluation";
        
        public static final String EVALUATION_DIFF = "Perceived Contribution - Claimed Contribution";
        public static final String EVALUATION_RESPONSE_RATE = "Number of students submitted / Class size";
        public static final String EVALUATION_POINTS_RECEIVED = "The list of points that this student received from others";
    
        public static final String EVALUATION_INPUT_COURSE = "Please select the course for which the evaluation is to be created.";
        public static final String EVALUATION_INPUT_START = "Please enter the start date for the evaluation.";
        public static final String EVALUATION_INPUT_NAME = "Enter the name of the evaluation e.g. Mid-term Evaluation 1.";
        public static final String EVALUATION_INPUT_DEADLINE = "Please enter deadline for the evaluation.";
        public static final String EVALUATION_INPUT_COMMENTSSTATUS = "Enable this if you want students to give anonymous feedback to team members.<br />"
                + "You can moderate those peer feedback before publishing it to the team.";
        public static final String EVALUATION_INPUT_TIMEZONE = "You should not need to change this as your timezone is auto-detected. <br /><br />However, note that daylight saving is not taken into account i.e. if you are in UTC -8:00 and there is "
                + "daylight saving, you should choose UTC -7:00 and its corresponding timings.";
        public static final String EVALUATION_INPUT_GRACEPERIOD = "Please select the amount of time that the system will continue accepting <br />"
                + "submissions after the specified deadline.";
        public static final String EVALUATION_INPUT_INSTRUCTIONS = "Please enter instructions for your students, e.g. Avoid comments which are too critical.";
    
        public static final String EVALUATION_SUBMISSION_VIEW_REVIEWER = "View feedback from the student for his team<br />This opens in a new window";
        public static final String EVALUATION_SUBMISSION_VIEW_REVIEWEE = "View feedback from the team for the student<br />This opens in a new window";
        public static final String EVALUATION_SUBMISSION_INSTRUCTOR_EDIT = "Edit feedback from the student for his team<br />This opens in a new window";
    
        public static final String EVALUATION_SUBMISSION_NOT_AVAILABLE = "Not Available: There is no data for this or the data is not enough";
        public static final String EVALUATION_SUBMISSION_NOT_SURE = "Not sure about the contribution";
    
        public static final String STUDENT_COURSE_PROFILE = "Your profile in this course";
        public static final String STUDENT_COURSE_DETAILS = "View and edit information regarding your team";
    
        public static final String STUDENT_EVALUATION_STATUS_PENDING = "The evaluation is yet to be completed by you";
        public static final String STUDENT_EVALUATION_STATUS_SUBMITTED = "You have submitted your feedback for this evaluation";
        public static final String STUDENT_EVALUATION_STATUS_CLOSED = "The evaluation has finished but the instructor has not published the results yet";
        public static final String STUDENT_EVALUATION_STATUS_PUBLISHED = "The evaluation has finished and you can check the results";
        public static final String STUDENT_EVALUATION_STATUS_ERROR = "There were some errors in retrieving this evaluation.";

        public static final String STUDENT_FEEDBACK_SESSION_STATUS_AWAITING = "The session is not open for submission at this time. It is expected to open later.";
        public static final String STUDENT_FEEDBACK_SESSION_STATUS_PENDING = "The feedback session is yet to be completed by you.";
        public static final String STUDENT_FEEDBACK_SESSION_STATUS_SUBMITTED = "You have submitted your feedback for this session.";
        public static final String STUDENT_FEEDBACK_SESSION_STATUS_CLOSED = "<br />The session is now closed for submissions.";
        public static final String STUDENT_FEEDBACK_SESSION_STATUS_PUBLISHED = "<br />The responses for the session can now be viewed.";
    
        public static final String FEEDBACK_SESSION_COURSE = "Please select the course for which the feedback session is to be created.";
        public static final String FEEDBACK_SESSION_INPUT_NAME = "Enter the name of the feedback session e.g. Feedback Session 1.";
        public static final String FEEDBACK_SESSION_STARTDATE = "Please select the date and time for which users can start submitting responses for the feedback session.";
        public static final String FEEDBACK_SESSION_ENDDATE = "Please select the date and time for which the feedback session will no longer accept submissions from users.";
        public static final String FEEDBACK_SESSION_VISIBLEDATE = "Select this option to enter in a custom date and time for which the feedback session will become visible.<br />"
                + "Note that you can make a session visible before it is open for submissions so that users can preview the questions.";
        public static final String FEEDBACK_SESSION_PUBLISHDATE = "Select this option to enter in a custom date and time for which</br>"
                + "the responses for this feedback session will become visible.";
        public static final String FEEDBACK_SESSION_SESSIONVISIBLELABEL = "Please select when you want the questions for the feedback session to be visible to users who need to participate. Note that users cannot submit their responses until the submissions opening time set below.";
        public static final String FEEDBACK_SESSION_SESSIONVISIBLECUSTOM = "Select this option to use a custom time for when the session will become visible to users. ";
        public static final String FEEDBACK_SESSION_SESSIONVISIBLEATOPEN = "Select this option to have the feedback session become visible "
                + "when it is open for submissions (as selected above).";
        public static final String FEEDBACK_SESSION_SESSIONVISIBLENEVER = "Select this option if you want the feedback session to never be visible. "
                + "Use this option if you want to use this as a private feedback session.";
        public static final String FEEDBACK_SESSION_RESULTSVISIBLELABEL = "Please select when the responses for the feedback session will be visible to the designated recipients."
                + "<br />You can select the response visibility for each type of user and question later.";
        public static final String FEEDBACK_SESSION_RESULTSVISIBLECUSTOM = "Select this option to use a custom time for when the responses of the feedback session<br />"
                + "will be visible to the designated recipients.";
        public static final String FEEDBACK_SESSION_RESULTSVISIBLEATVISIBLE = "Select this option to have the feedback responses be immediately visible<br />"
                + "when the session becomes visible to users.";
        public static final String FEEDBACK_SESSION_RESULTSVISIBLELATER = "Select this option if you intend to manually publish the session later on.";
        public static final String FEEDBACK_SESSION_RESULTSVISIBLENEVER = "Select this option if you intend never to publish the responses.";
        public static final String FEEDBACK_SESSION_SENDJOINEMAIL = "If the student has not joined the course yet, an email containing the link to join the course will automatically be sent on session opening time.";
        public static final String FEEDBACK_SESSION_SENDOPENEMAIL = "Select this option to automatically send an email to students to notify them when the session is open for submission.";
        public static final String FEEDBACK_SESSION_SENDCLOSINGEMAIL = "Select this option to automatically send an email to students to remind them to submit 24 hours before the end of the session.";
        public static final String FEEDBACK_SESSION_SENDPUBLISHEDEMAIL = "Select this option to automatically send an email to students to notify them when the session results is published.";
        public static final String FEEDBACK_SESSION_INSTRUCTIONS = "Enter instructions for this feedback session. e.g. Avoid comments which are too critical.<br /> It will be displayed at the top of the page when users respond to the session.";
        public static final String FEEDBACK_SESSION_STATUS_PRIVATE = "This is a private session. Nobody can see it but you.";
        public static final String FEEDBACK_SESSION_STATUS_VISIBLE = ", is visible";
        public static final String FEEDBACK_SESSION_STATUS_AWAITING = ", and is waiting to open";
        public static final String FEEDBACK_SESSION_STATUS_OPEN = ", and is open for submissions";
        public static final String FEEDBACK_SESSION_STATUS_CLOSED = ", and has ended";
        public static final String FEEDBACK_SESSION_STATUS_PUBLISHED = ".<br />The responses for this session are visible";
        
        public static final String FEEDBACK_SESSION_RESULTS = "View the submitted responses for this feedback session";
        public static final String FEEDBACK_SESSION_EDIT = "Edit feedback session details";
        public static final String FEEDBACK_SESSION_REMIND = "Send e-mails to remind students and instructors who have not submitted their feedbacks to do so";
        public static final String FEEDBACK_SESSION_DELETE = "Delete the feedback session";
        public static final String FEEDBACK_SESSION_SUBMIT = "Start submitting feedback";
        public static final String FEEDBACK_SESSION_PUBLISH = "Make session responses available for viewing";
        public static final String FEEDBACK_SESSION_UNPUBLISH = "Make responses no longer visible";
        public static final String FEEDBACK_SESSION_AUTOPUBLISH = "This session will be published automatically at the specified time";
        public static final String FEEDBACK_SESSION_AWAITING = "This session is not yet opened";
        public static final String FEEDBACK_SESSION_EDIT_SUBMITTED_RESPONSE = "Edit submitted feedback";
        public static final String FEEDBACK_SESSION_VIEW_SUBMITTED_RESPONSE = "View submitted feedback";
        public static final String FEEDBACK_SESSION_RECIPIENT = "Who the feedback is about";
        public static final String FEEDBACK_SESSION_GIVER = "Who will give feedback";
        public static final String FEEDBACK_SESSION_NOT_CREATOR_EDIT = "Only the creator can edit this session";
        public static final String FEEDBACK_SESSION_NOT_CREATOR_PUBLISH = "Only the creator can publish this session";
        public static final String FEEDBACK_SESSION_NOT_CREATOR_UNPUBLISH = "Only the creator can unpublish this session";
        public static final String FEEDBACK_SESSION_NOT_CREATOR_DELETE = "Only the creator can delete this session";
        
        public static final String FEEDBACK_SESSION_EDIT_SAVE = "You can save your responses at any time and come back later to continue.";

        public static final String FEEDBACK_PREVIEW_ASSTUDENT = "View how this session would look like to a student who is submitting feedback.<br>Preview is unavailable if the course has yet to have any student enrolled.";
        public static final String FEEDBACK_PREVIEW_ASINSTRUCTOR = "View how this session would look like to an instructor who is submitting feedback.";
        
        public static final String FEEDBACK_QUESTION_INPUT_INSTRUCTIONS = "Please enter the question for users to give feedback about. e.g. What is the biggest weakness of the presented product?";
        public static final String FEEDBACK_QUESTION_EDIT = "Edit this question";
        public static final String FEEDBACK_QUESTION_GETLINK = "Get a submission link to this particular question. Useful if you want students to answer individual questions separately or at different points in time.";
        public static final String FEEDBACK_QUESTION_DELETE = "Delete this question";
        public static final String FEEDBACK_QUESTION_VISBILITY = "Here you can select how each question's response will be visible to the different types of users in your course.";
        public static final String FEEDBACK_QUESTION_NUMSCALE_MAX = "Maximum acceptable response value";
        public static final String FEEDBACK_QUESTION_NUMSCALE_STEP = "Value to be increased/decreased each step";
        public static final String FEEDBACK_QUESTION_NUMSCALE_MIN = "Minimum acceptable response value";
        
        public static final String FEEDBACK_RESPONSE_VISIBILITY_INFO = "Here you can see the visibility of your feedback to the various users" +
                "<br />in the course once the results are published.";
        public static final String FEEDBACK_RESPONSE_SAVE = "You can submit your responses at any time and come back later to continue " +
                "before the session closes.";
        
        public static final String STUDENT_PROFILE_PICTURE = "Upload a profile picture";
        public static final String STUDENT_PROFILE_SHORTNAME = "This is the name you prefer to be called by";
        public static final String STUDENT_PROFILE_EMAIL = "This is a long term contact email";
        public static final String STUDENT_PROFILE_INSTITUTION = "This is the institution that you represent";
        public static final String STUDENT_PROFILE_NATIONALITY = "This is your nationality";
        public static final String STUDENT_PROFILE_MOREINFO = "You may specify miscellaneous info about yourself "
                + "e.g. links to home page, online CV, portfolio etc.";
        
        public static final String VISIBILITY_OPTIONS_RECIPIENT = "Control what feedback recipient(s) can view";
        public static final String VISIBILITY_OPTIONS_GIVER_TEAM_MEMBERS = "Control what team members of feedback giver can view";
        public static final String VISIBILITY_OPTIONS_RECIPIENT_TEAM_MEMBERS = "Control what team members of feedback recipients can view";
        public static final String VISIBILITY_OPTIONS_OTHER_STUDENTS = "Control what other students can view";
        public static final String VISIBILITY_OPTIONS_INSTRUCTORS = "Control what instructors can view";
        
        public static final String SHOW_EMAILS = "Show emails of all currently listed students";
        
        public static final String COMMENT_ADD = "Add comment";
        public static final String COMMENT_EDIT = "Edit this comment";
        public static final String COMMENT_DELETE = "Delete this comment";
        
        public static final String SEARCH_STUDENT = "Search for student's name";
    }
    
    public class FeedbackQuestionTypeNames{
        public static final String TEXT = "Essay question";
        public static final String MCQ = "Multiple-choice (single answer)";
        public static final String MSQ = "Multiple-choice (multiple answers)";
        public static final String NUMSCALE = "Numerical-scale question";
        public static final String CONSTSUM_OPTION = "Distribute points (among options) question";
        public static final String CONSTSUM_RECIPIENT = "Distribute points (among recipients) question";
        public static final String CONTRIB = "Team contribution question";
    }
    
    public class InstructorPermissionRoleNames {
        public final static String INSTRUCTOR_PERMISSION_ROLE_COOWNER = "Co-owner";
        public final static String INSTRUCTOR_PERMISSION_ROLE_MANAGER = "Manager";
        public final static String INSTRUCTOR_PERMISSION_ROLE_OBSERVER = "Observer";
        public final static String INSTRUCTOR_PERMISSION_ROLE_TUTOR = "Tutor";
        public final static String INSTRUCTOR_PERMISSION_ROLE_HELPER = "Helper";
    }
    
    public class GenderTypes{
        public static final String MALE = "male";
        public static final String FEMALE = "female";
        public static final String OTHER = "other";
    }

    public class ParamsNames{
        public static final String BLOB_KEY = "blob-key";
        
        public static final String COURSE_ID = "courseid";
        public static final String COURSE_NAME = "coursename";
        public static final String INSTRUCTOR_SHORT_NAME = "instructorshortname";
        public static final String INSTRUCTOR_ID = "instructorid";
        public static final String INSTRUCTOR_EMAIL = "instructoremail";
        public static final String INSTRUCTOR_INSTITUTION = "instructorinstitution";
        public static final String INSTRUCTOR_NAME = "instructorname";
        public static final String STUDENTS_ENROLLMENT_INFO = "enrollstudents";
        public static final String INSTRUCTOR_IMPORT_SAMPLE = "importsample";
        
        public static final String INSTRUCTOR_IS_DISPLAYED_TO_STUDENT = "instructorisdisplayed";
        public static final String INSTRUCTOR_DISPLAY_NAME = "instructordisplayname";
        public static final String INSTRUCTOR_ROLE_NAME = "instructorrole";
        public static final String INSTRUCTOR_SECTION = "section";
        
        public static final String INSTRUCTOR_PERMISSION_MODIFY_COURSE = "canmodifycourse";
        public static final String INSTRUCTOR_PERMISSION_MODIFY_INSTRUCTOR = "canmodifyinstructor";
        public static final String INSTRUCTOR_PERMISSION_MODIFY_SESSION = "canmodifysession";
        public static final String INSTRUCTOR_PERMISSION_MODIFY_STUDENT = "canmodifystudent";
        
        public static final String INSTRUCTOR_PERMISSION_VIEW_STUDENT_IN_SECTIONS = "canviewstudentinsection";
        public static final String INSTRUCTOR_PERMISSION_VIEW_COMMENT_IN_SECTIONS = "canviewcommentinsection";
        public static final String INSTRUCTOR_PERMISSION_GIVE_COMMENT_IN_SECTIONS = "cangivecommentinsection";
        public static final String INSTRUCTOR_PERMISSION_MODIFY_COMMENT_IN_SECTIONS = "canmodifycommentinsection";
        
        public static final String INSTRUCTOR_PERMISSION_VIEW_SESSION_IN_SECTIONS = "canviewsessioninsection";
        public static final String INSTRUCTOR_PERMISSION_SUBMIT_SESSION_IN_SECTIONS = "cansubmitsessioninsection";
        public static final String INSTRUCTOR_PERMISSION_MODIFY_SESSION_COMMENT_IN_SECTIONS = "canmodifysessioncommentinsection";
        
        public static final String SHOW_COMMENT_BOX = "addComment";
        
        public static final String COURSE_SORTING_CRITERIA = "sortby";
        
        public static final String COURSE_ARCHIVE_STATUS = "archive";
        
        public static final String ADMIN_SEARCH_REBUILD_DOC = "build_doc";
    
        public static final String EVALUATION_NAME = "evaluationname";
    
        public static final String EVALUATION_START = "start";
        public static final String EVALUATION_STARTTIME = "starttime";
        public static final String EVALUATION_DEADLINE = "deadline";
        public static final String EVALUATION_DEADLINETIME = "deadlinetime";
        public static final String EVALUATION_TIMEZONE = "timezone";
    
        public static final String EVALUATION_COMMENTSENABLED = "commentsstatus";
        public static final String EVALUATION_GRACEPERIOD = "graceperiod";
        public static final String EVALUATION_INSTRUCTIONS = "instr";
        public static final String EVALUATION_NUMBEROFCOMPLETEDEVALUATIONS = "numberofevaluations";
        public static final String EVALUATION_NUMBEROFEVALUATIONS = "numberofcompletedevaluations";
        public static final String EVALUATION_PUBLISHED = "published";
        public static final String EVALUATION_TYPE = "evaluationtype";
        
        public static final String FEEDBACK_SESSION_NAME = "fsname";
        public static final String FEEDBACK_SESSION_CREATOR = "fscreator";
        public static final String FEEDBACK_SESSION_CREATEDATE = "createdate";
        public static final String FEEDBACK_SESSION_CREATETIME = "createtime";
        public static final String FEEDBACK_SESSION_STARTDATE = "startdate";
        public static final String FEEDBACK_SESSION_STARTTIME = "starttime";
        public static final String FEEDBACK_SESSION_ENDDATE = "enddate";
        public static final String FEEDBACK_SESSION_ENDTIME = "endtime";
        public static final String FEEDBACK_SESSION_VISIBLEDATE = "visibledate";
        public static final String FEEDBACK_SESSION_VISIBLETIME = "visibletime";
        public static final String FEEDBACK_SESSION_PUBLISHDATE = "publishdate";
        public static final String FEEDBACK_SESSION_PUBLISHTIME = "publishtime";
        public static final String FEEDBACK_SESSION_TIMEZONE = "timezone";
        public static final String FEEDBACK_SESSION_GRACEPERIOD = "graceperiod";
        public static final String FEEDBACK_SESSION_TYPE = "fstype";
        public static final String FEEDBACK_SESSION_OPENEMAILSENT = "fsopenemailsent";
        public static final String FEEDBACK_SESSION_PUBLISHEDEMAILSENT = "fspublishedemailsent";
        public static final String FEEDBACK_SESSION_SESSIONVISIBLEBUTTON = "sessionVisibleFromButton";
        public static final String FEEDBACK_SESSION_RESULTSVISIBLEBUTTON = "resultsVisibleFromButton";
        public static final String FEEDBACK_SESSION_SENDREMINDEREMAIL = "sendreminderemail";
        public static final String FEEDBACK_SESSION_INSTRUCTIONS = "instructions";
        
        public static final String FEEDBACK_QUESTION_ID = "questionid";
        public static final String FEEDBACK_QUESTION_NUMBER = "questionnum";
        public static final String FEEDBACK_QUESTION_TEXT = "questiontext";
        public static final String FEEDBACK_QUESTION_TYPE = "questiontype";
        public static final String FEEDBACK_QUESTION_NUMBEROFCHOICECREATED = "noofchoicecreated";
        public static final String FEEDBACK_QUESTION_MCQCHOICE = "mcqOption";
        public static final String FEEDBACK_QUESTION_MSQCHOICE = "msqOption";
        public static final String FEEDBACK_QUESTION_CONSTSUMOPTION = "constSumOption";
        public static final String FEEDBACK_QUESTION_CONSTSUMTORECIPIENTS = "constSumToRecipients";
        public static final String FEEDBACK_QUESTION_CONSTSUMNUMOPTION = "constSumNumOption";
        public static final String FEEDBACK_QUESTION_CONSTSUMPOINTSPEROPTION = "constSumPointsPerOption";
        public static final String FEEDBACK_QUESTION_CONSTSUMPOINTS = "constSumPoints";
        public static final String FEEDBACK_QUESTION_GENERATEDOPTIONS = "generatedOptions";
        public static final String FEEDBACK_QUESTION_GIVERTYPE = "givertype";
        public static final String FEEDBACK_QUESTION_RECIPIENTTYPE = "recipienttype";
        public static final String FEEDBACK_QUESTION_NUMBEROFENTITIES = "numofrecipients";
        public static final String FEEDBACK_QUESTION_NUMBEROFENTITIESTYPE = "numofrecipientstype";
        public static final String FEEDBACK_QUESTION_EDITTEXT = "questionedittext";
        public static final String FEEDBACK_QUESTION_EDITTYPE = "questionedittype";
        public static final String FEEDBACK_QUESTION_SAVECHANGESTEXT = "questionsavechangestext";
        public static final String FEEDBACK_QUESTION_GETLINK = "questiongetlink";
        public static final String FEEDBACK_QUESTION_SHOWRESPONSESTO = "showresponsesto";
        public static final String FEEDBACK_QUESTION_SHOWGIVERTO = "showgiverto";
        public static final String FEEDBACK_QUESTION_SHOWRECIPIENTTO = "showrecipientto";
        public static final String FEEDBACK_QUESTION_RESPONSETOTAL = "questionresponsetotal";
        public static final String FEEDBACK_QUESTION_NUMSCALE_MIN = "numscalemin";
        public static final String FEEDBACK_QUESTION_NUMSCALE_MAX = "numscalemax";
        public static final String FEEDBACK_QUESTION_NUMSCALE_STEP = "numscalestep";
    
        public static final String FEEDBACK_RESPONSE_ID = "responseid";
        public static final String FEEDBACK_RESPONSE_RECIPIENT = "responserecipient";
        public static final String FEEDBACK_RESPONSE_TEXT = "responsetext";
        
        public static final String FEEDBACK_RESPONSE_COMMENT_ID = "responsecommentid";
        public static final String FEEDBACK_RESPONSE_COMMENT_TEXT = "responsecommenttext";
        
        public static final String FEEDBACK_RESULTS_UPLOADDOWNLOADBUTTON = "fruploaddownloadbtn";
        public static final String FEEDBACK_RESULTS_SORTTYPE = "frsorttype";
        public static final String FEEDBACK_RESULTS_GROUPBYTEAM = "frgroupbyteam";
        public static final String FEEDBACK_RESULTS_GROUPBYSECTION = "frgroupbysection";
        public static final String FEEDBACK_RESULTS_SHOWSTATS = "frshowstats";
        public static final String FEEDBACK_RESULTS_NEED_AJAX = "frneedajax";

        public static final String PREVIEWAS = "previewas";
        
        public static final String STUDENT_ID = "googleid";
        
        public static final String REGKEY = "regkey";
        public static final String STUDENT_EMAIL = "studentemail";
        public static final String FROM_COMMENTS_PAGE = "commentpage";
        public static final String FROM_COURSE_DETAILS_PAGE = "coursedetailspage";
        public static final String FROM_STUDENT_DETAILS_PAGE = "studentdetailspage";
        public static final String NEW_STUDENT_EMAIL = "newstudentemail";
        
        public static final String STUDENT_SHORT_NAME = "studentshortname";
        public static final String STUDENT_PROFILE_EMAIL = "studentprofileemail";
        public static final String STUDENT_PROFILE_INSTITUTION = "studentprofileinstitute";
        public static final String STUDENT_NATIONALITY = "studentnationality";
        public static final String STUDENT_GENDER = "studentgender";
        public static final String STUDENT_PROFILE_MOREINFO = "studentprofilemoreinfo"; 
        public static final String STUDENT_PROFILE_PHOTO = "studentprofilephoto";
        public static final String STUDENT_PROFILE_PHOTOEDIT = "editphoto";
    
        public static final String STUDENT_NAME = "studentname";
        public static final String RECIPIENT_TYPE = "recipienttype";
        public static final String RECIPIENTS = "recipients";
        public static final String COMMENTS_SHOWCOMMENTSTO = "showcommentsto";
        public static final String COMMENTS_SHOWGIVERTO = "showgiverto";
        public static final String COMMENTS_SHOWRECIPIENTTO = "showrecipientto";
        public static final String FROM_EMAIL = "fromemail";
        public static final String TO_EMAIL = "toemail";
        public static final String SECTION_NAME = "sectionname";
        public static final String TEAM_NAME = "teamname";
        public static final String POINTS = "points";
        public static final String JUSTIFICATION = "justification";
        public static final String COMMENTS = "comments";
        public static final String TEAMMATES = "teammates";
    
        public static final String STATUS_MESSAGE = "message";
        public static final String ERROR = "error";
        public static final String NEXT_URL = "next";
        public static final String USER_ID = "user";
    
        public static final String LOGIN_ADMIN = "admin";
        public static final String LOGIN_INSTRUCTOR = "instructor";
        public static final String LOGIN_STUDENT = "student";
        
        //Email parameters
        public static final String EMAIL_RECEIVER = "user";
        public static final String EMAIL_COURSE = "course";
        public static final String EMAIL_EVAL = "evaluation";
        public static final String EMAIL_FEEDBACK = "feedback";
        public static final String EMAIL_TYPE = "type";
        public static final String EMAIL_IS_STUDENT = "isStudent";
        
        public static final String EMAIL_CONTENT = "content";
        public static final String EMAIL_SENDER = "sender";
        public static final String EMAIL_SUBJECT = "subject";
        public static final String EMAIL_REPLY_TO_ADDRESS = "reply";
        
        public static final String COMMENT_EDITTYPE = "commentedittype";
        public static final String COMMENT_ID = "commentid";
        public static final String COMMENT_TEXT = "commenttext";
        
        //Submission parameters for Task Queue
        public static final String SUBMISSION_COURSE = "course";
        public static final String SUBMISSION_EVAL = "evaluation";
        
        public static final String ENROLLMENT_DETAILS = "enrollmentdetails";
        
        public static final String SEARCH_KEY ="searchkey";
        public static final String DISPLAY_ARCHIVE ="displayarchive";
        
        //Parameters for checking persistence of data during Eventual Consistency
        public static final String CHECK_PERSISTENCE_COURSE = "persistencecourse";
        public static final String CHECK_PERSISTENCE_EVALUATION = "persistenceevalaution";
<<<<<<< HEAD
        
        public static final String SEARCH_COMMENTS_FOR_STUDENTS = "searchcommentforstudents";
        public static final String SEARCH_COMMENTS_FOR_RESPONSES = "searchcommentforresponses";
    }
    
    public class SearchIndex {
        public static final String COMMENT = "comment";
        public static final String FEEDBACK_RESPONSE_COMMENT = "feedbackresponsecomment";
    }
    
    public class SearchDocumentField {
        public static final String ATTRIBUTE = "attribute";
        public static final String COMMENT_ATTRIBUTE = "commentAttibute";
        public static final String COMMENT_GIVER_NAME = "commentGiverName";
        public static final String COMMENT_RECIPIENT_NAME = "commentRecipientName";
        public static final String FEEDBACK_RESPONSE_COMMENT_ATTRIBUTE = "frCommentAttibute";
        public static final String FEEDBACK_RESPONSE_COMMENT_GIVER_NAME = "frCommentGiverName";
        public static final String FEEDBACK_RESPONSE_ATTRIBUTE = "feedbackResponseAttibute";
        public static final String FEEDBACK_RESPONSE_GIVER_NAME = "feedbackResponseGiverName";
        public static final String FEEDBACK_RESPONSE_RECEIVER_NAME = "feedbackResponseReceiverName";
        public static final String FEEDBACK_QUESTION_ATTRIBUTE = "feedbackQuestionAttibute";
        public static final String FEEDBACK_SESSION_ATTRIBUTE = "feedbackSessionAttibute";
        public static final String SEARCHABLE_TEXT = "searchableText";
        public static final String CREATED_DATE = "createdDate";
        public static final String COURSE_ID = "courseId";
        public static final String GIVER_EMAIL = "giverEmail";
        public static final String GIVER_SECTION = "giverSection";
        public static final String RECIPIENT_EMAIL = "recipientEmail";
        public static final String RECIPIENT_SECTION = "recipientSection";
        public static final String IS_VISIBLE_TO_INSTRUCTOR = "isVisibleToInstructor";
        public static final String IS_VISIBLE_TO_RECEIVER = "isVisibleToReceiver";
=======

        public static final String PROFILE_PICTURE_LEFTX = "cropboxleftx";
        public static final String PROFILE_PICTURE_TOPY = "cropboxtopy";
        public static final String PROFILE_PICTURE_RIGHTX = "cropboxrightx";
        public static final String PROFILE_PICTURE_BOTTOMY = "cropboxbottomy";
        public static final String PROFILE_PICTURE_HEIGHT = "pictureheight";
        public static final String PROFILE_PICTURE_WIDTH = "picturewidth";
>>>>>>> c56d4701
    }

    public class ActionURIs{
        
        /* _PAGE/Page in the Action URI name means 'show page' */
    
        public static final String LOGIN = "/login";
    
        public static final String INSTRUCTOR_HOME_PAGE = "/page/instructorHomePage";
        public static final String INSTRUCTOR_COURSES_PAGE = "/page/instructorCoursesPage";
        public static final String INSTRUCTOR_COURSE_ADD = "/page/instructorCourseAdd";
        public static final String INSTRUCTOR_COURSE_DELETE = "/page/instructorCourseDelete";
        public static final String INSTRUCTOR_COURSE_ARCHIVE = "/page/instructorCourseArchive";
        public static final String INSTRUCTOR_COURSE_DETAILS_PAGE = "/page/instructorCourseDetailsPage";
        public static final String INSTRUCTOR_COURSE_EDIT_PAGE = "/page/instructorCourseEditPage";
        public static final String INSTRUCTOR_COURSE_EDIT_SAVE = "/page/instructorCourseEditSave";
        public static final String INSTRUCTOR_COURSE_STUDENT_DETAILS_PAGE = "/page/instructorCourseStudentDetailsPage";
        public static final String INSTRUCTOR_COURSE_STUDENT_DETAILS_EDIT = "/page/instructorCourseStudentDetailsEdit";
        public static final String INSTRUCTOR_COURSE_STUDENT_DETAILS_EDIT_SAVE = "/page/instructorCourseStudentDetailsEditSave";
        public static final String INSTRUCTOR_COURSE_STUDENT_DELETE = "/page/instructorCourseStudentDelete";
        public static final String INSTRUCTOR_COURSE_STUDENT_LIST_DOWNLOAD = "/page/instructorCourseStudentListDownload";
        public static final String INSTRUCTOR_COURSE_ENROLL_PAGE = "/page/instructorCourseEnrollPage";
        public static final String INSTRUCTOR_COURSE_ENROLL_SAVE = "/page/instructorCourseEnrollSave";
        public static final String INSTRUCTOR_COURSE_REMIND = "/page/instructorCourseRemind";
        public static final String INSTRUCTOR_COURSE_INSTRUCTOR_ADD = "/page/instructorCourseInstructorAdd";
        public static final String INSTRUCTOR_COURSE_INSTRUCTOR_EDIT_SAVE = "/page/instructorCourseInstructorEditSave";
        public static final String INSTRUCTOR_COURSE_INSTRUCTOR_DELETE = "/page/instructorCourseInstructorDelete";
        public static final String INSTRUCTOR_COURSE_JOIN = "/page/instructorCourseJoin";
        public static final String INSTRUCTOR_COURSE_JOIN_AUTHENTICATED = "/page/instructorCourseJoinAuthenticated";
        public static final String INSTRUCTOR_EVALS_PAGE = "/page/instructorEvalsPage";
        public static final String INSTRUCTOR_EVAL_ADD = "/page/instructorEvalAdd";
        public static final String INSTRUCTOR_EVAL_DELETE = "/page/instructorEvalDelete";
        public static final String INSTRUCTOR_EVAL_EDIT_PAGE = "/page/instructorEvalEditPage";
        public static final String INSTRUCTOR_EVAL_EDIT_SAVE = "/page/instructorEvalEditSave";
        public static final String INSTRUCTOR_EVAL_PREVIEW = "/page/instructorEvalPreview";
        public static final String INSTRUCTOR_EVAL_RESULTS_PAGE = "/page/instructorEvalResultsPage";
        public static final String INSTRUCTOR_EVAL_STATS_PAGE = "/page/instructorEvalStatsPage";
        public static final String INSTRUCTOR_EVAL_SUBMISSION_PAGE = "/page/instructorEvalSubmissionPage";
        public static final String INSTRUCTOR_EVAL_SUBMISSION_EDIT = "/page/instructorEvalSubmissionEdit";
        public static final String INSTRUCTOR_EVAL_SUBMISSION_EDIT_SAVE = "/page/instructorEvalSubmissionEditSave";
        public static final String INSTRUCTOR_EVAL_REMIND = "/page/instructorEvalRemind";
        public static final String INSTRUCTOR_EVAL_PUBLISH = "/page/instructorEvalPublish";
        public static final String INSTRUCTOR_EVAL_UNPUBLISH = "/page/instructorEvalUnpublish";
        public static final String INSTRUCTOR_EVAL_RESULTS_DOWNLOAD = "/page/instructorEvalResultsDownload";
        public static final String INSTRUCTOR_SEARCH_PAGE = "/page/instructorSearchPage";
        public static final String INSTRUCTOR_STUDENT_LIST_PAGE = "/page/instructorStudentListPage";
        
        public static final String INSTRUCTOR_STUDENT_RECORDS_PAGE = "/page/instructorStudentRecordsPage";
        public static final String INSTRUCTOR_STUDENT_COMMENT_ADD = "/page/instructorStudentCommentAdd";
        public static final String INSTRUCTOR_STUDENT_COMMENT_EDIT = "/page/instructorStudentCommentEdit";
        public static final String INSTRUCTOR_STUDENT_COMMENT_CLEAR_PENDING = "/page/instructorStudentCommentClearPending";
        
        public static final String INSTRUCTOR_COMMENTS_PAGE = "/page/instructorCommentsPage";
        
        public static final String INSTRUCTOR_FEEDBACKS_PAGE = "/page/instructorFeedbacksPage";
        public static final String INSTRUCTOR_FEEDBACK_ADD = "/page/instructorFeedbackAdd";
        public static final String INSTRUCTOR_FEEDBACK_DELETE = "/page/instructorFeedbackDelete";
        public static final String INSTRUCTOR_FEEDBACK_REMIND = "/page/instructorFeedbackRemind";
        public static final String INSTRUCTOR_FEEDBACK_PUBLISH = "/page/instructorFeedbackPublish";
        public static final String INSTRUCTOR_FEEDBACK_UNPUBLISH = "/page/instructorFeedbackUnpublish";
        public static final String INSTRUCTOR_FEEDBACK_EDIT_PAGE = "/page/instructorFeedbackEditPage";
        public static final String INSTRUCTOR_FEEDBACK_EDIT_SAVE = "/page/instructorFeedbackEditSave";
        public static final String INSTRUCTOR_FEEDBACK_RESULTS_PAGE = "/page/instructorFeedbackResultsPage";
        public static final String INSTRUCTOR_FEEDBACK_RESULTS_DOWNLOAD = "/page/instructorFeedbackResultsDownload";
        public static final String INSTRUCTOR_FEEDBACK_PREVIEW_ASSTUDENT = "/page/instructorFeedbackPreviewAsStudent";
        public static final String INSTRUCTOR_FEEDBACK_PREVIEW_ASINSTRUCTOR = "/page/instructorFeedbackPreviewAsInstructor";
        
        public static final String INSTRUCTOR_FEEDBACK_RESULTS_AJAX_BY_QUESTIONS = "/page/instructorFeedbackResultsAjaxByQuestions";
        public static final String INSTRUCTOR_FEEDBACK_RESULTS_AJAX_BY_GQR = "/page/instructorFeedbackResultsAjaxByGQR";
        public static final String INSTRUCTOR_FEEDBACK_RESULTS_AJAX_BY_GRQ = "/page/instructorFeedbackResultsAjaxByGRQ";
        public static final String INSTRUCTOR_FEEDBACK_RESULTS_AJAX_BY_RQG = "/page/instructorFeedbackResultsAjaxByRQG";
        public static final String INSTRUCTOR_FEEDBACK_RESULTS_AJAX_BY_RGQ = "/page/instructorFeedbackResultsAjaxByRGQ";
        public static final String INSTRUCTOR_FEEDBACK_RESULTS_AJAX_RESPONSE_RATE = "/page/instructorFeedbackResultsAjaxResponseRate";

        public static final String INSTRUCTOR_FEEDBACK_QUESTION_ADD = "/page/instructorFeedbackQuestionAdd";
        public static final String INSTRUCTOR_FEEDBACK_QUESTION_EDIT = "/page/instructorFeedbackQuestionEdit";

        public static final String INSTRUCTOR_FEEDBACK_RESPONSE_COMMENT_ADD = "/page/instructorFeedbackResponseCommentAdd";
        public static final String INSTRUCTOR_FEEDBACK_RESPONSE_COMMENT_EDIT = "/page/instructorFeedbackResponseCommentEdit";
        public static final String INSTRUCTOR_FEEDBACK_RESPONSE_COMMENT_DELETE = "/page/instructorFeedbackResponseCommentDelete";
                
        public static final String INSTRUCTOR_FEEDBACK_STATS_PAGE = "/page/feedbackSessionStatsPage";
        
        public static final String INSTRUCTOR_FEEDBACK_SUBMISSION_EDIT_PAGE = "/page/instructorFeedbackSubmissionEditPage";
        public static final String INSTRUCTOR_FEEDBACK_SUBMISSION_EDIT_SAVE = "/page/instructorFeedbackSubmissionEditSave";
        public static final String INSTRUCTOR_FEEDBACK_QUESTION_SUBMISSION_EDIT_PAGE = "/page/instructorFeedbackQuestionSubmissionEditPage";
        public static final String INSTRUCTOR_FEEDBACK_QUESTION_SUBMISSION_EDIT_SAVE = "/page/instructorFeedbackQuestionSubmissionEditSave";
        
        public static final String STUDENT_HOME_PAGE = "/page/studentHomePage";
        public static final String STUDENT_COURSE_JOIN = "/page/studentCourseJoin";
        public static final String STUDENT_COURSE_JOIN_AUTHENTICATED = "/page/studentCourseJoinAuthenticated";
        public static final String STUDENT_COMMENTS_PAGE = "/page/studentCommentsPage";
        public static final String STUDENT_COURSE_DETAILS_PAGE = "/page/studentCourseDetailsPage";
        public static final String STUDENT_EVAL_SUBMISSION_EDIT_PAGE = "/page/studentEvalSubmissionEditPage";
        public static final String STUDENT_EVAL_SUBMISSION_EDIT_SAVE = "/page/studentEvalSubmissionEditSave";
        public static final String STUDENT_EVAL_RESULTS_PAGE = "/page/studentEvalResultsPage";
        
        public static final String STUDENT_FEEDBACK_SUBMISSION_EDIT_PAGE = "/page/studentFeedbackSubmissionEditPage";
        public static final String STUDENT_FEEDBACK_SUBMISSION_EDIT_SAVE = "/page/studentFeedbackSubmissionEditSave";
        public static final String STUDENT_FEEDBACK_QUESTION_SUBMISSION_EDIT_PAGE = "/page/studentFeedbackQuestionSubmissionEditPage";
        public static final String STUDENT_FEEDBACK_QUESTION_SUBMISSION_EDIT_SAVE = "/page/studentFeedbackQuestionSubmissionEditSave";
        public static final String STUDENT_FEEDBACK_RESULTS_PAGE = "/page/studentFeedbackResultsPage";
        public static final String STUDENT_PROFILE_PAGE = "/page/studentProfilePage";
        public static final String STUDENT_PROFILE_EDIT_SAVE = "/page/studentProfileEditSave";
        public static final String STUDENT_PROFILE_PICTURE = "/page/studentProfilePic";
        public static final String STUDENT_PROFILE_PICTURE_UPLOAD = "/page/studentProfilePictureUpload";
        public static final String STUDENT_PROFILE_PICTURE_EDIT = "/page/studentProfilePictureEdit";
        public static final String STUDENT_PROFILE_CREATEUPLOADFORMURL = "/page/studentProfileCreateFormUrl";
        
        public static final String ADMIN_HOME_PAGE = "/admin/adminHomePage";
        public static final String ADMIN_INSTRUCTORACCOUNT_ADD = "/admin/adminInstructorAccountAdd";
        public static final String ADMIN_ACCOUNT_MANAGEMENT_PAGE = "/admin/adminAccountManagementPage";
        public static final String ADMIN_ACCOUNT_DETAILS_PAGE = "/admin/adminAccountDetailsPage";
        public static final String ADMIN_ACCOUNT_DELETE = "/admin/adminAccountDelete";
        public static final String ADMIN_EXCEPTION_TEST = "/admin/adminExceptionTest";
        public static final String ADMIN_ACTIVITY_LOG_PAGE = "/admin/adminActivityLogPage";
        public static final String ADMIN_SEARCH_PAGE = "/admin/adminSearchPage";
        
        public static final String AUTOMATED_EVAL_OPENING_REMINDERS = "/evaluationopeningreminders";
        public static final String AUTOMATED_EVAL_CLOSING_REMINDERS = "/evaluationclosingreminders";        
        public static final String AUTOMATED_FEEDBACK_OPENING_REMINDERS = "/feedbackSessionOpeningReminders";
        public static final String AUTOMATED_FEEDBACK_CLOSING_REMINDERS = "/feedbackSessionClosingReminders";
        public static final String AUTOMATED_FEEDBACK_PUBLISHED_REMINDERS = "/feedbackSessionPublishedReminders";
        public static final String AUTOMATED_COMPILE_LOGS = "/compileLogs";
        
        public static final String BACKDOOR = "/backdoor";
        
        //Task Queue Worker Servlets URI
        public static final String EMAIL_WORKER = "/emailWorker";
        public static final String SUBMISSION_WORKER = "/submissionWorker";
        public static final String EVAL_SUBMISSION_ADJUSTMENT_WORKER = 
                                    "/evalSubmissionAdjustmentWorker";
        public static final String FEEDBACK_SUBMISSION_ADJUSTMENT_WORKER = 
                                    "/feedbackSubmissionAdjustmentWorker";
        public static final String EVAL_PUBLISH_EMAIL_WORKER = "/evalPublishEmailWorker";
        public static final String EVAL_REMIND_EMAIL_WORKER = "/evalRemindEmailWorker";
        public static final String SEND_EMAIL_WORKER = "/sendEmailWorker";
    }

    public class ViewURIs{
        
        /* We omit adding the 'page' prefix to views because all of them are "pages" */
    
        public static final String INSTRUCTOR_HOME = "/jsp/instructorHome.jsp"; 
        public static final String INSTRUCTOR_COMMENTS = "/jsp/instructorComments.jsp";
        public static final String INSTRUCTOR_COURSES = "/jsp/instructorCourses.jsp"; 
        public static final String INSTRUCTOR_COURSE_EDIT = "/jsp/instructorCourseEdit.jsp"; 
        public static final String INSTRUCTOR_COURSE_DETAILS = "/jsp/instructorCourseDetails.jsp"; 
        public static final String INSTRUCTOR_COURSE_STUDENT_DETAILS = "/jsp/instructorCourseStudentDetails.jsp"; 
        public static final String INSTRUCTOR_COURSE_STUDENT_EDIT = "/jsp/instructorCourseStudentEdit.jsp"; 
        public static final String INSTRUCTOR_COURSE_ENROLL = "/jsp/instructorCourseEnroll.jsp"; 
        public static final String INSTRUCTOR_COURSE_ENROLL_RESULT = "/jsp/instructorCourseEnrollResult.jsp";
        public static final String INSTRUCTOR_COURSE_JOIN_CONFIRMATION = "/jsp/instructorCourseJoinConfirmation.jsp";
        public static final String INSTRUCTOR_EVALS = "/jsp/instructorEvals.jsp"; 
        public static final String INSTRUCTOR_EVAL_EDIT = "/jsp/instructorEvalEdit.jsp"; 
        public static final String INSTRUCTOR_EVAL_RESULTS = "/jsp/instructorEvalResults.jsp"; 
        public static final String INSTRUCTOR_EVAL_STATS = "/jsp/instructorEvalStats.jsp";
        public static final String INSTRUCTOR_EVAL_SUBMISSION = "/jsp/instructorEvalSubmission.jsp"; 
        public static final String INSTRUCTOR_EVAL_SUBMISSION_EDIT = "/jsp/instructorEvalSubmissionEdit.jsp"; 
        public static final String INSTRUCTOR_FEEDBACKS = "/jsp/instructorFeedbacks.jsp";
        public static final String INSTRUCTOR_FEEDBACK_EDIT = "/jsp/instructorFeedbackEdit.jsp";
        public static final String INSTRUCTOR_FEEDBACK_RESULTS_TOP = "/jsp/instructorFeedbackResultsTop.jsp";
        public static final String INSTRUCTOR_FEEDBACK_RESULTS_BY_GIVER_RECIPIENT_QUESTION = "/jsp/instructorFeedbackResultsByGiverRecipientQuestion.jsp";
        public static final String INSTRUCTOR_FEEDBACK_RESULTS_BY_RECIPIENT_GIVER_QUESTION = "/jsp/instructorFeedbackResultsByRecipientGiverQuestion.jsp"; 
        public static final String INSTRUCTOR_FEEDBACK_RESULTS_BY_GIVER_QUESTION_RECIPIENT = "/jsp/instructorFeedbackResultsByGiverQuestionRecipient.jsp";
        public static final String INSTRUCTOR_FEEDBACK_RESULTS_BY_RECIPIENT_QUESTION_GIVER = "/jsp/instructorFeedbackResultsByRecipientQuestionGiver.jsp";
        public static final String INSTRUCTOR_FEEDBACK_RESULTS_BY_QUESTION = "/jsp/instructorFeedbackResultsByQuestion.jsp"; 
        public static final String INSTRUCTOR_FEEDBACK_SUBMISSION_EDIT = "/jsp/instructorFeedbackSubmissionEdit.jsp"; 
        public static final String INSTRUCTOR_FEEDBACK_QUESTION_SUBMISSION_EDIT = "/jsp/instructorFeedbackQuestionSubmissionEdit.jsp"; 
        public static final String INSTRUCTOR_FEEDBACK_STATS = "/jsp/instructorFeedbackStats.jsp";
        public static final String INSTRUCTOR_SEARCH = "/jsp/instructorSearch.jsp";
        public static final String INSTRUCTOR_STUDENT_LIST = "/jsp/instructorStudentList.jsp";
        public static final String INSTRUCTOR_STUDENT_RECORDS = "/jsp/instructorStudentRecords.jsp";
        
        public static final String STUDENT_HOME = "/jsp/studentHome.jsp";
        public static final String STUDENT_COURSE_JOIN_CONFIRMATION = "/jsp/studentCourseJoinConfirmation.jsp";
        public static final String STUDENT_COURSE_DETAILS = "/jsp/studentCourseDetails.jsp"; 
        public static final String STUDENT_COMMENTS = "/jsp/studentComments.jsp"; 
        public static final String STUDENT_EVAL_SUBMISSION_EDIT = "/jsp/studentEvalEdit.jsp"; 
        public static final String STUDENT_EVAL_RESULTS = "/jsp/studentEvalResults.jsp"; 
        public static final String STUDENT_FEEDBACK_SUBMISSION_EDIT = "/jsp/studentFeedbackSubmissionEdit.jsp"; 
        public static final String STUDENT_FEEDBACK_QUESTION_SUBMISSION_EDIT = "/jsp/studentFeedbackQuestionSubmissionEdit.jsp"; 
        public static final String STUDENT_FEEDBACK_RESULTS = "/jsp/studentFeedbackResults.jsp";
        public static final String STUDENT_PROFILE_PAGE = "/jsp/studentProfilePage.jsp";
            
        public static final String ADMIN_HOME = "/jsp/adminHome.jsp";
        public static final String ADMIN_ACCOUNT_MANAGEMENT = "/jsp/adminAccountManagement.jsp";
        public static final String ADMIN_SEARCH = "/jsp/adminSearch.jsp";
        public static final String ADMIN_ACTIVITY_LOG = "/jsp/adminActivityLog.jsp";
        public static final String ADMIN_ACCOUNT_DETAILS = "/jsp/adminAccountDetails.jsp";
        
        public static final String LOGOUT = "/logout.jsp"; 
        
        
        public static final String SHOW_MESSAGE = "/showMessage.jsp"; 
        public static final String UNAUTHORIZED = "/unauthorized.jsp"; 
        public static final String ERROR_PAGE = "/errorPage.jsp"; 
        public static final String DEADLINE_EXCEEDED_ERROR_PAGE = "/deadlineExceededErrorPage.jsp"; 
        public static final String ENTITY_NOT_FOUND_PAGE = "/entityNotFoundPage.jsp"; 
        public static final String ACTION_NOT_FOUND_PAGE = "/pageNotFound.jsp"; 
        public static final String MAINTENANCE_PAGE = "/maintenance.jsp";
        
        public static final String MASHUP = "/dev/mashup.jsp";
    
        //View fragments
        public static final String INSTRUCTOR_HEADER = "/jsp/instructorHeader.jsp"; 
        public static final String STUDENT_HEADER = "/jsp/studentHeader.jsp"; 
        public static final String ADMIN_HEADER = "/jsp/adminHeader.jsp"; 
        public static final String FOOTER = "/jsp/footer.jsp"; 
        public static final String STATUS_MESSAGE = "/jsp/statusMessage.jsp";
        public static final String STATUS_MESSAGE_WITHOUT_FOCUS = "/jsp/statusMessageWithoutFocusingToStatus.jsp";
        public static final String EVAL_SUBMISSION_EDIT = "/jsp/evalSubmissionEdit.jsp";
        public static final String FEEDBACK_SUBMISSION_EDIT = "/jsp/feedbackSubmissionEdit.jsp";
        public static final String FEEDBACK_QUESTION_SUBMISSION_EDIT = "/jsp/feedbackQuestionSubmissionEdit.jsp"; 
    }

    /* These are status messages that may be shown to the user */
    public class StatusMessages{
        public static final String LOADING = "<img src=\"/images/ajax-loader.gif\" /><br />";
        public static final String STUDENT_FIRST_TIME = "<div style=\"text-align:left;\">Welcome stranger :-) "
                + "<br/><br/>It seems you are not a registered user of TEAMMATES. To use TEAMMATES, a course instructor has to add you to a course first. "
                + "After that, TEAMMATES will send you an email containing the link to 'join' that course. "
                + "<br/><br/>Not a stranger to TEAMMATES? Could log in before, but not any more? These are the possible reasons:"
                + "<br/>1. You used a different Google account to access TEAMMATES in the past. "
                + "In that case, you need to use the same Google account to access TEAMMATES again. Logout and re-login using the other Google account. "
                + "If you don't remember which Google account you used previously, email us from the same email account to which you receive TEAMMATES emails."
                + "<br/>2. You changed the primary email from a non-Gmail address to a Gmail address recently. " 
                + "In that case, <a href='http://www.comp.nus.edu.sg/%7Eteams/contact.html'>email us</a> so that we can reconfigure your account to use the new Gmail address."
                + "<br/>3. You joined this course just a few seconds ago and your data may be still in the process of propagating through our servers. "
                + "In that case, please click on the <a href=" + ActionURIs.STUDENT_HOME_PAGE + ">Home</a> link above in a few minutes. "
                + "</div>";
        public static final String INVALID_EMAIL = "\"%s\" is not acceptable to TEAMMATES as an email because it is not in the correct format."
                + " An email address contains some text followed by one '@' sign followed by some more text. It cannot be longer than 45 characters. It cannot be empty and it cannot have spaces.";

        public static final String COURSE_ADDED = "The course has been added.. Click <a href=\"${courseEnrollLink}\">here</a> to add students to the course "
                + "or click <a href=\"${courseEditLink}\">here</a> to add other instructors.<br>"
                + "If you don't see the course in the list below, please refresh the page after a few moments.";
        public static final String COURSE_EXISTS = "A course by the same ID already exists in the system, possibly created by another user. Please choose a different course ID";
        public static final String COURSE_EDITED = "The course has been edited.";
        public static final String COURSE_ARCHIVED = "The course %s has been archived. It will not appear in the home page any more.";
        //TODO: Let undo process to be in the Course page for now. Should implement to be able to undo the archiving from the home page later.
        public static final String COURSE_ARCHIVED_FROM_HOMEPAGE = COURSE_ARCHIVED + " You can access archived courses from the 'Courses' tab.<br>Go there to undo the archiving and bring the course back to the home page.";
        public static final String COURSE_UNARCHIVED = "The course %s has been unarchived.";
        public static final String COURSE_DELETED = "The course %s has been deleted.";
        public static final String COURSE_EMPTY = "You have not created any courses yet. Use the form above to create a course.";
        public static final String COURSE_EMPTY_IN_EVALUATION = "You have not created any courses yet. Go <a href=\""
                + ActionURIs.INSTRUCTOR_COURSES_PAGE + "${user}\">here</a> to create one.";
        public static final String COURSE_REMINDER_SENT_TO = "An email has been sent to ";
        public static final String COURSE_REMINDERS_SENT = "Emails have been sent to unregistered students.";
        
        public static final String COURSE_ENROLL_STUDENTS_ERROR = "There are errors on %d student(s):";
        public static final String COURSE_ENROLL_STUDENTS_ADDED = "There are %d student(s) added:";
        public static final String COURSE_ENROLL_STUDENTS_MODIFIED = "There are %d student(s) modified:";
        public static final String COURSE_ENROLL_STUDENTS_UNMODIFIED = "There are %d student(s) unmodified:";
        public static final String COURSE_ENROLL_STUDENTS_NOT_IN_LIST = "There are %d other student(s) previously in the course:";
        public static final String COURSE_ENROLL_STUDENTS_UNKNOWN = "There are %d student(s) for which the enrollment status is unknown:";

        public static final String TEAM_INVALID_SECTION_EDIT = "The team \"%s\" is in multiple sections. The team ID should be unique across the entire course and a team cannot be spread across multiple sections.<br>";
        public static final String SECTION_QUOTA_EXCEED = "You are trying enroll more than 100 students in section \"%s\". To avoid performance problems, please do not enroll more than 100 students in a single section.<br>";

        public static final String COURSE_INSTRUCTOR_ADDED = "The instructor %s has been added successfully."
                + "An email containing how to 'join' this course will be sent to %s in a few minutes.";
        public static final String COURSE_INSTRUCTOR_EXISTS = "An instructor with the same email address already exists in the course.";
        public static final String COURSE_INSTRUCTOR_EDITED = "The changes to the instructor has been updated.";
        public static final String COURSE_INSTRUCTOR_DELETED = "The instructor has been deleted from the course.";
        public static final String COURSE_INSTRUCTOR_DELETE_NOT_ALLOWED = "The instructor you are trying to delete is the last instructor in the course. "
                + "Deleting the last instructor from the course is not allowed.";
        
        public static final String JOIN_COURSE_KEY_BELONGS_TO_DIFFERENT_USER = "The join link used belongs to a different user whose Google ID is "
                + "%s (only part of the Google ID is shown to protect privacy). "
                + "If that Google ID is owned by you, please logout and re-login "
                + "using that Google account. If it doesn’t belong to you, please "
                + "<a href=\"mailto:teammates@comp.nus.edu.sg?"
                + "body=Your name:%%0AYour course:%%0AYour university:\">"
                + "contact us</a> so that we can investigate.";
        public static final String JOIN_COURSE_GOOGLE_ID_BELONGS_TO_DIFFERENT_USER = "The Google ID %s belongs to an existing user in the course."
                + "Please login again using a different Google account, and try to join the course again.";
        
        public static final String STUDENT_EDITED = "The student has been edited successfully";
        public static final String STUDENT_DELETED = "The student has been removed from the course";
        public static final String STUDENT_EMAIL_CONFLIT = "Trying to update to an email that is already used by: ";
        public static final String STUDENT_PROFILE_EDITED = "Your profile has been edited successfully";
        public static final String STUDENT_PROFILE_PICTURE_SAVED = "Your profile picture has been saved successfully";
        public static final String STUDENT_PROFILE_PIC_TOO_LARGE = "The uploaded profile picture was too large. "
                + "Please try again with a smaller picture.";
        public static final String STUDENT_PROFILE_PIC_SERVICE_DOWN = "We were unable to upload your picture at this time. "
                + "Please try again after some time";
        
        public static final String EVALUATION_ADDED = "The evaluation has been added. If you don't see that evaluation in the list below, please refresh the page after a few moments.";
        public static final String EVALUATION_DELETED = "The evaluation has been deleted.";
        public static final String EVALUATION_EDITED = "The evaluation has been edited.";
        public static final String EVALUATION_INFORMEDSTUDENTSOFCHANGES = "E-mails have been sent out to inform the students of the changes to the evaluation.";
        public static final String EVALUATION_PUBLISHED = "The evaluation has been published.";
        public static final String EVALUATION_UNPUBLISHED = "The evaluation has been unpublished.";
        public static final String EVALUATION_REMINDERSSENT = "Reminder e-mails have been sent out to those students.";
        public static final String EVALUATION_RESULTSEDITED = "The particular evaluation results have been edited.";
        public static final String EVALUATION_EMPTY = "You have not created any sessions yet. Use the form above to create a session.";
        public static final String EVALUATION_NOT_OPEN = "This evaluation is not open at this time. You are not allowed to edit your submission.";
        public static final String EVALUATION_EXISTS = "An evaluation by this name already exists under this course";
        public static final String EVALUATION_REQUEST_EXPIRED = "<div style=\"text-align:left;\">"
                + "The request we received seems to be incomplete. "
                + "This may be due to reloading a page from a submission activity you did earlier. "
                + "If you typed your input in the previous page, you can try to click the 'Back' button of your Browser to take a copy of what you typed. "
                + "If you wish to submit now, please re-login and try to submit again. "
                + "If your second attempt to submit did not work either, please email us at "
                + "<a href='mailto:teammates@comp.nus.edu.sg?subject=Evaluation Request Expired&body=System Message: Evaluation submission failed possibly due to missing parameters.'>teammates@comp.nus.edu.sg</a>."
                + "</div>";
        
        public static final String FEEDBACK_SESSION_ADDED = "The feedback session has been added. Click the \"Add New Question\" button below to begin adding questions for the feedback session.";
        public static final String FEEDBACK_SESSION_ADD_DB_INCONSISTENCY = "If you do not see existing feedback sessions in the list below, please refresh the page after a few moments";
        public static final String FEEDBACK_SESSION_EDITED = "The feedback session has been updated.";
        public static final String FEEDBACK_SESSION_DELETED = "The feedback session has been deleted.";
        public static final String FEEDBACK_SESSION_PUBLISHED = "The feedback session has been published.";
        public static final String FEEDBACK_SESSION_UNPUBLISHED = "The feedback session has been unpublished.";
        public static final String FEEDBACK_SESSION_REMINDERSSENT = "Reminder e-mails have been sent out to those students and instructors.";
        public static final String FEEDBACK_SESSION_EXISTS = "A feedback session by this name already exists under this course";        
        public static final String FEEDBACK_SESSION_EMPTY = "You have not created any sessions yet. Use the form above to create a session.";
    
        public static final String FEEDBACK_QUESTION_ADDED = "The question has been added to this feedback session.";
        public static final String FEEDBACK_QUESTION_EDITED = "The changes to the question has been updated.";
        public static final String FEEDBACK_QUESTION_DELETED = "The question has been deleted.";
        public static final String FEEDBACK_QUESTION_EXISTS = "The requested question has already been created.";
        public static final String FEEDBACK_QUESTION_EMPTY = "You have not created any questions for this feedback session yet. Click the button below to add a feedback question.";
        public static final String FEEDBACK_QUESTION_NUMBEROFENTITIESINVALID = "Please enter the maximum number of recipients each respondants should give feedback to.";
        public static final String FEEDBACK_QUESTION_TEXTINVALID = "Please enter a valid question. The question text cannot be empty.";
        
        public static final String FEEDBACK_RESPONSES_SAVED = "All responses submitted succesfully!";
        
        public static final String FEEDBACK_RESPONSE_COMMENT_EMPTY = "Comment cannot be empty";
        public static final String FEEDBACK_RESPONSE_COMMENT_ADDED = "Your comment has been saved successfully";
        public static final String FEEDBACK_RESPONSE_COMMENT_EDITED = "Your changes has been saved successfully";
        public static final String FEEDBACK_RESPONSE_COMMENT_DELETED = "Your comment has been deleted successfully";
        
        public static final String FEEDBACK_SUBMISSIONS_NOT_OPEN = "You can view the questions and any submitted responses for this feedback session but cannot submit new responses as the session is not currently open for submission.";
        public static final String FEEDBACK_SUBMISSION_EXCEEDED_DEADLINE = "<strong>Submission Failure!</strong> You have exceeded the submission deadline.";
        
        public static final String FEEDBACK_RESULTS_SOMETHINGNEW = "You have received feedback from others. Please see below.";
        public static final String FEEDBACK_RESULTS_NOTHINGNEW = "You have not received any new feedback but you may review your own submissions below.";
        
        public static final String ENROLL_LINE_EMPTY = "Please input at least one student detail.";
        public static final String ENROLL_LINES_PROBLEM_DETAIL_PREFIX = "&bull;";
        public static final String ENROLL_LINES_PROBLEM = "<p><span class=\"bold\">Problem in line : <span class=\"invalidLine\">%s</span></span>" +
                                                        "<br><span class=\"problemDetail\">" + ENROLL_LINES_PROBLEM_DETAIL_PREFIX + " %s</span></p>";
        
        public static final String EVENTUAL_CONSISTENCY_MESSAGE_STUDENT = "You have successfully joined the course %1$s. "
                + "<br>Updating of the course data on our servers is currently in progress and will be completed in a few minutes. "
                + "<br>Please refresh this page in a few minutes to see the course %1$s in the list below.";
        
        public static final String NULL_POST_PARAMETER_MESSAGE = "?message=You have been redirected to this page due to a possible expiry of the previous login."
                + "<br>If you have previously typed some data and wish to retrieve it, you may use the 'Back' button of your Browser to navigate to the"
                + " previous page containing the data you typed in.";
        
        //TODO: these status messages are from used for input validation testing only. Move to test driver side? 
        
        public static final String COURSE_INPUT_FIELDS_EXTRA = "There are too many fields.";
        public static final String COURSE_INPUT_FIELDS_MISSING = "There are missing fields.";
        public static final String COURSE_GOOGLEID_INVALID = "GoogleID should only consist of alphanumerics, fullstops, dashes or underscores.";
        public static final String COURSE_EMAIL_INVALID = "The e-mail address is invalid.";
        public static final String COURSE_INSTRUCTORNAME_INVALID = "Name should only consist of alphanumerics or hyphens, apostrophes, fullstops, "
                + "commas, slashes, round brackets\nand not more than " + FieldValidator.COURSE_INSTRUCTORNAME_MAX_LENGTH + " characters.";
        public static final String COURSE_COURSE_ID_EMPTY = "Course ID cannot be empty.";
        public static final String COURSE_COURSE_NAME_EMPTY = "Course name cannot be empty";
        public static final String COURSE_INSTRUCTOR_LIST_EMPTY = "Instructor list cannot be empty";
        public static final String COURSE_INVALID_ID = "Please use only alphabets, numbers, dots, hyphens, underscores and dollar signs in course ID.";
        public static final String COURSE_STUDENTNAME_INVALID = "Name should only consist of alphanumerics or hyphens, apostrophes, fullstops, "
                + "commas, slashes, round brackets\nand not more than " + FieldValidator.COURSE_STUDENTNAME_MAX_LENGTH + " characters.";
        public static final String COURSE_TEAMNAME_INVALID = "Team name should contain less than " + FieldValidator.COURSE_TEAMNAME_MAX_LENGTH
                + " characters.";
        
        public static final String EVALUATION_NAMEINVALID = "Please use only alphabets, numbers and whitespace in evaluation name.";
        public static final String EVALUATION_NAME_LENGTHINVALID = "Evaluation name should not exceed 38 characters.";
        public static final String EVALUATION_SCHEDULEINVALID = "The evaluation schedule (start/deadline) is not valid.<br />"
                + "The start time should be in the future, and the deadline should be after start time.";
        public static final String FIELDS_EMPTY = "Please fill in all the relevant fields.";
    
        public static final String INSTRUCTOR_STATUS_DELETED = "The Instructor status has been deleted";
        public static final String INSTRUCTOR_ACCOUNT_DELETED = "The Account has been deleted";
        public static final String INSTRUCTOR_REMOVED_FROM_COURSE = "The Instructor has been removed from the Course";
        
        public static final String INSTRUCTOR_COURSE_EMPTY = "There are no students in this course";
        public static final String INSTRUCTOR_NO_COURSE_AND_STUDENTS = "There are no course or students information to be displayed";
        public static final String INSTRUCTOR_NO_STUDENT_RECORDS = "No records were found for this student";
        
        public static final String COMMENT_ADDED = "New comment has been added";
        public static final String COMMENT_EDITED = "Comment edited";
        public static final String COMMENT_DELETED = "Comment deleted";
        public static final String COMMENT_CLEARED = "Notification for all pending comments have been sent to recipients";
        public static final String COMMENT_CLEARED_UNSUCCESSFULLY = "Notification for some pending comments fails to send";
        public static final String COMMENT_DUPLICATE = "An existing comment with the same content is found, comment not added";
        
        public static final String HINT_FOR_NEW_INSTRUCTOR = "New to TEAMMATES? You may wish to have a look at our "
                + "<a href='/instructorHelp.html#gs' target='_blank'>Getting Started Guide</a>.<br>A <a href='https://youtube.googleapis.com/v/wCxBOUEiD6Q&hd=1&autoplay=1&rel=0' target='_blank'>video tour</a>"
                + " is also available in our <a href='/index.html' target='_blank'>home page</a>.";
        
        // Messages that are templates only
        /** Template String. Parameters: Student's name, Evaluation name, Course ID */
        public static final String INSTRUCTOR_EVALUATION_SUBMISSION_RECEIVED = "You have edited %s's submission for evaluation %s in course %s successfully.<br />"
                + "The change will not be reflected here until you <span class='color_red bold'>REFRESH</span> the page.";
        /** Template String. Parameters: Evaluation name, Course ID */
        public static final String STUDENT_EVALUATION_SUBMISSION_RECEIVED = "Your submission for %s in course %s has been saved successfully";
        public static final String STUDENT_PROFILE_NOT_A_PICTURE = "The file that you have uploaded is not a picture. "
                + "Please upload a picture (usually it ends with .jpg or .png)";
        public static final String STUDENT_PROFILE_NO_PICTURE_GIVEN = "Please specify a file to be uploaded.";
        public static final String STUDENT_NOT_FOUND_FOR_RECORDS = "The student you tried to view records for does not exist.";
        public static final String STUDENT_PROFILE_PICTURE_EDIT_FAILED = "The photo that was edited did not belong to the user. "
                + "Please upload another picture to begin editing";
        public static final String STUDENT_NOT_JOINED_YET_FOR_RECORDS = "This student has not joined the course yet or you are not supposed to view his/her profile";
    }

    /* These indicate status of an operation, but they are not shown to the user */
    public class StatusCodes{
    
        // Backdoor responses
        public static final String BACKDOOR_STATUS_SUCCESS = "[BACKDOOR_STATUS_SUCCESS]";
        public static final String BACKDOOR_STATUS_FAILURE = "[BACKDOOR_STATUS_FAILURE]";
    
        // General Error codes
        public static final String ACTIVATED_BEFORE_START = "ERRORCODE_ACTIVATED_BEFORE_START";
        public static final String ALREADY_JOINED = "ERRORCODE_ALREADY_JOINED";
        public static final String EMPTY_STRING = "ERRORCODE_EMPTY_STRING";
        public static final String END_BEFORE_START = "ERRORCODE_END_BEFORE_START";
        public static final String NULL_PARAMETER = "ERRORCODE_NULL_PARAMETER";
        public static final String INCORRECTLY_FORMATTED_STRING = "ERRORCODE_INCORRECTLY_FORMATTED_STRING";
        public static final String INVALID_CHARS = "ERRORCODE_IVALID_CHARS";
        public static final String INVALID_EMAIL = "ERRORCODE_INVALID_EMAIL";
        public static final String INVALID_KEY = "ERRORCODE_INVALID_KEY";
        public static final String KEY_BELONGS_TO_DIFFERENT_USER = "ERRORCODE_KEY_BELONGS_TO_DIFFERENT_USER";
        public static final String LEADING_OR_TRAILING_SPACES = "ERRORCODE_LEADING_OR_TRAILING_SPACES";
        public static final String PUBLISHED_BEFORE_CLOSING = "ERRORCODE_PUBLISHED_BEFORE_CLOSING";
        public static final String STRING_TOO_LONG = "ERRORCODE_STRING_TOO_LONG";
        public static final String UNPUBLISHED_BEFORE_PUBLISHING = "ERRORCODE_UNPUBLISHED_BEFORE_PUBLISHING";
        
        // Error message used across DB level
        public static final String DBLEVEL_NULL_INPUT = "Supplied parameter was null\n";
    
        // Task Queue Response Success code
        public static final int TASK_QUEUE_RESPONSE_OK = 200;
        
        // POST parameter null message
        public static final String NULL_POST_PARAMETER = "The %s POST parameter is null\n";
    }

    /* This section holds constants that are defined as constants primarily 
     * because they are repeated in many places.
     */
    @SuppressWarnings("unused")
    private void _______repeated_phrases___________________________________(){}
    
    public static final String EOL = System.getProperty("line.separator");
    
    public static final String USER_NOBODY_TEXT = "-";
    public static final String USER_UNKNOWN_TEXT = "Unknown user";
    public static final String TEAM_OF_EMAIL_OWNER = "'s Team";
    
    public static final String INSTRUCTOR_EVALUATION_STATUS_AWAITING = "Awaiting";
    public static final String INSTRUCTOR_EVALUATION_STATUS_OPEN = "Open";
    public static final String INSTRUCTOR_EVALUATION_STATUS_CLOSED = "Closed";
    public static final String INSTRUCTOR_EVALUATION_STATUS_PUBLISHED = "Published";

    public static final String STUDENT_EVALUATION_STATUS_PENDING = "Pending";
    public static final String STUDENT_EVALUATION_STATUS_SUBMITTED = "Submitted";
    public static final String STUDENT_EVALUATION_STATUS_CLOSED = "Closed";
    public static final String STUDENT_EVALUATION_STATUS_PUBLISHED = "Published";
    public static final String STUDENT_EVALUATION_STATUS_ERROR = "Error";

    public static final String INSTRUCTOR_FEEDBACK_SESSION_VISIBLE_TIME_CUSTOM = "custom";
    public static final String INSTRUCTOR_FEEDBACK_SESSION_VISIBLE_TIME_ATOPEN = "atopen";
    public static final String INSTRUCTOR_FEEDBACK_SESSION_VISIBLE_TIME_NEVER = "never";
    
    public static final String INSTRUCTOR_FEEDBACK_RESULTS_VISIBLE_TIME_CUSTOM = "custom";
    public static final String INSTRUCTOR_FEEDBACK_RESULTS_VISIBLE_TIME_ATVISIBLE = "atvisible";
    public static final String INSTRUCTOR_FEEDBACK_RESULTS_VISIBLE_TIME_LATER = "later";
    public static final String INSTRUCTOR_FEEDBACK_RESULTS_VISIBLE_TIME_NEVER = "never";
    
    public static final String STUDENT_COURSE_STATUS_YET_TO_JOIN = "Yet to join";
    public static final String STUDENT_COURSE_STATUS_JOINED = "Joined";
    public static final String STUDENT_PROFILE_FIELD_NOT_FILLED = "Undisclosed";
    
    public static final String USER_NAME_FOR_SELF = "Myself";
    public static final String USER_TEAM_FOR_INSTRUCTOR = "Instructors";
    
    public static String ACTION_RESULT_FAILURE = "Servlet Action Failure";
    public static String ACTION_RESULT_SYSTEM_ERROR_REPORT = "System Error Report";
    
    //for course sorting in instructorHomePage
    public static final String SORT_BY_COURSE_ID = "id";
    public static final String SORT_BY_COURSE_NAME = "name";
    public static final String SORT_BY_COURSE_CREATION_DATE = "createdAt"; 
    public static final String DEFAULT_SORT_CRITERIA = SORT_BY_COURSE_CREATION_DATE;

    public static final String DEFAULT_SECTION = "None";
    
    public static final String EVAL_PREFIX_FOR_INSTRUCTOR_PRIVILEGES = "eval%";
    /* These constants are used as variable values to mean that the variable 
     * is in a 'special' state.
     */
    @SuppressWarnings("unused")
    private void _______values_with_special_meanings________________________(){}
    
    public static final int INT_UNINITIALIZED = -9999;
    public static final double DOUBLE_UNINITIALIZED = -9999.0;
    
    public static final int MAX_POSSIBLE_RECIPIENTS = -100;
    
    public static final int POINTS_NOT_SURE = -101;
    public static final int POINTS_NOT_SUBMITTED = -999;
    
    public static final int VISIBILITY_TABLE_GIVER = 0;
    public static final int VISIBILITY_TABLE_RECIPIENT = 1;
    
    public static final String GENERAL_QUESTION = "%GENERAL%";
    public static final String USER_IS_TEAM = "%TEAM%";
    public static final String USER_IS_NOBODY = "%NOBODY%";
    
    public static final Date TIME_REPRESENTS_FOLLOW_OPENING;
    public static final Date TIME_REPRESENTS_FOLLOW_VISIBLE;
    public static final Date TIME_REPRESENTS_NEVER;
    public static final Date TIME_REPRESENTS_LATER;
    public static final Date TIME_REPRESENTS_NOW;
    
    static {
        TIME_REPRESENTS_FOLLOW_OPENING = TimeHelper.convertToDate("1970-12-31 00:00 AM UTC");
        TIME_REPRESENTS_FOLLOW_VISIBLE = TimeHelper.convertToDate("1970-06-22 00:00 AM UTC");
        TIME_REPRESENTS_NEVER = TimeHelper.convertToDate("1970-11-27 00:00 AM UTC");
        TIME_REPRESENTS_LATER = TimeHelper.convertToDate("1970-01-01 00:00 AM UTC");
        TIME_REPRESENTS_NOW = TimeHelper.convertToDate("1970-02-14 00:00 AM UTC");
    }
    
    /* Other Constants
     */
    @SuppressWarnings("unused")
    private void _______other_constants________________________(){}
    
    //Used for Feedback CONTRIBUTION question
    public static final String EQUAL_SHARE = "Equal Share";
    public static final String NOT_SURE = "Not Sure";
    public static final List<String> FEEDBACK_CONTRIBUTION_OPTIONS = Arrays.asList(
            "0%",
            EQUAL_SHARE+ " - 90%",
            EQUAL_SHARE+ " - 80%",
            EQUAL_SHARE+ " - 70%",
            EQUAL_SHARE+ " - 60%",
            EQUAL_SHARE+ " - 50%",
            EQUAL_SHARE+ " - 40%",
            EQUAL_SHARE+ " - 30%",
            EQUAL_SHARE+ " - 20%",
            EQUAL_SHARE+ " - 10%",
            EQUAL_SHARE,
            EQUAL_SHARE+ " + 10%",
            EQUAL_SHARE+ " + 20%",
            EQUAL_SHARE+ " + 30%",
            EQUAL_SHARE+ " + 40%",
            EQUAL_SHARE+ " + 50%",
            EQUAL_SHARE+ " + 60%",
            EQUAL_SHARE+ " + 70%",
            EQUAL_SHARE+ " + 80%",
            EQUAL_SHARE+ " + 90%",
            EQUAL_SHARE+ " + 100%",
            NOT_SURE);
    
    
}<|MERGE_RESOLUTION|>--- conflicted
+++ resolved
@@ -444,7 +444,13 @@
         //Parameters for checking persistence of data during Eventual Consistency
         public static final String CHECK_PERSISTENCE_COURSE = "persistencecourse";
         public static final String CHECK_PERSISTENCE_EVALUATION = "persistenceevalaution";
-<<<<<<< HEAD
+        
+        public static final String PROFILE_PICTURE_LEFTX = "cropboxleftx";
+        public static final String PROFILE_PICTURE_TOPY = "cropboxtopy";
+        public static final String PROFILE_PICTURE_RIGHTX = "cropboxrightx";
+        public static final String PROFILE_PICTURE_BOTTOMY = "cropboxbottomy";
+        public static final String PROFILE_PICTURE_HEIGHT = "pictureheight";
+        public static final String PROFILE_PICTURE_WIDTH = "picturewidth";
         
         public static final String SEARCH_COMMENTS_FOR_STUDENTS = "searchcommentforstudents";
         public static final String SEARCH_COMMENTS_FOR_RESPONSES = "searchcommentforresponses";
@@ -476,15 +482,6 @@
         public static final String RECIPIENT_SECTION = "recipientSection";
         public static final String IS_VISIBLE_TO_INSTRUCTOR = "isVisibleToInstructor";
         public static final String IS_VISIBLE_TO_RECEIVER = "isVisibleToReceiver";
-=======
-
-        public static final String PROFILE_PICTURE_LEFTX = "cropboxleftx";
-        public static final String PROFILE_PICTURE_TOPY = "cropboxtopy";
-        public static final String PROFILE_PICTURE_RIGHTX = "cropboxrightx";
-        public static final String PROFILE_PICTURE_BOTTOMY = "cropboxbottomy";
-        public static final String PROFILE_PICTURE_HEIGHT = "pictureheight";
-        public static final String PROFILE_PICTURE_WIDTH = "picturewidth";
->>>>>>> c56d4701
     }
 
     public class ActionURIs{
