--- conflicted
+++ resolved
@@ -301,7 +301,6 @@
     
     }
     
-<<<<<<< HEAD
     /**
      * @param type: Long value: time in milliseconds
      * @return Duration in format m:s:ms
@@ -318,7 +317,6 @@
     
   
     
-=======
     
    
     /**
@@ -362,5 +360,5 @@
         return formatedStr;
 
     }
->>>>>>> 7e004bc4
+
 }