--- conflicted
+++ resolved
@@ -104,11 +104,7 @@
      */
     private static final String EMAIL_CONTENT_FIELD_NAME = "email content";
     public static final String EMAIL_CONTENT_ERROR_MESSAGE = EMAIL_CONTENT_FIELD_NAME + " should not be empty.";
-<<<<<<< HEAD
-
-=======
-    
->>>>>>> 9c9ab581
+
     /*
      * ======================================================================= 
      * Field: Nationality
@@ -213,23 +209,6 @@
     
     /*
      * =======================================================================
-<<<<<<< HEAD
-     * Field: Feedback question text
-     * TODO: remove if this field is not used
-     */
-    private static final String FEEDBACK_QUESTION_TEXT_FIELD_NAME = "a feedback question";
-    public static final int FEEDBACK_QUESTION_TEXT_MAX_LENGTH = 38;
-    public static final String FEEDBACK_QUESTION_TEXT_ERROR_MESSAGE = 
-            "\"%s\" is not acceptable to TEAMMATES as " + FEEDBACK_SESSION_NAME_FIELD_NAME + " because it %s. " +
-                    "The value of " + FEEDBACK_SESSION_NAME_FIELD_NAME + " should be no longer than " +
-                    FEEDBACK_SESSION_NAME_MAX_LENGTH + " characters. It should not be empty. " +
-                            "If you require more characters for your question, " +
-                            "please use the instructions box below.";
-
-    /*
-     * =======================================================================
-=======
->>>>>>> 9c9ab581
      * Field: Google ID
      */    
     public static final int GOOGLE_ID_MAX_LENGTH = 254;
