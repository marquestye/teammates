package teammates.storage.search;

import java.util.ArrayList;
import java.util.List;

import teammates.common.datatransfer.CommentAttributes;
import teammates.common.datatransfer.CommentParticipantType;
import teammates.common.datatransfer.CourseAttributes;
import teammates.common.datatransfer.InstructorAttributes;
import teammates.common.datatransfer.StudentAttributes;
import teammates.common.util.Const;
import teammates.common.util.StringHelper;

import com.google.appengine.api.search.Document;
import com.google.appengine.api.search.Field;
import com.google.gson.Gson;

/**
 * The SearchDocument object that defines how we store {@link Document} for student comments
 */
public class CommentSearchDocument extends SearchDocument {
    
    private CommentAttributes comment;
    private CourseAttributes course;
    private InstructorAttributes giverAsInstructor;
    private List<StudentAttributes> relatedStudents;
    private String commentRecipientName;
    
    public CommentSearchDocument(CommentAttributes comment){
        this.comment = comment;
    }
    
    @Override
    protected void prepareData() {
        if(comment == null) return;
        
        course = logic.getCourse(comment.courseId);
        
        giverAsInstructor = logic.
                getInstructorForEmail(comment.courseId, comment.giverEmail);
        
        String delim = "";
        relatedStudents = new ArrayList<StudentAttributes>();
        
        StringBuilder commentRecipientNameBuilder = new StringBuilder(100);
        switch (comment.recipientType) {
        case PERSON:
            for (String email:comment.recipients){
                StudentAttributes student = logic.getStudentForEmail(comment.courseId, email);
                if(student != null){
                    relatedStudents.add(student);
                    commentRecipientNameBuilder.append(delim).append(student.name).append(" (" + student.team + ", " + student.email + ")");
                    delim = ", ";
                } else {
                    commentRecipientNameBuilder.append(delim).append(email);
                    delim = ", ";
                }
            }
            break;
        case TEAM:
            for (String team:comment.recipients){
                List<StudentAttributes> students = logic.getStudentsForTeam(StringHelper.recoverFromSanitizedText(team), comment.courseId);
                if(students != null){
                    relatedStudents.addAll(students);
                }
                commentRecipientNameBuilder.append(delim).append(team);
                delim = ", ";
            }
            break;
        case SECTION:
            for (String section:comment.recipients){
                List<StudentAttributes> students = logic.getStudentsForSection(section, comment.courseId);
                if(students != null){
                    relatedStudents.addAll(students);
                }
                commentRecipientNameBuilder.append(delim).append(section);
                delim = ", ";
            }
            break;
        case COURSE:
            for (String course:comment.recipients){
                commentRecipientNameBuilder.append(delim).append("All students in Course ").append(course);
                delim = ", ";
            }
            break;
        default:
            break;
        }
        commentRecipientName = commentRecipientNameBuilder.toString();
    }

    @Override
    public Document toDocument() {
        
        //populate recipients information
        StringBuilder recipientsBuilder = new StringBuilder("");
        String delim = ",";
        int counter = 0;
        for (StudentAttributes student:relatedStudents){
            if(counter == 50) break; //in case of exceeding size limit for document
            recipientsBuilder.append(student.email).append(delim)
                .append(student.name).append(delim)
                .append(student.team).append(delim)
                .append(student.section).append(delim);
            counter++;
        }
        
        //produce searchableText for this comment document:
        //it contains
        //courseId, courseName, giverEmail, giverName, 
        //recipientEmails/Teams/Sections, and commentText
        StringBuilder searchableTextBuilder = new StringBuilder("");
        searchableTextBuilder.append(comment.courseId).append(delim)
<<<<<<< HEAD
                             .append(course != null? course.getName(): "").append(delim)
=======
                             .append(course != null? course.name : "").append(delim)
>>>>>>> ce0ae4b7
                             .append(comment.giverEmail).append(delim)
                             .append(giverAsInstructor != null? giverAsInstructor.name : "").append(delim)
                             .append(recipientsBuilder.toString()).append(delim)
                             .append(comment.commentText.getValue());
        
        Document doc = Document.newBuilder()
            //this is used to filter documents visible to certain instructor
            .addField(Field.newBuilder().setName(Const.SearchDocumentField.COURSE_ID).setText(comment.courseId))
            .addField(Field.newBuilder().setName(Const.SearchDocumentField.GIVER_EMAIL).setText(comment.giverEmail))
            .addField(Field.newBuilder().setName(Const.SearchDocumentField.IS_VISIBLE_TO_INSTRUCTOR).setText(
                    comment.isVisibleTo(CommentParticipantType.INSTRUCTOR).toString()))
            //searchableText and createdDate are used to match the query string
            .addField(Field.newBuilder().setName(Const.SearchDocumentField.SEARCHABLE_TEXT).setText(searchableTextBuilder.toString()))
            .addField(Field.newBuilder().setName(Const.SearchDocumentField.CREATED_DATE).setDate(comment.createdAt))
            //attribute field is used to convert a doc back to attribute
            .addField(Field.newBuilder().setName(Const.SearchDocumentField.COMMENT_ATTRIBUTE).setText(new Gson().toJson(comment)))
            .addField(Field.newBuilder().setName(Const.SearchDocumentField.COMMENT_GIVER_NAME).setText(
                    new Gson().toJson(giverAsInstructor != null? giverAsInstructor.displayedName + " " + giverAsInstructor.name : comment.giverEmail)))
            .addField(Field.newBuilder().setName(Const.SearchDocumentField.COMMENT_RECIPIENT_NAME).setText(
                    new Gson().toJson(commentRecipientName)))
            .setId(comment.getCommentId().toString())
            .build();
        return doc;
    }

}<|MERGE_RESOLUTION|>--- conflicted
+++ resolved
@@ -111,11 +111,7 @@
         //recipientEmails/Teams/Sections, and commentText
         StringBuilder searchableTextBuilder = new StringBuilder("");
         searchableTextBuilder.append(comment.courseId).append(delim)
-<<<<<<< HEAD
-                             .append(course != null? course.getName(): "").append(delim)
-=======
-                             .append(course != null? course.name : "").append(delim)
->>>>>>> ce0ae4b7
+                             .append(course != null? course.getName() : "").append(delim)
                              .append(comment.giverEmail).append(delim)
                              .append(giverAsInstructor != null? giverAsInstructor.name : "").append(delim)
                              .append(recipientsBuilder.toString()).append(delim)
