package teammates.storage.search;

import java.util.ArrayList;
import java.util.HashSet;
import java.util.List;
import java.util.Set;

import teammates.common.datatransfer.CourseAttributes;
import teammates.common.datatransfer.FeedbackParticipantType;
import teammates.common.datatransfer.FeedbackQuestionAttributes;
import teammates.common.datatransfer.FeedbackResponseAttributes;
import teammates.common.datatransfer.FeedbackResponseCommentAttributes;
import teammates.common.datatransfer.FeedbackSessionAttributes;
import teammates.common.datatransfer.InstructorAttributes;
import teammates.common.datatransfer.StudentAttributes;
import teammates.common.util.Const;

import com.google.appengine.api.search.Document;
import com.google.appengine.api.search.Field;
import com.google.gson.Gson;

/**
 * The SearchDocument object that defines how we store {@link Document} for response comments
 */
public class FeedbackResponseCommentSearchDocument extends SearchDocument {
    
    private FeedbackResponseCommentAttributes comment;
    private FeedbackResponseAttributes relatedResponse;
    private String responseGiverName;
    private String responseRecipientName;
    private FeedbackQuestionAttributes relatedQuestion;
    private FeedbackSessionAttributes relatedSession;
    private CourseAttributes course;
    private InstructorAttributes giverAsInstructor; //comment giver
    private List<InstructorAttributes> relatedInstructors;
    private List<StudentAttributes> relatedStudents;
    
    public FeedbackResponseCommentSearchDocument(FeedbackResponseCommentAttributes comment){
        this.comment = comment;
    }
    
    @Override
    protected void prepareData(){
        if(comment == null) return;
        
        relatedSession = logic.getFeedbackSession(comment.feedbackSessionName, comment.courseId);
        
        relatedQuestion = logic.getFeedbackQuestion(comment.feedbackQuestionId);
        
        relatedResponse = logic.getFeedbackResponse(comment.feedbackResponseId);
        
        course = logic.getCourse(comment.courseId);
        
        giverAsInstructor = logic.
                getInstructorForEmail(comment.courseId, comment.giverEmail);
        
        relatedInstructors = new ArrayList<InstructorAttributes>();
        relatedStudents = new ArrayList<StudentAttributes>();
        
        //prepare the response giver name and recipient name
        Set<String> addedEmailSet = new HashSet<String>();
        if(relatedQuestion.giverType == FeedbackParticipantType.INSTRUCTORS
            || relatedQuestion.giverType == FeedbackParticipantType.SELF){
            InstructorAttributes ins = logic.getInstructorForEmail(comment.courseId, relatedResponse.giverEmail);
            if(ins != null && !addedEmailSet.contains(ins.email)){
                relatedInstructors.add(ins);
                addedEmailSet.add(ins.email);
                responseGiverName = ins.name + " (" + ins.displayedName + ")";
            } else {
                responseGiverName = Const.USER_UNKNOWN_TEXT;
            }
        } else {
            StudentAttributes stu = logic.getStudentForEmail(comment.courseId, relatedResponse.giverEmail);
            if(stu != null && !addedEmailSet.contains(stu.email)){
                relatedStudents.add(stu);
                addedEmailSet.add(stu.email);
                responseGiverName = stu.name + " (" + stu.team + ")";
            } else {
                responseGiverName = Const.USER_UNKNOWN_TEXT;
            }
        }
        
        if(relatedQuestion.recipientType == FeedbackParticipantType.INSTRUCTORS){
            InstructorAttributes ins = logic.getInstructorForEmail(comment.courseId, relatedResponse.recipientEmail);
            if(ins != null && !addedEmailSet.contains(ins.email)){
                relatedInstructors.add(ins);
                addedEmailSet.add(ins.email);
                responseRecipientName = ins.name + " (" + ins.displayedName + ")";
            }
        } else if(relatedQuestion.recipientType == FeedbackParticipantType.SELF){
            responseRecipientName = responseGiverName;
        } else if(relatedQuestion.recipientType == FeedbackParticipantType.NONE){
            responseRecipientName = Const.USER_NOBODY_TEXT;
        } else {
            StudentAttributes stu = logic.getStudentForEmail(comment.courseId, relatedResponse.recipientEmail);
            if(stu != null && !addedEmailSet.contains(stu.email)){
                relatedStudents.add(stu);
                addedEmailSet.add(stu.email);
                responseRecipientName = stu.name + " (" + stu.team + ")";
            }
            List<StudentAttributes> team = logic.getStudentsForTeam(relatedResponse.recipientEmail, comment.courseId);
            if(team != null){
                responseRecipientName = relatedResponse.recipientEmail; //it's actually a team name here
                for(StudentAttributes studentInTeam:team){
                    if(!addedEmailSet.contains(studentInTeam.email)){
                        relatedStudents.add(studentInTeam);
                        addedEmailSet.add(studentInTeam.email);
                    }
                }
            }
            if(stu == null || team == null){
                responseRecipientName = Const.USER_UNKNOWN_TEXT;
            }
        }
    }

    @Override
    public Document toDocument(){
        
        //populate related Students/Instructors information
        StringBuilder relatedPeopleBuilder = new StringBuilder("");
        String delim = ",";
        int counter = 0;
        for(StudentAttributes student:relatedStudents){
            if(counter == 25) break; //in case of exceeding size limit for document
            relatedPeopleBuilder.append(student.email).append(delim)
                .append(student.name).append(delim)
                .append(student.team).append(delim)
                .append(student.section).append(delim);
            counter++;
        }
        counter = 0;
        for(InstructorAttributes instructor:relatedInstructors){
            if(counter == 25) break;
            relatedPeopleBuilder.append(instructor.email).append(delim)
                .append(instructor.name).append(delim)
                .append(instructor.displayedName).append(delim);
            counter++;
        }
        
        //produce searchableText for this feedback comment document:
        //it contains
        //courseId, courseName, feedback session name, question number, question title
        //response answer
        //commentGiverEmail, commentGiverName, 
        //related people's information, and commentText
        StringBuilder searchableTextBuilder = new StringBuilder("");
<<<<<<< HEAD
        searchableTextBuilder.append(comment.courseId).append(delim);
        searchableTextBuilder.append(course != null? course.getName(): "").append(delim);
        searchableTextBuilder.append(relatedSession.feedbackSessionName).append(delim);
        searchableTextBuilder.append("question " + relatedQuestion.questionNumber).append(delim);
        searchableTextBuilder.append(relatedQuestion.getQuestionDetails().questionText).append(delim);
        searchableTextBuilder.append(relatedResponse.getResponseDetails().getAnswerString()).append(delim);
        searchableTextBuilder.append(comment.giverEmail).append(delim);
        searchableTextBuilder.append(giverAsInstructor != null? giverAsInstructor.name: "").append(delim);
        searchableTextBuilder.append(relatedPeopleBuilder.toString()).append(delim);
        searchableTextBuilder.append(comment.commentText.getValue());
=======
        searchableTextBuilder.append(comment.courseId).append(delim)
                             .append(course != null? course.name: "").append(delim)
                             .append(relatedSession.feedbackSessionName).append(delim)
                             .append("question ").append(relatedQuestion.questionNumber).append(delim)
                             .append(relatedQuestion.getQuestionDetails().questionText).append(delim)
                             .append(relatedResponse.getResponseDetails().getAnswerString()).append(delim)
                             .append(comment.giverEmail).append(delim)
                             .append(giverAsInstructor != null? giverAsInstructor.name: "").append(delim)
                             .append(relatedPeopleBuilder.toString()).append(delim)
                             .append(comment.commentText.getValue());
>>>>>>> 231fad56
        
        //for data-migration use
        boolean isVisibilityFollowingFeedbackQuestion = comment.isVisibilityFollowingFeedbackQuestion;
        boolean isVisibleToGiver = isVisibilityFollowingFeedbackQuestion? true: comment.isVisibleTo(FeedbackParticipantType.GIVER);
        boolean isVisibleToReceiver = isVisibilityFollowingFeedbackQuestion? 
                    relatedQuestion.isResponseVisibleTo(FeedbackParticipantType.RECEIVER): 
                        comment.isVisibleTo(FeedbackParticipantType.RECEIVER);
        boolean isVisibleToInstructor = isVisibilityFollowingFeedbackQuestion? 
                    relatedQuestion.isResponseVisibleTo(FeedbackParticipantType.INSTRUCTORS): 
                        comment.isVisibleTo(FeedbackParticipantType.INSTRUCTORS);
        
        Document doc = Document.newBuilder()
            //these are used to filter documents visible to certain instructor
            //TODO: some of the following fields are not used anymore (refer to {@link FeedbackResponseCommentSearchQuery}), can remove them
            .addField(Field.newBuilder().setName(Const.SearchDocumentField.COURSE_ID).setText(comment.courseId))
            .addField(Field.newBuilder().setName(Const.SearchDocumentField.FEEDBACK_RESPONSE_COMMENT_GIVER_EMAIL).setText(comment.giverEmail))
            .addField(Field.newBuilder().setName(Const.SearchDocumentField.GIVER_EMAIL).setText(relatedResponse.giverEmail))
            .addField(Field.newBuilder().setName(Const.SearchDocumentField.GIVER_SECTION).setText(relatedResponse.giverSection))
            .addField(Field.newBuilder().setName(Const.SearchDocumentField.RECIPIENT_EMAIL).setText(relatedResponse.recipientEmail))
            .addField(Field.newBuilder().setName(Const.SearchDocumentField.RECIPIENT_SECTION).setText(relatedResponse.recipientSection))
            .addField(Field.newBuilder().setName(Const.SearchDocumentField.IS_VISIBLE_TO_GIVER).setText(
                    Boolean.valueOf(isVisibleToGiver).toString()))
            .addField(Field.newBuilder().setName(Const.SearchDocumentField.IS_VISIBLE_TO_RECEIVER).setText(
                    Boolean.valueOf(isVisibleToReceiver).toString()))
            .addField(Field.newBuilder().setName(Const.SearchDocumentField.IS_VISIBLE_TO_INSTRUCTOR).setText(
                    Boolean.valueOf(isVisibleToInstructor).toString()))
            //searchableText and createdDate are used to match the query string
            .addField(Field.newBuilder().setName(Const.SearchDocumentField.SEARCHABLE_TEXT).setText(searchableTextBuilder.toString()))
            .addField(Field.newBuilder().setName(Const.SearchDocumentField.CREATED_DATE).setDate(comment.createdAt))
            //attribute field is used to convert a doc back to attribute
            .addField(Field.newBuilder().setName(Const.SearchDocumentField.FEEDBACK_RESPONSE_COMMENT_ATTRIBUTE).setText(new Gson().toJson(comment)))
            .addField(Field.newBuilder().setName(Const.SearchDocumentField.FEEDBACK_RESPONSE_ATTRIBUTE).setText(new Gson().toJson(relatedResponse)))
            .addField(Field.newBuilder().setName(Const.SearchDocumentField.FEEDBACK_RESPONSE_GIVER_NAME).setText(new Gson().toJson(responseGiverName)))
            .addField(Field.newBuilder().setName(Const.SearchDocumentField.FEEDBACK_RESPONSE_RECEIVER_NAME).setText(new Gson().toJson(responseRecipientName)))
            .addField(Field.newBuilder().setName(Const.SearchDocumentField.FEEDBACK_QUESTION_ATTRIBUTE).setText(new Gson().toJson(relatedQuestion)))
            .addField(Field.newBuilder().setName(Const.SearchDocumentField.FEEDBACK_SESSION_ATTRIBUTE).setText(new Gson().toJson(relatedSession)))
            .addField(Field.newBuilder().setName(Const.SearchDocumentField.FEEDBACK_RESPONSE_COMMENT_GIVER_NAME).setText(
                    new Gson().toJson(giverAsInstructor != null? giverAsInstructor.displayedName +" "+ giverAsInstructor.name: comment.giverEmail)))
            .setId(comment.getId().toString())
            .build();
        return doc;
    }

}<|MERGE_RESOLUTION|>--- conflicted
+++ resolved
@@ -145,29 +145,16 @@
         //commentGiverEmail, commentGiverName, 
         //related people's information, and commentText
         StringBuilder searchableTextBuilder = new StringBuilder("");
-<<<<<<< HEAD
-        searchableTextBuilder.append(comment.courseId).append(delim);
-        searchableTextBuilder.append(course != null? course.getName(): "").append(delim);
-        searchableTextBuilder.append(relatedSession.feedbackSessionName).append(delim);
-        searchableTextBuilder.append("question " + relatedQuestion.questionNumber).append(delim);
-        searchableTextBuilder.append(relatedQuestion.getQuestionDetails().questionText).append(delim);
-        searchableTextBuilder.append(relatedResponse.getResponseDetails().getAnswerString()).append(delim);
-        searchableTextBuilder.append(comment.giverEmail).append(delim);
-        searchableTextBuilder.append(giverAsInstructor != null? giverAsInstructor.name: "").append(delim);
-        searchableTextBuilder.append(relatedPeopleBuilder.toString()).append(delim);
-        searchableTextBuilder.append(comment.commentText.getValue());
-=======
         searchableTextBuilder.append(comment.courseId).append(delim)
-                             .append(course != null? course.name: "").append(delim)
+                             .append(course != null? course.getName(): "").append(delim)
                              .append(relatedSession.feedbackSessionName).append(delim)
-                             .append("question ").append(relatedQuestion.questionNumber).append(delim)
+                             .append("question " + relatedQuestion.questionNumber).append(delim)
                              .append(relatedQuestion.getQuestionDetails().questionText).append(delim)
                              .append(relatedResponse.getResponseDetails().getAnswerString()).append(delim)
                              .append(comment.giverEmail).append(delim)
                              .append(giverAsInstructor != null? giverAsInstructor.name: "").append(delim)
                              .append(relatedPeopleBuilder.toString()).append(delim)
                              .append(comment.commentText.getValue());
->>>>>>> 231fad56
         
         //for data-migration use
         boolean isVisibilityFollowingFeedbackQuestion = comment.isVisibilityFollowingFeedbackQuestion;
