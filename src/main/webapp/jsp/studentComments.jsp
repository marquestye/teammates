--- conflicted
+++ resolved
@@ -29,169 +29,6 @@
                         </div>
                     </div>
                 </div>
-<<<<<<< HEAD
-                <%
-                	if(data.comments.size() != 0){// check student comments starts
-                %>
-                <br>
-                <div class="panel panel-primary">
-                    <div class="panel-heading">
-                        <strong>Comments for students</strong>
-                    </div>
-                    <div class="panel-body">
-                        <%
-                        	int commentIdx = 0;
-                            int studentIdx = 0;
-                            for (CommentAttributes comment : data.comments) {//comment loop starts
-                                studentIdx++;
-                            
-                                InstructorAttributes instructor = data.roster.getInstructorForEmail(comment.giverEmail);
-                                String giverDisplay = comment.giverEmail;
-                                if(instructor != null){
-                                    giverDisplay = instructor.displayedName + " " + instructor.name;
-                                }
-                                String recipientDisplay = data.getRecipientNames(comment.recipients);
-                        %>
-                        <div class="panel panel-info student-record-comments <%=recipientDisplay.equals("you")?"giver_display-to-you":"giver_display-to-others"%>">
-                            <div class="panel-heading">
-                                From <b><%=giverDisplay%> (<%= data.courseId %>)</b>
-                            </div>
-                            <ul class="list-group comments">
-                                <%
-                                    commentIdx++;
-                                %>
-                                <li class="list-group-item list-group-item-warning">
-                                    <div id="commentBar-<%=commentIdx%>">
-                                        <span class="text-muted">
-                                            To <b><%=recipientDisplay%></b> [<%= Const.SystemParams.COMMENTS_SIMPLE_DATE_FORMATTER.format(comment.createdAt) %>] <%= comment.getEditedAtText(giverDisplay.equals("Anonymous")) %>
-                                        </span>
-                                    </div>
-                                    <div id="plainCommentText<%=commentIdx%>"><%=comment.commentText.getValue()%></div>
-                                </li>
-                            </ul>
-                        </div>
-                        <%
-                        	}//comment loop ends
-                        %>
-                    </div>
-                </div>
-                <%
-                	}// check student comments ends
-                %>
-                <%
-                	int fsIndx = 0;
-                                    for (String fsName : data.feedbackResultBundles.keySet()) {//FeedbackSession loop starts
-                                        FeedbackSessionResultsBundle bundle = data.feedbackResultBundles.get(fsName);
-                                        fsIndx++;
-                %>
-                <br>
-                <div class="panel panel-primary">
-                    <div class="panel-heading">
-                        <strong>Comments in session: <%=fsName%></strong>
-                    </div>
-                    <div class="panel-body">
-                        <%
-                        	int qnIndx = 0;
-                                                        for (Map.Entry<FeedbackQuestionAttributes, List<FeedbackResponseAttributes>> responseEntries : bundle
-                                                                .getQuestionResponseMap().entrySet()) {//FeedbackQuestion loop starts
-                                                            qnIndx++;
-                        %>
-                        <div class="panel panel-info">
-                            <div class="panel-heading">
-                                <b>Question <%=responseEntries.getKey().questionNumber%></b>:
-                                <%=bundle.getQuestionText(responseEntries.getKey().getId())%>
-                                <%
-                                	Map<String, FeedbackQuestionAttributes> questions = bundle.questions;
-                                                                            FeedbackQuestionAttributes question = questions.get(responseEntries.getKey().getId());
-                                                                            FeedbackQuestionDetails questionDetails = question.getQuestionDetails();
-                                                                            out.print(questionDetails.getQuestionAdditionalInfoHtml(question.questionNumber, ""));
-                                %>
-                            </div>
-                            <table class="table">
-                                <tbody>
-                                    <%
-                                                int responseIndex = 0;
-                                                for (FeedbackResponseAttributes responseEntry : responseEntries.getValue()) {//FeedbackResponse loop starts
-                                                    responseIndex++;
-                                                    String giverName = bundle.getGiverNameForResponse(responseEntries.getKey(), responseEntry);
-                                                    String giverTeamName = bundle.getTeamNameForEmail(responseEntry.giverEmail);
-                                                    giverName = bundle.appendTeamNameToName(giverName, giverTeamName);
-
-                                                    String recipientName = bundle.getRecipientNameForResponse(responseEntries.getKey(), responseEntry);
-                                                    String recipientTeamName = bundle.getTeamNameForEmail(responseEntry.recipientEmail);
-                                                    recipientName = bundle.appendTeamNameToName(recipientName, recipientTeamName);
-                                    %>
-                                    <tr>
-                                        <td><b>From:</b> <%=giverName%>
-                                            <b>To:</b> <%=recipientName%>
-                                        </td>
-                                    </tr>
-                                    <tr>
-                                        <td><strong>Response:
-                                        </strong><%=responseEntry.getResponseDetails().getAnswerHtml(questionDetails)%>
-                                        </td>
-                                    </tr>
-                                    <tr class="active">
-                                        <td>Comment(s):
-                                        </td>
-                                    </tr>
-                                    <tr>
-                                        <td>
-                                            <%
-                                                List<FeedbackResponseCommentAttributes> frcList = bundle.responseComments.get(responseEntry.getId());
-                                            %>
-                                            <ul
-                                                class="list-group comments"
-                                                id="responseCommentTable-<%=fsIndx%>-<%=qnIndx%>-<%=responseIndex%>"
-                                                style="<%=frcList != null && frcList.size() > 0 ? "" : "display:none"%>">
-                                                <%
-                                                    int responseCommentIndex = 0;
-                                                                for (FeedbackResponseCommentAttributes frc : frcList) {//FeedbackResponseComments loop starts
-                                                                    responseCommentIndex++;
-                                                                    String frCommentGiver = frc.giverEmail;
-                                                                    InstructorAttributes instructor = data.roster.getInstructorForEmail(frc.giverEmail);
-                                                                    if (instructor != null) {
-                                                                        frCommentGiver = instructor.displayedName + " " + instructor.name;
-                                                                    }
-                                                                    String lastEditorDisplay = null;
-                                                                    if (frc.lastEditorEmail != null) {
-                                                                        InstructorAttributes lastEditor = data.roster.getInstructorForEmail(frc.lastEditorEmail);
-                                                                        lastEditorDisplay = lastEditor.displayedName + " " + lastEditor.name;
-                                                                    }
-                                                %>
-                                                <li
-                                                    class="list-group-item list-group-item-warning"
-                                                    id="responseCommentRow-<%=fsIndx%>-<%=qnIndx%>-<%=responseIndex%>-<%=responseCommentIndex%>">
-                                                    <div
-                                                        id="commentBar-<%=fsIndx%>-<%=qnIndx%>-<%=responseIndex%>-<%=responseCommentIndex%>">
-                                                        <span class="text-muted">
-                                                            From: <%= frc.giverEmail %> [<%= frc.createdAt %>] <%= frc.getEditedAtText(frc.giverEmail.equals("Anonymous")) %>
-                                                        </span>
-                                                    </div> <!-- frComment Content -->
-                                                    <div
-                                                        id="plainCommentText-<%=fsIndx%>-<%=qnIndx%>-<%=responseIndex%>-<%=responseCommentIndex%>" style="margin-left: 15px;"><%=frc.commentText.getValue()%></div>
-                                                </li>
-                                                <%
-                                                    }//FeedbackResponseComments loop ends
-                                                %>
-                                            </ul>
-                                        </td>
-                                    </tr>
-                                    <%
-                                        }//FeedbackResponse loop ends
-                                    %>
-                                </tbody>
-                            </table>
-                        </div>
-                        <%
-                            }//FeedbackQuestion loop ends
-                        %>
-                    </div>
-                </div>
-                <%
-                    }//FeedbackSession loop ends
-                %>
-=======
                 <c:if test="${not empty data.commentRows}">
                     <br>
                     <comments:commentsForStudentsPanel commentRows="${data.commentRows}" courseId="${data.courseId}"/>
@@ -200,7 +37,6 @@
                     <br>
                     <comments:feedbackSessionPanel feedbackSessionRow="${feedbackSessionRow}" fsIdx="${i.index + 1}"/>
                 </c:forEach>
->>>>>>> 2c01004e
             </div>
             <comments:pagination coursePagination="${data.coursePagination}" />
         </c:when>
