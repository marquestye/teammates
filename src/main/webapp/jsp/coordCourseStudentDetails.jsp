--- conflicted
+++ resolved
@@ -1,80 +1,75 @@
-<%@ page import="teammates.common.Common" %>
-<%@ page import="teammates.common.datatransfer.CourseData"%>
-<%@ page import="teammates.common.datatransfer.EvaluationData"%>
-<%@ page import="teammates.ui.controller.CoordCourseStudentDetailsHelper"%>
-<%	CoordCourseStudentDetailsHelper helper = (CoordCourseStudentDetailsHelper)request.getAttribute("helper"); %>
-<!DOCTYPE html>
-<html>
-<head>
-	<link rel="shortcut icon" href="/favicon.png">
-	<meta http-equiv="Content-Type" content="text/html; charset=UTF-8">
-	<title>Teammates - Coordinator</title>
-<<<<<<< HEAD
-	<link rel=stylesheet href="/stylesheets/common.css" type="text/css" />
-	<link rel=stylesheet href="/stylesheets/coordCourseStudentDetails.css" type="text/css" />
-=======
-	<link rel="stylesheet" href="/stylesheets/main.css" type="text/css">
-	<link rel="stylesheet" href="/stylesheets/evaluation.css" type="text/css">
->>>>>>> e24debdc
-	
-	<script type="text/javascript" src="/js/jquery-1.6.2.min.js"></script>
-	<script type="text/javascript" src="/js/tooltip.js"></script>
-	<script type="text/javascript" src="/js/date.js"></script>
-	<script type="text/javascript" src="/js/CalendarPopup.js"></script>
-	<script type="text/javascript" src="/js/AnchorPosition.js"></script>
-	<script type="text/javascript" src="/js/common.js"></script>
-	
-	<script language="JavaScript" src="/js/coordinator.js"></script>
-
-</head>
-
-<body>
-	<div id="dhtmltooltip"></div>
-	<div id="frameTop">
-		<jsp:include page="<%= Common.JSP_COORD_HEADER %>" />
-	</div>
-
-	<div id="frameBody">
-		<div id="frameBodyWrapper">
-			<div id="topOfPage"></div>
-			<div id="headerOperation">
-				<h1>Student Details</h1>
-			</div>
-			<jsp:include page="<%= Common.JSP_STATUS_MESSAGE %>" />
-			<div id="coordinatorStudentInformation">
-				<table class="inputTable" id="studentInfomationTable">
-					<tr>
-			 			<td class="label">Student Name:</td>
-			 			<td id="<%= Common.PARAM_STUDENT_NAME %>"><%= helper.student.name %></td>
-			 		</tr>
-				 	<tr>
-				 		<td class="label">Team Name:</td>
-				 		<td id="<%= Common.PARAM_TEAM_NAME %>"><%=CoordCourseStudentDetailsHelper.escapeForHTML(helper.student.team)%></td>
-				 	</tr>
-				 	<tr>
-				 		<td class="label">E-mail Address:</td>
-				 		<td id="<%=Common.PARAM_STUDENT_EMAIL%>"><%=CoordCourseStudentDetailsHelper.escapeForHTML(helper.student.email)%></td>
-				 	</tr>
-				 	<tr>
-						<td class="label">Google ID:</td>
-						<td id="<%=Common.PARAM_USER_ID%>"><%=(helper.student.id!= null ? CoordCourseStudentDetailsHelper.escapeForHTML(helper.student.id) : "")%></td>
-					</tr>
-					<tr>
-						<td class="label">Registration Key:</td>
-						<td id="<%=Common.PARAM_REGKEY%>"><%=CoordCourseStudentDetailsHelper.escapeForHTML(helper.regKey)%></td>
-					</tr>
-				 	<tr>
-				 		<td class="label">Comments:</td>
-				 		<td id="<%=Common.PARAM_COMMENTS%>"><%=CoordCourseStudentDetailsHelper.escapeForHTML(helper.student.comments)%></td>
-				 	</tr>
-				 </table>
-				 <br><br>
-			</div>
-		</div>
-	</div>
-
-	<div id="frameBottom">
-		<jsp:include page="<%= Common.JSP_FOOTER %>" />
-	</div>
-</body>
+<%@ page import="teammates.common.Common" %>
+<%@ page import="teammates.common.datatransfer.CourseData"%>
+<%@ page import="teammates.common.datatransfer.EvaluationData"%>
+<%@ page import="teammates.ui.controller.CoordCourseStudentDetailsHelper"%>
+<%	CoordCourseStudentDetailsHelper helper = (CoordCourseStudentDetailsHelper)request.getAttribute("helper"); %>
+<!DOCTYPE html>
+<html>
+<head>
+	<link rel="shortcut icon" href="/favicon.png">
+	<meta http-equiv="Content-Type" content="text/html; charset=UTF-8">
+	<title>Teammates - Coordinator</title>
+	<link rel="stylesheet" href="/stylesheets/common.css" type="text/css">
+	<link rel="stylesheet" href="/stylesheets/coordCourseStudentDetails.css" type="text/css">
+	
+	<script type="text/javascript" src="/js/jquery-1.6.2.min.js"></script>
+	<script type="text/javascript" src="/js/tooltip.js"></script>
+	<script type="text/javascript" src="/js/date.js"></script>
+	<script type="text/javascript" src="/js/CalendarPopup.js"></script>
+	<script type="text/javascript" src="/js/AnchorPosition.js"></script>
+	<script type="text/javascript" src="/js/common.js"></script>
+	
+	<script language="JavaScript" src="/js/coordinator.js"></script>
+
+</head>
+
+<body>
+	<div id="dhtmltooltip"></div>
+	<div id="frameTop">
+		<jsp:include page="<%= Common.JSP_COORD_HEADER %>" />
+	</div>
+
+	<div id="frameBody">
+		<div id="frameBodyWrapper">
+			<div id="topOfPage"></div>
+			<div id="headerOperation">
+				<h1>Student Details</h1>
+			</div>
+			<jsp:include page="<%= Common.JSP_STATUS_MESSAGE %>" />
+			<div id="coordinatorStudentInformation">
+				<table class="inputTable" id="studentInfomationTable">
+					<tr>
+			 			<td class="label">Student Name:</td>
+			 			<td id="<%= Common.PARAM_STUDENT_NAME %>"><%= helper.student.name %></td>
+			 		</tr>
+				 	<tr>
+				 		<td class="label">Team Name:</td>
+				 		<td id="<%= Common.PARAM_TEAM_NAME %>"><%=CoordCourseStudentDetailsHelper.escapeForHTML(helper.student.team)%></td>
+				 	</tr>
+				 	<tr>
+				 		<td class="label">E-mail Address:</td>
+				 		<td id="<%=Common.PARAM_STUDENT_EMAIL%>"><%=CoordCourseStudentDetailsHelper.escapeForHTML(helper.student.email)%></td>
+				 	</tr>
+				 	<tr>
+						<td class="label">Google ID:</td>
+						<td id="<%=Common.PARAM_USER_ID%>"><%=(helper.student.id!= null ? CoordCourseStudentDetailsHelper.escapeForHTML(helper.student.id) : "")%></td>
+					</tr>
+					<tr>
+						<td class="label">Registration Key:</td>
+						<td id="<%=Common.PARAM_REGKEY%>"><%=CoordCourseStudentDetailsHelper.escapeForHTML(helper.regKey)%></td>
+					</tr>
+				 	<tr>
+				 		<td class="label">Comments:</td>
+				 		<td id="<%=Common.PARAM_COMMENTS%>"><%=CoordCourseStudentDetailsHelper.escapeForHTML(helper.student.comments)%></td>
+				 	</tr>
+				 </table>
+				 <br><br>
+			</div>
+		</div>
+	</div>
+
+	<div id="frameBottom">
+		<jsp:include page="<%= Common.JSP_FOOTER %>" />
+	</div>
+</body>
 </html>