--- conflicted
+++ resolved
@@ -1,111 +1,97 @@
-<%@ page import="java.util.List" %>
-<%@ page import="teammates.common.Common"%>
-<%@ page import="teammates.common.datatransfer.StudentData"%>
-<%@ page import="teammates.ui.controller.CoordCourseEnrollHelper"%>
-<%	CoordCourseEnrollHelper helper = (CoordCourseEnrollHelper)request.getAttribute("helper"); %>
-<!DOCTYPE html>
-<html>
-<head>
-	<link rel="shortcut icon" href="/favicon.png">
-	<meta http-equiv="Content-Type" content="text/html; charset=UTF-8">
-	<title>Teammates - Coordinator</title>
-<<<<<<< HEAD
-	<link rel=stylesheet href="/stylesheets/common.css" type="text/css" />
-	<link rel=stylesheet href="/stylesheets/coordCourseEnroll.css" type="text/css" />
-=======
-	<link rel="stylesheet" href="/stylesheets/main.css" type="text/css">
-	<link rel="stylesheet" href="/stylesheets/evaluation.css" type="text/css">
->>>>>>> e24debdc
-	
-	<script type="text/javascript" src="/js/jquery-1.6.2.min.js"></script>
-	<script type="text/javascript" src="/js/tooltip.js"></script>
-	<script type="text/javascript" src="/js/date.js"></script>
-	<script type="text/javascript" src="/js/CalendarPopup.js"></script>
-	<script type="text/javascript" src="/js/AnchorPosition.js"></script>
-	<script type="text/javascript" src="/js/common.js"></script>
-	
-	<script type="text/javascript" src="/js/coordinator.js"></script>
-	<script type="text/javascript" src="/js/coordCourseEnroll.js"></script>
-
-</head>
-
-<body>
-	<div id="dhtmltooltip"></div>
-	<div id="frameTop">
-		<jsp:include page="<%= Common.JSP_COORD_HEADER %>" />
-	</div>
-
-	<div id="frameBody">
-		<div id="frameBodyWrapper">
-			<div id="topOfPage"></div>
-			<% if(helper.isResult){ %>
-				<div id="headerOperation">
-					<h1>Enrollment Results for <%= helper.courseID %></h1>
-				</div>
-				<div id="coordinatorCourseEnrollmentResults">
-					<%	for(int i=0; i<5; i++){
-							List<StudentData> students = helper.students[i]; %>
-						<%	if(students.size()>0){ %>
-							<p><%= helper.getMessageForStudentsListID(i) %></p>
-							<table class="dataTable" class="enroll_result<%= i %>">
-							<tr>
-								<th>Student Name</th>
-								<th>E-mail address</th>
-								<th>Team</th>
-								<th width="40%">Comments</th>
-							</tr>
-							<% for(StudentData student: students){ %>
-								<tr>
-									<td><%= student.name %></td>
-									<td><%= student.email %></td>
-									<td><%= student.team %></td>
-									<td><%= student.comments %></td>
-								</tr>
-							<% 	} %>
-							</table>
-							<br />
-						<%	} %>
-					<%	} %>
-				</div>
-				<div id="coordinatorCourseEnrollmentButtons">
-				</div>
-			<% } else { %>
-				<div id="headerOperation">
-					<h1>Enroll Students for <%= helper.courseID %></h1>
-				</div>
-				<form action="<%= helper.getCoordCourseEnrollLink(helper.courseID) %>" method="post">
-					<input type="hidden" name="courseid" value="<%= helper.courseID %>">
-					<div id="coordinatorCourseEnrollment">
-<<<<<<< HEAD
-						<img src="/images/enrollInstructions.png" width="1012" height="324" border="0" />
-						<p class="info center-align">Recommended maximum class size : 100 students</p>
-						<br />
-						<table class="inputTable"><tr>
-							<td class="label" id="studentDetails">Student details:</td>
-							<td><textarea rows="6" cols="110" class ="textvalue" name="enrollstudents" id="enrollstudents"></textarea></td>
-=======
-						<img src="/images/enrollInstructions.png" width="1012px" height="324px" border="0">
-						<p class="info" style="text-align: center;">Recommended maximum class size : 100 students</p>
-						<br>
-						<table class="headerform"><tr>
-							<td class="fieldname" style="width: 250px;">Student details:</td>
-							<td><textarea rows="6" cols="135" class ="textvalue" name="enrollstudents" id="enrollstudents"></textarea></td>
->>>>>>> e24debdc
-						</tr></table>
-					</div>
-					<jsp:include page="<%= Common.JSP_STATUS_MESSAGE %>" />
-					<div id="coordinatorCourseEnrollmentButtons">
-						<input type="submit" class="button" name="button_enroll" id="button_enroll" value="Enroll students"
-							onclick="return checkEnrollmentInput(document.getElementById('enrollstudents').value)">
-						<br><br><br><br>
-					</div>
-				</form>
-			<% } %>
-		</div>
-	</div>
-
-	<div id="frameBottom">
-		<jsp:include page="<%= Common.JSP_FOOTER %>" />
-	</div>
-</body>
+<%@ page import="java.util.List" %>
+<%@ page import="teammates.common.Common"%>
+<%@ page import="teammates.common.datatransfer.StudentData"%>
+<%@ page import="teammates.ui.controller.CoordCourseEnrollHelper"%>
+<%	CoordCourseEnrollHelper helper = (CoordCourseEnrollHelper)request.getAttribute("helper"); %>
+<!DOCTYPE html>
+<html>
+<head>
+	<link rel="shortcut icon" href="/favicon.png">
+	<meta http-equiv="Content-Type" content="text/html; charset=UTF-8">
+	<title>Teammates - Coordinator</title>
+	<link rel="stylesheet" href="/stylesheets/common.css" type="text/css">
+	<link rel="stylesheet" href="/stylesheets/coordCourseEnroll.css" type="text/css">
+	
+	<script type="text/javascript" src="/js/jquery-1.6.2.min.js"></script>
+	<script type="text/javascript" src="/js/tooltip.js"></script>
+	<script type="text/javascript" src="/js/date.js"></script>
+	<script type="text/javascript" src="/js/CalendarPopup.js"></script>
+	<script type="text/javascript" src="/js/AnchorPosition.js"></script>
+	<script type="text/javascript" src="/js/common.js"></script>
+	
+	<script type="text/javascript" src="/js/coordinator.js"></script>
+	<script type="text/javascript" src="/js/coordCourseEnroll.js"></script>
+
+</head>
+
+<body>
+	<div id="dhtmltooltip"></div>
+	<div id="frameTop">
+		<jsp:include page="<%= Common.JSP_COORD_HEADER %>" />
+	</div>
+
+	<div id="frameBody">
+		<div id="frameBodyWrapper">
+			<div id="topOfPage"></div>
+			<% if(helper.isResult){ %>
+				<div id="headerOperation">
+					<h1>Enrollment Results for <%= helper.courseID %></h1>
+				</div>
+				<div id="coordinatorCourseEnrollmentResults">
+					<%	for(int i=0; i<5; i++){
+							List<StudentData> students = helper.students[i]; %>
+						<%	if(students.size()>0){ %>
+							<p><%= helper.getMessageForStudentsListID(i) %></p>
+							<table class="dataTable" class="enroll_result<%= i %>">
+							<tr>
+								<th>Student Name</th>
+								<th>E-mail address</th>
+								<th>Team</th>
+								<th width="40%">Comments</th>
+							</tr>
+							<% for(StudentData student: students){ %>
+								<tr>
+									<td><%= student.name %></td>
+									<td><%= student.email %></td>
+									<td><%= student.team %></td>
+									<td><%= student.comments %></td>
+								</tr>
+							<% 	} %>
+							</table>
+							<br />
+						<%	} %>
+					<%	} %>
+				</div>
+				<div id="coordinatorCourseEnrollmentButtons">
+				</div>
+			<% } else { %>
+				<div id="headerOperation">
+					<h1>Enroll Students for <%= helper.courseID %></h1>
+				</div>
+				<form action="<%= helper.getCoordCourseEnrollLink(helper.courseID) %>" method="post">
+					<input type="hidden" name="courseid" value="<%= helper.courseID %>">
+					<div id="coordinatorCourseEnrollment">
+						<img src="/images/enrollInstructions.png" width="1012px" height="324px" border="0">
+						<p class="info center-align">Recommended maximum class size : 100 students</p>
+						<br>
+						<table class="inputTable"><tr>
+							<td class="label" id="studentDetails">Student details:</td>
+							<td><textarea rows="6" cols="110" class ="textvalue" name="enrollstudents" id="enrollstudents"></textarea></td>
+						</tr></table>
+					</div>
+					<jsp:include page="<%= Common.JSP_STATUS_MESSAGE %>" />
+					<div id="coordinatorCourseEnrollmentButtons">
+						<input type="submit" class="button" name="button_enroll" id="button_enroll" value="Enroll students"
+							onclick="return checkEnrollmentInput(document.getElementById('enrollstudents').value)">
+						<br><br><br><br>
+					</div>
+				</form>
+			<% } %>
+		</div>
+	</div>
+
+	<div id="frameBottom">
+		<jsp:include page="<%= Common.JSP_FOOTER %>" />
+	</div>
+</body>
 </html>