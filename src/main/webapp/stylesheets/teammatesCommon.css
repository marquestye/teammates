--- conflicted
+++ resolved
@@ -410,11 +410,6 @@
     height: 130px;
 }
 
-<<<<<<< HEAD
-/* used on the div/td that contains the img */
-.profile-pic-icon {
-        text-align: center;
-=======
 .profile-pic-edit {
     max-height: 400px;
     width: 100%;
@@ -434,7 +429,6 @@
 .profile-pic-icon {
         text-align: center;
         overflow: hidden;
->>>>>>> 2b8a504a
     }
         .profile-pic-icon > img {
             width: 40px;
