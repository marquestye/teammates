--- conflicted
+++ resolved
@@ -58,12 +58,7 @@
     },
     
     "instructors":{
-<<<<<<< HEAD
      "teammates.demo.instructor@demo.course":{   	
-      "googleId": "teammates.demo.instructor",
-=======
-     "teammates.demo.instructor@demo.course":{
->>>>>>> b74f5858
       "courseId": "demo.course",
       "name":"Demo_Instructor",
       "email":"teammates.demo.instructor@demo.course",
